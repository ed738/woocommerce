# Unreleased

## Added

- Support for the external product type.
<<<<<<< HEAD
- Added support for grouped product type

# 0.1.1
=======
- Support for coupons.
>>>>>>> bd141629

## Breaking Changes

- The `HTTPClientFactory` API was changed to make it easier to configure instances with

## Added

- `HTTPClientFactory` methods `withIndexPermalinks()` and `withoutIndexPermalinks()` to enable/disable API pretty permalinks
- Expanded properties of `AbstractProduct` model type
- Added `list`, `read`, `update`, and `delete` operations for `SimpleProduct` repositories

## Changes

- Added a transformation layer between API responses and internal models

## Fixed

- issues that caused the factory creation to fail for SimpleProduct types
- a bug with OAuth signature generation when using query parameters

# 0.1.0

- Initial/beta release<|MERGE_RESOLUTION|>--- conflicted
+++ resolved
@@ -3,13 +3,10 @@
 ## Added
 
 - Support for the external product type.
-<<<<<<< HEAD
 - Added support for grouped product type
+- Support for coupons.
 
 # 0.1.1
-=======
-- Support for coupons.
->>>>>>> bd141629
 
 ## Breaking Changes
 

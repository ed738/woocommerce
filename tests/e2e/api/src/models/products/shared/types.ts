/**
 * A product's stock status.
 *
 * @typedef StockStatus
 * @alias 'instock'|'outofstock'|'onbackorder'|string
 */
export type StockStatus = 'instock' | 'outofstock' | 'onbackorder' | string

/**
 * Base product properties.
 */
<<<<<<< HEAD
export type ProductDataUpdateParams = 'created' | 'postStatus'
	| 'id' | 'permalink' | 'price' | 'priceHtml'
	| 'description' | 'sku' | 'attributes' | 'images'
	| 'regularPrice' | 'salePrice' | 'saleStart' | 'saleEnd'
	| 'metaData' | 'menuOrder' | 'parentId' | 'links';

/**
 * Properties common to all product types.
 */
export type ProductCommonUpdateParams = 'name' | 'slug' | 'shortDescription'
	| 'categories' | 'tags' | 'isFeatured' | 'averageRating' | 'numRatings'
	| 'catalogVisibility' | 'allowReviews' | 'upsellIds' | 'type'
	& ProductDataUpdateParams;
=======
export type ProductCommonUpdateParams = 'name' | 'slug' | 'created' | 'postStatus' | 'shortDescription'
	| 'id' | 'permalink' | 'type' | 'description' | 'sku' | 'categories' | 'tags' | 'isFeatured'
	| 'attributes' | 'images' | 'catalogVisibility' | 'allowReviews'
	| 'metaData' | 'menuOrder' | 'parentId' | 'relatedIds' | 'upsellIds'
	| 'links' | 'relatedIds' | 'menuOrder' | 'parentId';
>>>>>>> 322cc71a

/**
 * Cross sells property.
 */
export type ProductCrossUpdateParams = 'crossSellIds';

/**
 * Price properties.
 */
export type ProductPriceUpdateParams = 'price' | 'priceHtml' | 'regularPrice'
	| 'salePrice' | 'saleStart' | 'saleEnd';

/**
 * Upsells property.
 */
export type ProductUpSellUpdateParams = 'upSellIds';

/**
 * Properties exclusive to the External product type.
 */
export type ProductExternalUpdateParams = 'buttonText' | 'externalUrl';

/**
 * Properties exclusive to the Grouped product type.
 */
export type ProductGroupedUpdateParams = 'groupedProducts';

/**
 * Properties related to tracking inventory.
 */
export type ProductInventoryUpdateParams = 'backorderStatus' | 'canBackorder' | 'trackInventory'
	| 'onePerOrder' | 'remainingStock';

/**
 * Properties related to sales tax.
 */
export type ProductSalesTaxUpdateParams = 'taxClass' | 'taxStatus';

/**
 * Properties related to shipping.
 */
export type ProductShippingUpdateParams = 'height' | 'length' | 'weight' | 'width'
	| 'shippingClass' | 'shippingClassId';

/**
 * Properties exclusive to the Simple product type.
 */
export type ProductDeliveryUpdateParams = 'daysToDownload' | 'downloadLimit' | 'downloads'
	| 'purchaseNote' | 'isVirtual';

/**
 * Properties exclusive to the Variable product type.
 */
export type ProductVariableUpdateParams = 'defaultAttributes' | 'variations';<|MERGE_RESOLUTION|>--- conflicted
+++ resolved
@@ -9,7 +9,6 @@
 /**
  * Base product properties.
  */
-<<<<<<< HEAD
 export type ProductDataUpdateParams = 'created' | 'postStatus'
 	| 'id' | 'permalink' | 'price' | 'priceHtml'
 	| 'description' | 'sku' | 'attributes' | 'images'
@@ -23,13 +22,6 @@
 	| 'categories' | 'tags' | 'isFeatured' | 'averageRating' | 'numRatings'
 	| 'catalogVisibility' | 'allowReviews' | 'upsellIds' | 'type'
 	& ProductDataUpdateParams;
-=======
-export type ProductCommonUpdateParams = 'name' | 'slug' | 'created' | 'postStatus' | 'shortDescription'
-	| 'id' | 'permalink' | 'type' | 'description' | 'sku' | 'categories' | 'tags' | 'isFeatured'
-	| 'attributes' | 'images' | 'catalogVisibility' | 'allowReviews'
-	| 'metaData' | 'menuOrder' | 'parentId' | 'relatedIds' | 'upsellIds'
-	| 'links' | 'relatedIds' | 'menuOrder' | 'parentId';
->>>>>>> 322cc71a
 
 /**
  * Cross sells property.

# Unreleased

## Added

- Factories for variable product, variation, and grouped product
<<<<<<< HEAD
- New function to create orders by batch using the orders API
=======
- Added new constant for WordPress update page `WP_ADMIN_WP_UPDATES`
- Added new merchant flow for `openWordPressUpdatesPage()`
- Added new merchant flows:
  - `openWordPressUpdatesPage()`
  - `installAllUpdates()`
- Added `getSlug()` helper to return the slug string for a provided string
- Added `describeIf()` to conditionally run a test suite
- Added `itIf()` to conditionally run a test case.
- Added merchant workflows around plugins: `uploadAndActivatePlugin()`, `activatePlugin()`, `deactivatePlugin()`, `deletePlugin()`
>>>>>>> 409c9968

# 0.1.5

## Added

- `emptyCart()` Shopper flow helper that empties the cart
- `deleteAllShippingZones()` Delete all the existing shipping zones
- constants
  - `WP_ADMIN_POST_TYPE`
  - `WP_ADMIN_NEW_POST_TYPE`
  - `WP_ADMIN_ALL_COUPONS_VIEW`
  - `WP_ADMIN_WC_HOME`
  - `IS_RETEST_MODE`
- `withRestApi` flow containing utility functions that manage data with the rest api
- `waitForSelectorWithoutThrow` - conditionally wait for a selector without throwing an error

# 0.1.4

## Fixed

- build issue with faker import

# 0.1.3

## Added

- `selectOptionInSelect2( selector, value )` util helper method that search and select in any select2 type field
- `searchForOrder( value, orderId, customerName )` util helper method that search order with different terms
- `addShippingZoneAndMethod( zoneName, zoneLocation, zipCode, zoneMethod )` util helper method for adding shipping zones with shipping methods
- `createSimpleProductWithCategory` component which creates a simple product with categories, containing three parameters for title, price and category name.
- `applyCoupon( couponName )` util helper method which applies previously created coupon to cart or checkout
- `removeCoupon()` util helper method that removes a single coupon within cart or checkout
- `selectOrderAction( action )` util helper method to select and initiate an order action in the Order Action postbox
- `merchant.openEmailLog()` go to the WP Mail Log page
- `deleteAllEmailLogs` delete all email logs in the WP Mail Log plugin
- `clickUpdateOrder( noticeText, waitForSave )` util helper that clicks the `Update` button on an order

## Changed

- Added coupon type parameter to `createCoupon( couponAmount, couponType )`. Default coupon type is fixed cart.

# 0.1.2

## Fixed

- Missing `config` package dependency
- Added `page.removeAllListeners('dialog')` to `createVariableProduct()` to fix dialog already handled errors

## Added

- `shopper.gotoMyAccount()` go to the /my-account/ page
- `clickFilter()` util helper method that clicks on a list page filter
- `moveAllItemsToTrash()` util helper method that checks every item in a list page and moves them to the trash
- `createSimpleOrder( status )` component which accepts an order status string and creates a basic order with that status
- `addProductToOrder( orderId, productName )` component which adds the provided productName to the passed in orderId
- `createCoupon( couponAmount )` component which accepts a coupon amount string (it defaults to 5) and creates a basic coupon. Returns the generated coupon code.
- `evalAndClick( selector )` use Puppeteer page.$eval to select and click and element.

## Changes

- Deprecated `StoreOwnerFlow`, `CustomerFlow` in favour of `merchant`,`shopper`
- `createSimpleOrder( status )` returns the ID of the order that was created
- Updated `createCoupon( couponAmount )` component by adding a new parameter `discountType` which allows you to use any coupon discount type in tests
- Updated `verifyAndPublish( noticeText )` component by add a new parameter, `noticeText`, that allows passing in the accepted update notice text. For example, with variations on creation or update.

# 0.1.1

- Initial/beta release<|MERGE_RESOLUTION|>--- conflicted
+++ resolved
@@ -3,9 +3,7 @@
 ## Added
 
 - Factories for variable product, variation, and grouped product
-<<<<<<< HEAD
 - New function to create orders by batch using the orders API
-=======
 - Added new constant for WordPress update page `WP_ADMIN_WP_UPDATES`
 - Added new merchant flow for `openWordPressUpdatesPage()`
 - Added new merchant flows:
@@ -15,7 +13,6 @@
 - Added `describeIf()` to conditionally run a test suite
 - Added `itIf()` to conditionally run a test case.
 - Added merchant workflows around plugins: `uploadAndActivatePlugin()`, `activatePlugin()`, `deactivatePlugin()`, `deletePlugin()`
->>>>>>> 409c9968
 
 # 0.1.5
 

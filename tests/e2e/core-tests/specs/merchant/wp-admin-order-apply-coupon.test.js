/* eslint-disable jest/no-export, jest/no-standalone-expect */

/**
 * Internal dependencies
 */
const {
	merchant,
	createSimpleProduct,
	createSimpleOrder,
	createCoupon,
	uiUnblocked,
	addProductToOrder,
	evalAndClick,
} = require( '@woocommerce/e2e-utils' );

const config = require( 'config' );
const simpleProductName = config.get( 'products.simple.name' );
const simpleProductPrice = config.has('products.simple.price') ? config.get('products.simple.price') : '9.99';
const discountedPrice = simpleProductPrice - 5.00;

const couponDialogMessage = 'Enter a coupon code to apply. Discounts are applied to line totals, before taxes.';

let couponCode;
let orderId;

const runOrderApplyCouponTest = () => {
	describe('WooCommerce Orders > Apply coupon', () => {
		beforeAll(async () => {
			await merchant.login();
			await createSimpleProduct();
			couponCode = await createCoupon();
			orderId = await createSimpleOrder('Pending payment', simpleProductName);
<<<<<<< HEAD
			await addProductToOrder(orderId, simpleProductName);
=======
			await Promise.all([
				addProductToOrder(orderId, simpleProductName),
>>>>>>> a0a01d08

			// We need to remove any listeners on the `dialog` event otherwise we can't catch the dialog below
			await page.removeAllListeners('dialog');

			// Make sure the simple product price is greater than the coupon amount
			await expect(Number(simpleProductPrice)).toBeGreaterThan(5.00);
		} );

		it('can apply a coupon', async () => {
			await page.waitForSelector('button.add-coupon');
			const couponDialog = await expect(page).toDisplayDialog(async () => {
				await evalAndClick('button.add-coupon');
			});
			expect(couponDialog.message()).toMatch(couponDialogMessage);

			// Accept the dialog with the coupon code
			await couponDialog.accept(couponCode);
			await uiUnblocked();

			// Verify the coupon list is showing
			await page.waitForSelector('.wc-used-coupons');
			await expect(page).toMatchElement('.wc_coupon_list', { text: 'Coupon(s)' });
			await expect(page).toMatchElement('.wc_coupon_list li.code.editable', { text: couponCode.toLowerCase() });

			// Check that the coupon has been applied
			await expect(page).toMatchElement('.wc-order-item-discount', { text: '5.00' });
			await expect(page).toMatchElement('.line_cost > .view > .woocommerce-Price-amount', { text: discountedPrice });
		});

		it('can remove a coupon', async () => {
			// Make sure we have a coupon on the page to use
			await page.waitForSelector('.wc-used-coupons');
			await expect(page).toMatchElement('.wc_coupon_list li.code.editable', { text: couponCode.toLowerCase() });
			await evalAndClick( 'a.remove-coupon' );

			await uiUnblocked();

			// Verify the coupon pricing has been removed
			await expect(page).not.toMatchElement('.wc_coupon_list li.code.editable', { text: couponCode.toLowerCase() });
			await expect(page).not.toMatchElement('.wc-order-item-discount', { text: '5.00' });
			await expect(page).not.toMatchElement('.line-cost .view .woocommerce-Price-amount', { text: discountedPrice });

			// Verify the original price is the order total
			await expect(page).toMatchElement('.line_cost > .view > .woocommerce-Price-amount', { text: simpleProductPrice });
		});

	});

};

module.exports = runOrderApplyCouponTest;<|MERGE_RESOLUTION|>--- conflicted
+++ resolved
@@ -30,15 +30,12 @@
 			await createSimpleProduct();
 			couponCode = await createCoupon();
 			orderId = await createSimpleOrder('Pending payment', simpleProductName);
-<<<<<<< HEAD
-			await addProductToOrder(orderId, simpleProductName);
-=======
 			await Promise.all([
 				addProductToOrder(orderId, simpleProductName),
->>>>>>> a0a01d08
 
-			// We need to remove any listeners on the `dialog` event otherwise we can't catch the dialog below
-			await page.removeAllListeners('dialog');
+				// We need to remove any listeners on the `dialog` event otherwise we can't catch the dialog below
+				page.removeAllListeners('dialog'),
+			]);
 
 			// Make sure the simple product price is greater than the coupon amount
 			await expect(Number(simpleProductPrice)).toBeGreaterThan(5.00);

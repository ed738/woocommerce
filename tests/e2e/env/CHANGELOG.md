--- conflicted
+++ resolved
@@ -8,13 +8,10 @@
   - `downloadZip( fileUrl, downloadPath )` downloads a plugin zip file from a remote location to the provided path.
 - Added `getLatestReleaseZipUrl( owner, repository, getPrerelease, perPage )` util function to get the latest release zip from a GitHub repository.
 - Added `DEFAULT_TIMEOUT_OVERRIDE` that allows passing in a time in milliseconds to override the default Jest and Puppeteer timeouts.
-<<<<<<< HEAD
 - Fix latest version tag search paging logic
-- Bump PHP fallback version to 7.4.22
-- Bump MariahDB fallback version to 10.6.4
-=======
+- Update fallback PHP version to 7.4.22
+- Update fallback MariahDB version to 10.6.4
 - Update fallback WordPress version to 5.8.0.
->>>>>>> c975dda1
 
 # 0.2.2
 

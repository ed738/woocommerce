<?php
/**
 * Listener loader.
 *
 * @package WooCommerce\UnitTests
 */

<<<<<<< HEAD
$wp_tests_dir = getenv( 'WP_TESTS_DIR' ) ? getenv( 'WP_TESTS_DIR' ) : '/tmp/wordpress-tests-lib';

// Polyfill a function that wasn't added until WordPress 5.1.
if ( ! function_exists( 'tests_get_phpunit_version' ) ) {
	/**
	 * Retrieves PHPUnit runner version.
	 */
	function tests_get_phpunit_version() {
		if ( class_exists( 'PHPUnit_Runner_Version' ) ) {
			$version = PHPUnit_Runner_Version::id();
		} elseif ( class_exists( 'PHPUnit\Runner\Version' ) ) {
			// Must be parsable by PHP 5.2.x.
			$version = call_user_func( 'PHPUnit\Runner\Version::id' );
		} else {
			$version = 0;
		}

		return $version;
	}
}

/**
 * The listener-loader.php file wasn't introduced into the core test framework until r44701, which
 * means it came after WordPress 5.0 (r43971).
 *
 * Once WordPress 5.0 is no longer supported, we can safely reduce this to:
 *
 *   require_once $wp_tests_dir . '/includes/listener-loader.php';
 *
 * @link https://core.trac.wordpress.org/changeset/44701/
 */
if ( file_exists( $wp_tests_dir . '/includes/listener-loader.php' ) ) {
	require_once $wp_tests_dir . '/includes/listener-loader.php';
} else {
	if ( version_compare( tests_get_phpunit_version(), '7.0', '>=' ) ) {
		require $wp_tests_dir . '/includes/phpunit7/speed-trap-listener.php';
	} else {
		require $wp_tests_dir . '/includes/speed-trap-listener.php';
	}
}
=======
$wp_tests_dir = getenv( 'WP_TESTS_DIR' ) ? getenv( 'WP_TESTS_DIR' ) : sys_get_temp_dir() . '/wordpress-tests-lib';
require_once $wp_tests_dir . '/includes/listener-loader.php';
>>>>>>> 13416af9
<|MERGE_RESOLUTION|>--- conflicted
+++ resolved
@@ -5,8 +5,7 @@
  * @package WooCommerce\UnitTests
  */
 
-<<<<<<< HEAD
-$wp_tests_dir = getenv( 'WP_TESTS_DIR' ) ? getenv( 'WP_TESTS_DIR' ) : '/tmp/wordpress-tests-lib';
+$wp_tests_dir = getenv( 'WP_TESTS_DIR' ) ? getenv( 'WP_TESTS_DIR' ) : sys_get_temp_dir() . '/wordpress-tests-lib';
 
 // Polyfill a function that wasn't added until WordPress 5.1.
 if ( ! function_exists( 'tests_get_phpunit_version' ) ) {
@@ -45,8 +44,4 @@
 	} else {
 		require $wp_tests_dir . '/includes/speed-trap-listener.php';
 	}
-}
-=======
-$wp_tests_dir = getenv( 'WP_TESTS_DIR' ) ? getenv( 'WP_TESTS_DIR' ) : sys_get_temp_dir() . '/wordpress-tests-lib';
-require_once $wp_tests_dir . '/includes/listener-loader.php';
->>>>>>> 13416af9
+}
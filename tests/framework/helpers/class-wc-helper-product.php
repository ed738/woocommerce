--- conflicted
+++ resolved
@@ -56,7 +56,6 @@
 	}
 
 	/**
-<<<<<<< HEAD
 	 * Create external product.
 	 *
 	 * @since 2.7.0
@@ -76,13 +75,12 @@
 		update_post_meta( $product, '_sku', 'DUMMY EXTERNAL SKU' );
 		update_post_meta( $product, '_product_url', 'http://woocommerce.com' );
 		update_post_meta( $product, '_button_text', 'Buy external product' );
+		wp_set_object_terms( $product, 'external', 'product_type' );
 
 		return new WC_Product_External( $product );
 	}
 
 	/**
-=======
->>>>>>> 81f3fe2e
 	 * Create grouped product.
 	 *
 	 * @since 2.7.0
@@ -106,43 +104,12 @@
 		update_post_meta( $product, '_virtual', 'no' );
 		update_post_meta( $product, '_visibility', 'visible' );
 		update_post_meta( $product, '_stock_status', 'instock' );
-<<<<<<< HEAD
-=======
 		wp_set_object_terms( $product, 'grouped', 'product_type' );
->>>>>>> 81f3fe2e
 
 		return new WC_Product_Grouped( $product );
 	}
 
 	/**
-<<<<<<< HEAD
-=======
-	 * Create external product.
-	 *
-	 * @since 2.7.0
-	 *
-	 * @return WC_Product_External
-	 */
-	public static function create_external_product() {
-		// Create the product
-		$product = wp_insert_post( array(
-			'post_title'  => 'Dummy External Product',
-			'post_type'   => 'product',
-			'post_status' => 'publish',
-		) );
-		update_post_meta( $product, '_price', '10' );
-		update_post_meta( $product, '_regular_price', '10' );
-		update_post_meta( $product, '_sale_price', '' );
-		update_post_meta( $product, '_sku', 'DUMMY EXTERNAL SKU' );
-		update_post_meta( $product, '_product_url', 'http://woocommerce.com' );
-		update_post_meta( $product, '_button_text', 'Buy external product' );
-		wp_set_object_terms( $product, 'external', 'product_type' );
-
-		return new WC_Product_External( $product );
-	}
-
-	/**
->>>>>>> 81f3fe2e
 	 * Create a dummy variation product.
 	 *
 	 * @since 2.3

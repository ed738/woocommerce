{
  "name": "woocommerce",
  "title": "WooCommerce",
  "version": "3.9.0",
  "homepage": "https://woocommerce.com/",
  "repository": {
    "type": "git",
    "url": "https://github.com/woocommerce/woocommerce.git"
  },
  "license": "GPL-3.0+",
  "main": "Gruntfile.js",
  "scripts": {
    "build": "grunt",
    "build-watch": "grunt watch",
    "lint:js": "eslint assets/js --ext=js",
    "test:e2e": "./tests/bin/e2e-test-integration.js",
    "test:e2e-dev": "./tests/bin/e2e-test-integration.js --dev",
    "makepot": "grunt makepot",
    "packages:fix:textdomain": "node ./bin/package-update-textdomain.js",
    "git:update-hooks": "rm -r .git/hooks && mkdir -p .git/hooks && node ./node_modules/husky/husky.js install"
  },
  "devDependencies": {
    "@babel/cli": "7.8.4",
    "@babel/core": "7.8.4",
    "@babel/polyfill": "7.8.3",
    "@babel/preset-env": "7.8.4",
    "@babel/register": "7.8.3",
    "@wordpress/e2e-test-utils": "4.0.0",
    "autoprefixer": "9.7.4",
    "babel-eslint": "10.0.3",
    "chai": "4.2.0",
    "chai-as-promised": "7.1.1",
    "commander": "4.1.0",
<<<<<<< HEAD
    "config": "3.2.4",
=======
    "eslint-plugin-jest": "23.6.0",
    "config": "3.2.5",
>>>>>>> 0bd27309
    "cross-env": "6.0.3",
    "eslint": "6.8.0",
    "eslint-config-wpcalypso": "5.0.0",
    "eslint-plugin-jest": "23.6.0",
    "github-contributors-list": "https://github.com/woocommerce/github-contributors-list/tarball/master",
    "grunt": "1.0.4",
    "grunt-checktextdomain": "1.0.1",
    "grunt-contrib-clean": "2.0.0",
    "grunt-contrib-concat": "1.0.1",
    "grunt-contrib-copy": "1.0.0",
    "grunt-contrib-cssmin": "3.0.0",
    "grunt-contrib-jshint": "2.1.0",
    "grunt-contrib-uglify": "4.0.1",
    "grunt-contrib-watch": "1.1.0",
    "grunt-phpcs": "0.4.0",
    "grunt-postcss": "0.9.0",
    "grunt-prompt": "1.3.3",
    "grunt-rtlcss": "2.0.2",
    "grunt-sass": "3.1.0",
    "grunt-shell": "3.0.1",
    "grunt-stylelint": "0.13.0",
    "grunt-wp-i18n": "1.0.3",
    "husky": "4.2.1",
    "istanbul": "1.0.0-alpha.2",
    "jest": "25.1.0",
    "jest-puppeteer": "4.4.0",
    "lint-staged": "9.5.0",
    "mocha": "7.0.1",
    "node-sass": "4.13.0",
    "prettier": "github:automattic/calypso-prettier#c56b4251",
    "puppeteer": "2.0.0",
    "stylelint": "12.0.1",
    "stylelint-config-wordpress": "16.0.0",
    "wp-textdomain": "^1.0.1"
  },
  "engines": {
    "node": ">=10.15.0",
    "npm": ">=6.4.1"
  },
  "husky": {
    "hooks": {
      "pre-commit": "lint-staged",
      "post-merge": "./bin/post-merge.sh"
    }
  },
  "lint-staged": {
    "*.php": [
      "php -d display_errors=1 -l",
      "composer run-script phpcs-pre-commit"
    ],
    "*.scss": [
      "stylelint --syntax=scss --fix",
      "git add"
    ],
    "*.js": [
      "eslint --fix",
      "git add"
    ]
  },
  "browserslist": [
    "> 0.1%",
    "ie 8",
    "ie 9"
  ],
  "dependencies": {
    "@jest/test-sequencer": "^25.0.0"
  }
}<|MERGE_RESOLUTION|>--- conflicted
+++ resolved
@@ -31,12 +31,8 @@
     "chai": "4.2.0",
     "chai-as-promised": "7.1.1",
     "commander": "4.1.0",
-<<<<<<< HEAD
-    "config": "3.2.4",
-=======
     "eslint-plugin-jest": "23.6.0",
     "config": "3.2.5",
->>>>>>> 0bd27309
     "cross-env": "6.0.3",
     "eslint": "6.8.0",
     "eslint-config-wpcalypso": "5.0.0",

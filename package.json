--- conflicted
+++ resolved
@@ -32,30 +32,19 @@
     "git:update-hooks": "rm -r .git/hooks && mkdir -p .git/hooks && node ./node_modules/husky/husky.js install"
   },
   "devDependencies": {
-<<<<<<< HEAD
     "@babel/cli": "^7.10.5",
     "@babel/core": "^7.11.4",
-    "@babel/polyfill": "^7.8.3",
+    "@babel/polyfill": "^7.11.5",
     "@babel/preset-env": "^7.11.0",
     "@babel/register": "^7.10.5",
-=======
-    "@babel/cli": "7.10.4",
-    "@babel/core": "7.10.4",
-    "@babel/polyfill": "7.10.4",
-    "@babel/preset-env": "7.10.4",
-    "@babel/register": "7.10.4",
->>>>>>> b9d314e1
     "@typescript-eslint/eslint-plugin": "3.1.0",
     "@typescript-eslint/parser": "3.1.0",
     "@woocommerce/e2e-environment": "file:tests/e2e/env",
     "@woocommerce/e2e-utils": "file:tests/e2e/utils",
     "@woocommerce/model-factories": "file:tests/e2e/factories",
     "@wordpress/babel-preset-default": "3.0.2",
+    "@wordpress/e2e-test-utils": "4.6.0",
     "@wordpress/eslint-plugin": "7.1.0",
-<<<<<<< HEAD
-=======
-    "@wordpress/e2e-test-utils": "4.6.0",
->>>>>>> b9d314e1
     "autoprefixer": "9.8.6",
     "babel-eslint": "10.1.0",
     "chai": "4.2.0",
@@ -83,10 +72,6 @@
     "gruntify-eslint": "5.0.0",
     "husky": "4.2.5",
     "istanbul": "1.0.0-alpha.2",
-<<<<<<< HEAD
-=======
-    "jest": "25.1.0",
->>>>>>> b9d314e1
     "lerna": "3.22.1",
     "lint-staged": "9.5.0",
     "mocha": "7.2.0",

{
  "name": "@woocommerce/e2e-environment",
  "version": "0.2.3",
  "description": "WooCommerce End to End Testing Environment Configuration.",
  "author": "Automattic",
  "license": "GPL-3.0-or-later",
  "keywords": [
    "wordpress",
    "woocommerce",
    "e2e",
    "puppeteer"
  ],
  "homepage": "https://github.com/woocommerce/woocommerce/tree/trunk/packages/js/e2e-environment/README.md",
  "bugs": {
    "url": "https://github.com/woocommerce/woocommerce/issues"
  },
  "repository": {
    "type": "git",
    "url": "https://github.com/woocommerce/woocommerce.git"
  },
  "main": "index.js",
  "module": "build-module/index.js",
  "dependencies": {
    "@automattic/puppeteer-utils": "github:Automattic/puppeteer-utils#0f3ec50",
    "@jest/test-sequencer": "^25.5.4",
    "@slack/web-api": "^6.1.0",
    "@woocommerce/api": "^0.2.0",
    "@wordpress/e2e-test-utils": "^4.16.1",
    "@wordpress/jest-preset-default": "^6.4.0",
    "app-root-path": "^3.0.0",
    "commander": "4.1.1",
    "jest": "^25.1.0",
    "jest-each": "25.5.0",
    "jest-puppeteer": "^4.4.0",
    "node-stream-zip": "^1.13.6",
<<<<<<< HEAD
	"readline-sync": "^1.4.10",
    "request": "^2.88.2",
    "sprintf-js": "^1.1.2"
=======
    "request": "^2.88.2"
>>>>>>> 8dee94a0
  },
  "devDependencies": {
    "@babel/cli": "7.12.8",
    "@babel/core": "7.12.9",
    "@babel/polyfill": "7.12.1",
    "@babel/preset-env": "7.12.7",
    "@wordpress/eslint-plugin": "7.3.0",
    "eslint": "^8.1.0",
    "jest-circus": "25.1.0",
    "ndb": "^1.1.5",
    "semver": "^7.3.2"
  },
  "publishConfig": {
    "access": "public"
  },
  "scripts": {
    "preinstall": "npx only-allow pnpm",
    "clean": "rm -rf ./build ./build-module",
    "compile": "node ./../bin/build.js",
    "build": "pnpm run clean && pnpm run compile",
    "prepare": "pnpm run build",
    "docker:up": "./bin/docker-compose.sh up",
    "docker:down": "./bin/docker-compose.sh down",
    "docker:clear-all": "docker rmi --force $(docker images -q)",
    "docker:ssh": "docker exec -it $(node utils/get-app-name.js)_wordpress-www /bin/bash",
    "test:e2e": "bash ./bin/wait-for-build.sh && ./bin/e2e-test-integration.js",
    "test:e2e-debug": "bash ./bin/wait-for-build.sh && ./bin/e2e-test-integration.js --dev --debug",
    "test:e2e-dev": "bash ./bin/wait-for-build.sh && ./bin/e2e-test-integration.js --dev",
    "lint": "eslint src"
  },
  "bin": {
    "wc-e2e": "bin/wc-e2e.sh"
  }
}<|MERGE_RESOLUTION|>--- conflicted
+++ resolved
@@ -33,13 +33,9 @@
     "jest-each": "25.5.0",
     "jest-puppeteer": "^4.4.0",
     "node-stream-zip": "^1.13.6",
-<<<<<<< HEAD
 	"readline-sync": "^1.4.10",
     "request": "^2.88.2",
     "sprintf-js": "^1.1.2"
-=======
-    "request": "^2.88.2"
->>>>>>> 8dee94a0
   },
   "devDependencies": {
     "@babel/cli": "7.12.8",

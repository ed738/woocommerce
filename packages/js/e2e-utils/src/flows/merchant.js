--- conflicted
+++ resolved
@@ -469,102 +469,6 @@
 	},
 
 	/* Uploads and activates a plugin located at the provided file path. This will also deactivate and delete the plugin if it exists.
-<<<<<<< HEAD
-	*
-	* @param {string} pluginFilePath The location of the plugin zip file to upload.
-	* @param {string} pluginName The name of the plugin. For example, `WooCommerce`.
-	*/
-   uploadAndActivatePlugin: async ( pluginFilePath, pluginName ) => {
-	   await merchant.openPlugins();
-
-	   // Deactivate and delete the plugin if it exists
-	   let pluginSlug = getSlug( pluginName );
-	   if ( await page.$( `a#deactivate-${pluginSlug}` ) !== null ) {
-		   await merchant.deactivatePlugin( pluginName, true );
-	   }
-
-	   // Open the plugin install page
-	   await page.goto( WP_ADMIN_PLUGIN_INSTALL, {
-		   waitUntil: 'networkidle0',
-	   } );
-
-	   // Upload the plugin zip
-	   await page.click( 'a.upload-view-toggle' );
-
-	   await expect( page ).toMatchElement(
-		   'p.install-help',
-		   {
-			   text: 'If you have a plugin in a .zip format, you may install or update it by uploading it here.'
-		   }
-	   );
-
-	   const uploader = await page.$( 'input[type=file]' );
-
-	   console.log( 'pluginFilePath in uploadAndActivatePlugin before upload is: ' + pluginFilePath );
-
-	   await uploader.uploadFile( pluginFilePath );
-
-	   // Manually update the button to `enabled` so we can submit the file
-	   await page.evaluate(() => {
-		   document.getElementById( 'install-plugin-submit' ).disabled = false;
-		});
-
-	   // Click to upload the file
-	   await page.click( '#install-plugin-submit' );
-
-	   await page.waitForNavigation( { waitUntil: 'networkidle0' } );
-
-	   // Click to activate the plugin
-	   await page.click( '.button-primary' );
-
-	   await page.waitForNavigation( { waitUntil: 'networkidle0' } );
-   },
-
-   /**
-	* Activate a given plugin by the plugin's name.
-	*
-	* @param {string} pluginName The name of the plugin to activate. For example, `WooCommerce`.
-	*/
-   activatePlugin: async ( pluginName ) => {
-	   let pluginSlug = getSlug( pluginName );
-
-	   await expect( page ).toClick( `a#activate-${pluginSlug}` );
-
-	   await page.waitForNavigation( { waitUntil: 'networkidle0' } );
-   },
-
-   /**
-	* Deactivate a plugin by the plugin's name with the option to delete the plugin as well.
-	*
-	* @param {string} pluginName The name of the plugin to deactivate. For example, `WooCommerce`.
-	* @param {Boolean} deletePlugin Pass in `true` to delete the plugin. Defaults to `false`.
-	*/
-   deactivatePlugin: async ( pluginName, deletePlugin = false ) => {
-	   let pluginSlug = getSlug( pluginName );
-
-	   await expect( page ).toClick( `a#deactivate-${pluginSlug}` );
-
-	   await page.waitForNavigation( { waitUntil: 'networkidle0' } );
-
-	   if ( deletePlugin ) {
-		   await merchant.deletePlugin( pluginName );
-	   }
-   },
-
-   /**
-	* Delete a plugin by the plugin's name.
-	*
-	* @param {string} pluginName The name of the plugin to delete. For example, `WooCommerce`.
-	*/
-   deletePlugin: async ( pluginName ) => {
-	   let pluginSlug = getSlug( pluginName );
-
-	   await expect( page ).toClick( `a#delete-${pluginSlug}` );
-
-	   // Wait for Ajax calls to finish
-	   await page.waitForResponse( response => response.status() === 200 );
-   },
-=======
 	 *
 	 * @param {string} pluginFilePath The location of the plugin zip file to upload.
 	 * @param {string} pluginName The name of the plugin. For example, `WooCommerce`.
@@ -655,7 +559,6 @@
 		// Wait for Ajax calls to finish
 		await page.waitForResponse( ( response ) => response.status() === 200 );
 	},
->>>>>>> dc095300
 
 	/**
 	 * Runs the database update if needed. For example, after uploading the WooCommerce plugin or updating WooCommerce.

const { order, getOrderExample } = require( './order' );
const { coupon } = require( './coupon' );
const { refund } = require( './refund' );
<<<<<<< HEAD
const { getTaxRateExamples } = require( './tax-rate' );
const { getVariationExample } = require( './variation' );
const {
	simpleProduct,
	variableProduct,
	variation,
	virtualProduct,
	groupedProduct,
	externalProduct,
} = require( './products-crud' );
=======
const { getShippingZoneExample } = require( './shipping-zone' );
const { getShippingMethodExample } = require( './shipping-method' );
>>>>>>> c5fccaf0
const shared = require( './shared' );

module.exports = {
	order,
	getOrderExample,
	coupon,
	shared,
	refund,
<<<<<<< HEAD
	getTaxRateExamples,
	getVariationExample,
	simpleProduct,
	variableProduct,
	variation,
	virtualProduct,
	groupedProduct,
	externalProduct,
=======
	getShippingZoneExample,
	getShippingMethodExample,
>>>>>>> c5fccaf0
};<|MERGE_RESOLUTION|>--- conflicted
+++ resolved
@@ -1,7 +1,6 @@
 const { order, getOrderExample } = require( './order' );
 const { coupon } = require( './coupon' );
 const { refund } = require( './refund' );
-<<<<<<< HEAD
 const { getTaxRateExamples } = require( './tax-rate' );
 const { getVariationExample } = require( './variation' );
 const {
@@ -12,10 +11,8 @@
 	groupedProduct,
 	externalProduct,
 } = require( './products-crud' );
-=======
 const { getShippingZoneExample } = require( './shipping-zone' );
 const { getShippingMethodExample } = require( './shipping-method' );
->>>>>>> c5fccaf0
 const shared = require( './shared' );
 
 module.exports = {
@@ -24,7 +21,6 @@
 	coupon,
 	shared,
 	refund,
-<<<<<<< HEAD
 	getTaxRateExamples,
 	getVariationExample,
 	simpleProduct,
@@ -33,8 +29,6 @@
 	virtualProduct,
 	groupedProduct,
 	externalProduct,
-=======
 	getShippingZoneExample,
 	getShippingMethodExample,
->>>>>>> c5fccaf0
 };
{
    "_readme": [
        "This file locks the dependencies of your project to a known state",
        "Read more about it at https://getcomposer.org/doc/01-basic-usage.md#installing-dependencies",
        "This file is @generated automatically"
    ],
<<<<<<< HEAD
    "content-hash": "8fbff26aa5129295db8bc8a8c6d583f1",
=======
    "content-hash": "35507616193389119dda0f5a44bf46b3",
>>>>>>> 9db6e2e4
    "packages": [
        {
            "name": "automattic/jetpack-autoloader",
            "version": "v2.7.1",
            "source": {
                "type": "git",
                "url": "https://github.com/Automattic/jetpack-autoloader.git",
                "reference": "5437697a56aefbdf707849b9833e1b36093d7a73"
            },
            "dist": {
                "type": "zip",
                "url": "https://api.github.com/repos/Automattic/jetpack-autoloader/zipball/5437697a56aefbdf707849b9833e1b36093d7a73",
                "reference": "5437697a56aefbdf707849b9833e1b36093d7a73",
                "shasum": ""
            },
            "require": {
                "composer-plugin-api": "^1.1 || ^2.0"
            },
            "require-dev": {
                "yoast/phpunit-polyfills": "0.2.0"
            },
            "type": "composer-plugin",
            "extra": {
                "class": "Automattic\\Jetpack\\Autoloader\\CustomAutoloaderPlugin"
            },
            "autoload": {
                "classmap": [
                    "src/AutoloadGenerator.php"
                ],
                "psr-4": {
                    "Automattic\\Jetpack\\Autoloader\\": "src"
                }
            },
            "notification-url": "https://packagist.org/downloads/",
            "license": [
                "GPL-2.0-or-later"
            ],
            "description": "Creates a custom autoloader for a plugin or theme.",
            "support": {
<<<<<<< HEAD
                "source": "https://github.com/Automattic/jetpack-autoloader/tree/v2.7.1"
            },
            "time": "2020-12-18T22:33:59+00:00"
=======
                "source": "https://github.com/Automattic/jetpack-autoloader/tree/v2.6.0"
            },
            "time": "2020-11-19T21:20:12+00:00"
>>>>>>> 9db6e2e4
        },
        {
            "name": "automattic/jetpack-constants",
            "version": "v1.5.1",
            "source": {
                "type": "git",
                "url": "https://github.com/Automattic/jetpack-constants.git",
                "reference": "18f772daddc8be5df76c9f4a92e017a3c2569a5b"
            },
            "dist": {
                "type": "zip",
                "url": "https://api.github.com/repos/Automattic/jetpack-constants/zipball/18f772daddc8be5df76c9f4a92e017a3c2569a5b",
                "reference": "18f772daddc8be5df76c9f4a92e017a3c2569a5b",
                "shasum": ""
            },
            "require-dev": {
                "php-mock/php-mock": "^2.1",
                "phpunit/phpunit": "^5.7 || ^6.5 || ^7.5"
            },
            "type": "library",
            "autoload": {
                "classmap": [
                    "src/"
                ]
            },
            "notification-url": "https://packagist.org/downloads/",
            "license": [
                "GPL-2.0-or-later"
            ],
            "description": "A wrapper for defining constants in a more testable way.",
            "support": {
                "source": "https://github.com/Automattic/jetpack-constants/tree/v1.5.1"
            },
            "time": "2020-10-28T19:00:31+00:00"
        },
        {
            "name": "composer/installers",
            "version": "v1.9.0",
            "source": {
                "type": "git",
                "url": "https://github.com/composer/installers.git",
                "reference": "b93bcf0fa1fccb0b7d176b0967d969691cd74cca"
            },
            "dist": {
                "type": "zip",
                "url": "https://api.github.com/repos/composer/installers/zipball/b93bcf0fa1fccb0b7d176b0967d969691cd74cca",
                "reference": "b93bcf0fa1fccb0b7d176b0967d969691cd74cca",
                "shasum": ""
            },
            "require": {
                "composer-plugin-api": "^1.0 || ^2.0"
            },
            "replace": {
                "roundcube/plugin-installer": "*",
                "shama/baton": "*"
            },
            "require-dev": {
                "composer/composer": "1.6.* || 2.0.*@dev",
                "composer/semver": "1.0.* || 2.0.*@dev",
                "phpunit/phpunit": "^4.8.36",
                "sebastian/comparator": "^1.2.4",
                "symfony/process": "^2.3"
            },
            "type": "composer-plugin",
            "extra": {
                "class": "Composer\\Installers\\Plugin",
                "branch-alias": {
                    "dev-master": "1.0-dev"
                }
            },
            "autoload": {
                "psr-4": {
                    "Composer\\Installers\\": "src/Composer/Installers"
                }
            },
            "notification-url": "https://packagist.org/downloads/",
            "license": [
                "MIT"
            ],
            "authors": [
                {
                    "name": "Kyle Robinson Young",
                    "email": "kyle@dontkry.com",
                    "homepage": "https://github.com/shama"
                }
            ],
            "description": "A multi-framework Composer library installer",
            "homepage": "https://composer.github.io/installers/",
            "keywords": [
                "Craft",
                "Dolibarr",
                "Eliasis",
                "Hurad",
                "ImageCMS",
                "Kanboard",
                "Lan Management System",
                "MODX Evo",
                "MantisBT",
                "Mautic",
                "Maya",
                "OXID",
                "Plentymarkets",
                "Porto",
                "RadPHP",
                "SMF",
                "Thelia",
                "Whmcs",
                "WolfCMS",
                "agl",
                "aimeos",
                "annotatecms",
                "attogram",
                "bitrix",
                "cakephp",
                "chef",
                "cockpit",
                "codeigniter",
                "concrete5",
                "croogo",
                "dokuwiki",
                "drupal",
                "eZ Platform",
                "elgg",
                "expressionengine",
                "fuelphp",
                "grav",
                "installer",
                "itop",
                "joomla",
                "known",
                "kohana",
                "laravel",
                "lavalite",
                "lithium",
                "magento",
                "majima",
                "mako",
                "mediawiki",
                "modulework",
                "modx",
                "moodle",
                "osclass",
                "phpbb",
                "piwik",
                "ppi",
                "puppet",
                "pxcms",
                "reindex",
                "roundcube",
                "shopware",
                "silverstripe",
                "sydes",
                "sylius",
                "symfony",
                "typo3",
                "wordpress",
                "yawik",
                "zend",
                "zikula"
            ],
            "support": {
                "issues": "https://github.com/composer/installers/issues",
                "source": "https://github.com/composer/installers/tree/v1.9.0"
            },
            "funding": [
                {
                    "url": "https://packagist.com",
                    "type": "custom"
                },
                {
                    "url": "https://tidelift.com/funding/github/packagist/composer/composer",
                    "type": "tidelift"
                }
            ],
            "time": "2020-04-07T06:57:05+00:00"
        },
        {
            "name": "maxmind-db/reader",
            "version": "v1.6.0",
            "source": {
                "type": "git",
                "url": "https://github.com/maxmind/MaxMind-DB-Reader-php.git",
                "reference": "febd4920bf17c1da84cef58e56a8227dfb37fbe4"
            },
            "dist": {
                "type": "zip",
                "url": "https://api.github.com/repos/maxmind/MaxMind-DB-Reader-php/zipball/febd4920bf17c1da84cef58e56a8227dfb37fbe4",
                "reference": "febd4920bf17c1da84cef58e56a8227dfb37fbe4",
                "shasum": ""
            },
            "require": {
                "php": ">=5.6"
            },
            "conflict": {
                "ext-maxminddb": "<1.6.0,>=2.0.0"
            },
            "require-dev": {
                "friendsofphp/php-cs-fixer": "2.*",
                "php-coveralls/php-coveralls": "^2.1",
                "phpunit/phpcov": "^3.0",
                "phpunit/phpunit": "5.*",
                "squizlabs/php_codesniffer": "3.*"
            },
            "suggest": {
                "ext-bcmath": "bcmath or gmp is required for decoding larger integers with the pure PHP decoder",
                "ext-gmp": "bcmath or gmp is required for decoding larger integers with the pure PHP decoder",
                "ext-maxminddb": "A C-based database decoder that provides significantly faster lookups"
            },
            "type": "library",
            "autoload": {
                "psr-4": {
                    "MaxMind\\Db\\": "src/MaxMind/Db"
                }
            },
            "notification-url": "https://packagist.org/downloads/",
            "license": [
                "Apache-2.0"
            ],
            "authors": [
                {
                    "name": "Gregory J. Oschwald",
                    "email": "goschwald@maxmind.com",
                    "homepage": "https://www.maxmind.com/"
                }
            ],
            "description": "MaxMind DB Reader API",
            "homepage": "https://github.com/maxmind/MaxMind-DB-Reader-php",
            "keywords": [
                "database",
                "geoip",
                "geoip2",
                "geolocation",
                "maxmind"
            ],
            "support": {
                "issues": "https://github.com/maxmind/MaxMind-DB-Reader-php/issues",
                "source": "https://github.com/maxmind/MaxMind-DB-Reader-php/tree/v1.6.0"
            },
            "time": "2019-12-19T22:59:03+00:00"
        },
        {
            "name": "pelago/emogrifier",
            "version": "v3.1.0",
            "source": {
                "type": "git",
                "url": "https://github.com/MyIntervals/emogrifier.git",
                "reference": "f6a5c7d44612d86c3901c93f1592f5440e6b2cd8"
            },
            "dist": {
                "type": "zip",
                "url": "https://api.github.com/repos/MyIntervals/emogrifier/zipball/f6a5c7d44612d86c3901c93f1592f5440e6b2cd8",
                "reference": "f6a5c7d44612d86c3901c93f1592f5440e6b2cd8",
                "shasum": ""
            },
            "require": {
                "ext-dom": "*",
                "ext-libxml": "*",
                "php": "^5.6 || ~7.0 || ~7.1 || ~7.2 || ~7.3 || ~7.4",
                "symfony/css-selector": "^2.8 || ^3.0 || ^4.0 || ^5.0"
            },
            "require-dev": {
                "friendsofphp/php-cs-fixer": "^2.15.3",
                "phpmd/phpmd": "^2.7.0",
                "phpunit/phpunit": "^5.7.27",
                "squizlabs/php_codesniffer": "^3.5.0"
            },
            "type": "library",
            "extra": {
                "branch-alias": {
                    "dev-master": "4.0.x-dev"
                }
            },
            "autoload": {
                "psr-4": {
                    "Pelago\\": "src/"
                }
            },
            "notification-url": "https://packagist.org/downloads/",
            "license": [
                "MIT"
            ],
            "authors": [
                {
                    "name": "Oliver Klee",
                    "email": "github@oliverklee.de"
                },
                {
                    "name": "Zoli Szabó",
                    "email": "zoli.szabo+github@gmail.com"
                },
                {
                    "name": "John Reeve",
                    "email": "jreeve@pelagodesign.com"
                },
                {
                    "name": "Jake Hotson",
                    "email": "jake@qzdesign.co.uk"
                },
                {
                    "name": "Cameron Brooks"
                },
                {
                    "name": "Jaime Prado"
                }
            ],
            "description": "Converts CSS styles into inline style attributes in your HTML code",
            "homepage": "https://www.myintervals.com/emogrifier.php",
            "keywords": [
                "css",
                "email",
                "pre-processing"
            ],
            "support": {
                "issues": "https://github.com/MyIntervals/emogrifier/issues",
                "source": "https://github.com/MyIntervals/emogrifier"
            },
            "time": "2019-12-26T19:37:31+00:00"
        },
        {
            "name": "psr/container",
            "version": "1.0.0",
            "source": {
                "type": "git",
                "url": "https://github.com/php-fig/container.git",
                "reference": "b7ce3b176482dbbc1245ebf52b181af44c2cf55f"
            },
            "dist": {
                "type": "zip",
                "url": "https://api.github.com/repos/php-fig/container/zipball/b7ce3b176482dbbc1245ebf52b181af44c2cf55f",
                "reference": "b7ce3b176482dbbc1245ebf52b181af44c2cf55f",
                "shasum": ""
            },
            "require": {
                "php": ">=5.3.0"
            },
            "type": "library",
            "extra": {
                "branch-alias": {
                    "dev-master": "1.0.x-dev"
                }
            },
            "autoload": {
                "psr-4": {
                    "Psr\\Container\\": "src/"
                }
            },
            "notification-url": "https://packagist.org/downloads/",
            "license": [
                "MIT"
            ],
            "authors": [
                {
                    "name": "PHP-FIG",
                    "homepage": "http://www.php-fig.org/"
                }
            ],
            "description": "Common Container Interface (PHP FIG PSR-11)",
            "homepage": "https://github.com/php-fig/container",
            "keywords": [
                "PSR-11",
                "container",
                "container-interface",
                "container-interop",
                "psr"
            ],
            "support": {
                "issues": "https://github.com/php-fig/container/issues",
                "source": "https://github.com/php-fig/container/tree/master"
            },
            "time": "2017-02-14T16:28:37+00:00"
        },
        {
            "name": "symfony/css-selector",
            "version": "v3.3.6",
            "source": {
                "type": "git",
                "url": "https://github.com/symfony/css-selector.git",
                "reference": "4d882dced7b995d5274293039370148e291808f2"
            },
            "dist": {
                "type": "zip",
                "url": "https://api.github.com/repos/symfony/css-selector/zipball/4d882dced7b995d5274293039370148e291808f2",
                "reference": "4d882dced7b995d5274293039370148e291808f2",
                "shasum": ""
            },
            "require": {
                "php": ">=5.5.9"
            },
            "type": "library",
            "extra": {
                "branch-alias": {
                    "dev-master": "3.3-dev"
                }
            },
            "autoload": {
                "psr-4": {
                    "Symfony\\Component\\CssSelector\\": ""
                },
                "exclude-from-classmap": [
                    "/Tests/"
                ]
            },
            "notification-url": "https://packagist.org/downloads/",
            "license": [
                "MIT"
            ],
            "authors": [
                {
                    "name": "Jean-François Simon",
                    "email": "jeanfrancois.simon@sensiolabs.com"
                },
                {
                    "name": "Fabien Potencier",
                    "email": "fabien@symfony.com"
                },
                {
                    "name": "Symfony Community",
                    "homepage": "https://symfony.com/contributors"
                }
            ],
            "description": "Symfony CssSelector Component",
            "homepage": "https://symfony.com",
            "support": {
                "source": "https://github.com/symfony/css-selector/tree/master"
            },
            "time": "2017-05-01T15:01:29+00:00"
        },
        {
            "name": "woocommerce/action-scheduler",
            "version": "3.1.6",
            "source": {
                "type": "git",
                "url": "https://github.com/woocommerce/action-scheduler.git",
                "reference": "275d0ba54b1c263dfc62688de2fa9a25a373edf8"
            },
            "dist": {
                "type": "zip",
                "url": "https://api.github.com/repos/woocommerce/action-scheduler/zipball/275d0ba54b1c263dfc62688de2fa9a25a373edf8",
                "reference": "275d0ba54b1c263dfc62688de2fa9a25a373edf8",
                "shasum": ""
            },
            "require-dev": {
                "phpunit/phpunit": "^5.6",
                "woocommerce/woocommerce-sniffs": "0.0.8",
                "wp-cli/wp-cli": "~1.5.1"
            },
            "type": "wordpress-plugin",
            "extra": {
                "scripts-description": {
                    "test": "Run unit tests",
                    "phpcs": "Analyze code against the WordPress coding standards with PHP_CodeSniffer",
                    "phpcbf": "Fix coding standards warnings/errors automatically with PHP Code Beautifier"
                }
            },
            "notification-url": "https://packagist.org/downloads/",
            "license": [
                "GPL-3.0-or-later"
            ],
            "description": "Action Scheduler for WordPress and WooCommerce",
            "homepage": "https://actionscheduler.org/",
            "support": {
                "issues": "https://github.com/woocommerce/action-scheduler/issues",
                "source": "https://github.com/woocommerce/action-scheduler/tree/master"
            },
            "time": "2020-05-12T16:22:33+00:00"
        },
        {
            "name": "woocommerce/woocommerce-admin",
            "version": "1.8.2",
            "source": {
                "type": "git",
                "url": "https://github.com/woocommerce/woocommerce-admin.git",
                "reference": "a890bc4131d3cf8c93bb8aeefff96db1a95f547d"
            },
            "dist": {
                "type": "zip",
                "url": "https://api.github.com/repos/woocommerce/woocommerce-admin/zipball/a890bc4131d3cf8c93bb8aeefff96db1a95f547d",
                "reference": "a890bc4131d3cf8c93bb8aeefff96db1a95f547d",
                "shasum": ""
            },
            "require": {
                "automattic/jetpack-autoloader": "^2.2.0",
                "composer/installers": "^1.9.0",
                "php": ">=5.6|>=7.0"
            },
            "require-dev": {
                "phpunit/phpunit": "7.5.20",
                "suin/phpcs-psr4-sniff": "^2.2",
                "woocommerce/woocommerce-sniffs": "0.1.0"
            },
            "type": "wordpress-plugin",
            "extra": {
                "scripts-description": {
                    "test": "Run unit tests",
                    "phpcs": "Analyze code against the WordPress coding standards with PHP_CodeSniffer",
                    "phpcbf": "Fix coding standards warnings/errors automatically with PHP Code Beautifier"
                }
            },
            "autoload": {
                "psr-4": {
                    "Automattic\\WooCommerce\\Admin\\": "src/"
                }
            },
            "notification-url": "https://packagist.org/downloads/",
            "license": [
                "GPL-3.0-or-later"
            ],
            "description": "A modern, javascript-driven WooCommerce Admin experience.",
            "homepage": "https://github.com/woocommerce/woocommerce-admin",
            "support": {
                "issues": "https://github.com/woocommerce/woocommerce-admin/issues",
                "source": "https://github.com/woocommerce/woocommerce-admin/tree/v1.8.2"
            },
            "time": "2020-12-23T01:26:52+00:00"
        },
        {
            "name": "woocommerce/woocommerce-blocks",
            "version": "v4.0.0",
            "source": {
                "type": "git",
                "url": "https://github.com/woocommerce/woocommerce-gutenberg-products-block.git",
                "reference": "f5b2485254f36f0b85fd0f30c28e17bdf44a8d1e"
            },
            "dist": {
                "type": "zip",
                "url": "https://api.github.com/repos/woocommerce/woocommerce-gutenberg-products-block/zipball/f5b2485254f36f0b85fd0f30c28e17bdf44a8d1e",
                "reference": "f5b2485254f36f0b85fd0f30c28e17bdf44a8d1e",
                "shasum": ""
            },
            "require": {
                "automattic/jetpack-autoloader": "^2.0.0",
                "composer/installers": "^1.7.0"
            },
            "require-dev": {
                "phpunit/phpunit": "6.5.14",
                "woocommerce/woocommerce-sniffs": "0.1.0"
            },
            "type": "wordpress-plugin",
            "extra": {
                "scripts-description": {
                    "phpcs": "Analyze code against the WordPress coding standards with PHP_CodeSniffer",
                    "phpcbf": "Fix coding standards warnings/errors automatically with PHP Code Beautifier"
                }
            },
            "autoload": {
                "psr-4": {
                    "Automattic\\WooCommerce\\Blocks\\": "src/"
                }
            },
            "notification-url": "https://packagist.org/downloads/",
            "license": [
                "GPL-3.0-or-later"
            ],
            "description": "WooCommerce blocks for the Gutenberg editor.",
            "homepage": "https://woocommerce.com/",
            "keywords": [
                "blocks",
                "gutenberg",
                "woocommerce"
            ],
            "support": {
                "issues": "https://github.com/woocommerce/woocommerce-gutenberg-products-block/issues",
                "source": "https://github.com/woocommerce/woocommerce-gutenberg-products-block/tree/v4.0.0"
            },
            "time": "2020-12-08T13:17:01+00:00"
        }
    ],
    "packages-dev": [
        {
            "name": "bamarni/composer-bin-plugin",
            "version": "1.4.1",
            "source": {
                "type": "git",
                "url": "https://github.com/bamarni/composer-bin-plugin.git",
                "reference": "9329fb0fbe29e0e1b2db8f4639a193e4f5406225"
            },
            "dist": {
                "type": "zip",
                "url": "https://api.github.com/repos/bamarni/composer-bin-plugin/zipball/9329fb0fbe29e0e1b2db8f4639a193e4f5406225",
                "reference": "9329fb0fbe29e0e1b2db8f4639a193e4f5406225",
                "shasum": ""
            },
            "require": {
                "composer-plugin-api": "^1.0 || ^2.0",
                "php": "^5.5.9 || ^7.0 || ^8.0"
            },
            "require-dev": {
                "composer/composer": "^1.0 || ^2.0",
                "symfony/console": "^2.5 || ^3.0 || ^4.0"
            },
            "type": "composer-plugin",
            "extra": {
                "class": "Bamarni\\Composer\\Bin\\Plugin"
            },
            "autoload": {
                "psr-4": {
                    "Bamarni\\Composer\\Bin\\": "src"
                }
            },
            "notification-url": "https://packagist.org/downloads/",
            "license": [
                "MIT"
            ],
            "description": "No conflicts for your bin dependencies",
            "keywords": [
                "composer",
                "conflict",
                "dependency",
                "executable",
                "isolation",
                "tool"
            ],
            "support": {
                "issues": "https://github.com/bamarni/composer-bin-plugin/issues",
                "source": "https://github.com/bamarni/composer-bin-plugin/tree/master"
            },
            "time": "2020-05-03T08:27:20+00:00"
        }
    ],
    "aliases": [],
    "minimum-stability": "dev",
    "stability-flags": [],
    "prefer-stable": true,
    "prefer-lowest": false,
    "platform": {
        "php": ">=7.0"
    },
    "platform-dev": [],
    "platform-overrides": {
        "php": "7.0"
    },
    "plugin-api-version": "2.0.0"
}<|MERGE_RESOLUTION|>--- conflicted
+++ resolved
@@ -4,11 +4,7 @@
         "Read more about it at https://getcomposer.org/doc/01-basic-usage.md#installing-dependencies",
         "This file is @generated automatically"
     ],
-<<<<<<< HEAD
-    "content-hash": "8fbff26aa5129295db8bc8a8c6d583f1",
-=======
-    "content-hash": "35507616193389119dda0f5a44bf46b3",
->>>>>>> 9db6e2e4
+    "content-hash": "6db323c812269cb58e44afbd04ee46cb",
     "packages": [
         {
             "name": "automattic/jetpack-autoloader",
@@ -48,15 +44,9 @@
             ],
             "description": "Creates a custom autoloader for a plugin or theme.",
             "support": {
-<<<<<<< HEAD
                 "source": "https://github.com/Automattic/jetpack-autoloader/tree/v2.7.1"
             },
             "time": "2020-12-18T22:33:59+00:00"
-=======
-                "source": "https://github.com/Automattic/jetpack-autoloader/tree/v2.6.0"
-            },
-            "time": "2020-11-19T21:20:12+00:00"
->>>>>>> 9db6e2e4
         },
         {
             "name": "automattic/jetpack-constants",

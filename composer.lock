--- conflicted
+++ resolved
@@ -4,11 +4,7 @@
         "Read more about it at https://getcomposer.org/doc/01-basic-usage.md#installing-dependencies",
         "This file is @generated automatically"
     ],
-<<<<<<< HEAD
     "content-hash": "f636539bc4e30e964818d3ff9c2b50e1",
-=======
-    "content-hash": "45446f79dc0f383dcdd34263306f0a96",
->>>>>>> 35ee21f8
     "packages": [
         {
             "name": "automattic/jetpack-autoloader",
@@ -384,6 +380,20 @@
             ],
             "description": "Symfony CssSelector Component",
             "homepage": "https://symfony.com",
+            "funding": [
+                {
+                    "url": "https://symfony.com/sponsor",
+                    "type": "custom"
+                },
+                {
+                    "url": "https://github.com/fabpot",
+                    "type": "github"
+                },
+                {
+                    "url": "https://tidelift.com/funding/github/packagist/symfony/symfony",
+                    "type": "tidelift"
+                }
+            ],
             "time": "2020-03-16T08:31:04+00:00"
         },
         {
@@ -677,8 +687,6 @@
                 "constructor",
                 "instantiate"
             ],
-<<<<<<< HEAD
-=======
             "funding": [
                 {
                     "url": "https://www.doctrine-project.org/sponsorship.html",
@@ -693,7 +701,6 @@
                     "type": "tidelift"
                 }
             ],
->>>>>>> 35ee21f8
             "time": "2020-05-29T17:27:14+00:00"
         },
         {
@@ -2552,8 +2559,6 @@
                 "polyfill",
                 "portable"
             ],
-<<<<<<< HEAD
-=======
             "funding": [
                 {
                     "url": "https://symfony.com/sponsor",
@@ -2568,7 +2573,6 @@
                     "type": "tidelift"
                 }
             ],
->>>>>>> 35ee21f8
             "time": "2020-05-12T16:14:59+00:00"
         },
         {
@@ -2973,5 +2977,6 @@
     "platform-dev": [],
     "platform-overrides": {
         "php": "7.1"
-    }
+    },
+    "plugin-api-version": "1.1.0"
 }
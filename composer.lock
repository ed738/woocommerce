{
    "_readme": [
        "This file locks the dependencies of your project to a known state",
        "Read more about it at https://getcomposer.org/doc/01-basic-usage.md#installing-dependencies",
        "This file is @generated automatically"
    ],
<<<<<<< HEAD
    "content-hash": "b8da8a5a281b3f410373184f4e693f9d",
=======
    "content-hash": "440d6d78d0fc65423e09c8655bd4225b",
>>>>>>> d9a60e49
    "packages": [
        {
            "name": "automattic/jetpack-autoloader",
            "version": "2.10.1",
            "source": {
                "type": "git",
                "url": "https://github.com/Automattic/jetpack-autoloader.git",
                "reference": "20393c4677765c3e737dcb5aee7a3f7b90dce4b3"
            },
            "dist": {
                "type": "zip",
                "url": "https://api.github.com/repos/Automattic/jetpack-autoloader/zipball/20393c4677765c3e737dcb5aee7a3f7b90dce4b3",
                "reference": "20393c4677765c3e737dcb5aee7a3f7b90dce4b3",
                "shasum": ""
            },
            "require": {
                "composer-plugin-api": "^1.1 || ^2.0"
            },
            "require-dev": {
                "automattic/jetpack-changelogger": "^1.1",
                "yoast/phpunit-polyfills": "0.2.0"
            },
            "type": "composer-plugin",
            "extra": {
                "class": "Automattic\\Jetpack\\Autoloader\\CustomAutoloaderPlugin",
                "mirror-repo": "Automattic/jetpack-autoloader",
                "changelogger": {
                    "link-template": "https://github.com/Automattic/jetpack-autoloader/compare/v${old}...v${new}"
                },
                "branch-alias": {
                    "dev-master": "2.10.x-dev"
                }
            },
            "autoload": {
                "classmap": [
                    "src/AutoloadGenerator.php"
                ],
                "psr-4": {
                    "Automattic\\Jetpack\\Autoloader\\": "src"
                }
            },
            "notification-url": "https://packagist.org/downloads/",
            "license": [
                "GPL-2.0-or-later"
            ],
            "description": "Creates a custom autoloader for a plugin or theme.",
            "support": {
                "source": "https://github.com/Automattic/jetpack-autoloader/tree/2.10.1"
            },
            "time": "2021-03-30T15:15:59+00:00"
        },
        {
            "name": "automattic/jetpack-constants",
            "version": "v1.5.1",
            "source": {
                "type": "git",
                "url": "https://github.com/Automattic/jetpack-constants.git",
                "reference": "18f772daddc8be5df76c9f4a92e017a3c2569a5b"
            },
            "dist": {
                "type": "zip",
                "url": "https://api.github.com/repos/Automattic/jetpack-constants/zipball/18f772daddc8be5df76c9f4a92e017a3c2569a5b",
                "reference": "18f772daddc8be5df76c9f4a92e017a3c2569a5b",
                "shasum": ""
            },
            "require-dev": {
                "php-mock/php-mock": "^2.1",
                "phpunit/phpunit": "^5.7 || ^6.5 || ^7.5"
            },
            "type": "library",
            "autoload": {
                "classmap": [
                    "src/"
                ]
            },
            "notification-url": "https://packagist.org/downloads/",
            "license": [
                "GPL-2.0-or-later"
            ],
            "description": "A wrapper for defining constants in a more testable way.",
            "support": {
                "source": "https://github.com/Automattic/jetpack-constants/tree/v1.5.1"
            },
            "time": "2020-10-28T19:00:31+00:00"
        },
        {
            "name": "composer/installers",
            "version": "v1.12.0",
            "source": {
                "type": "git",
                "url": "https://github.com/composer/installers.git",
                "reference": "d20a64ed3c94748397ff5973488761b22f6d3f19"
            },
            "dist": {
                "type": "zip",
                "url": "https://api.github.com/repos/composer/installers/zipball/d20a64ed3c94748397ff5973488761b22f6d3f19",
                "reference": "d20a64ed3c94748397ff5973488761b22f6d3f19",
                "shasum": ""
            },
            "require": {
                "composer-plugin-api": "^1.0 || ^2.0"
            },
            "replace": {
                "roundcube/plugin-installer": "*",
                "shama/baton": "*"
            },
            "require-dev": {
                "composer/composer": "1.6.* || ^2.0",
                "composer/semver": "^1 || ^3",
                "phpstan/phpstan": "^0.12.55",
                "phpstan/phpstan-phpunit": "^0.12.16",
                "symfony/phpunit-bridge": "^4.2 || ^5",
                "symfony/process": "^2.3"
            },
            "type": "composer-plugin",
            "extra": {
                "class": "Composer\\Installers\\Plugin",
                "branch-alias": {
                    "dev-main": "1.x-dev"
                }
            },
            "autoload": {
                "psr-4": {
                    "Composer\\Installers\\": "src/Composer/Installers"
                }
            },
            "notification-url": "https://packagist.org/downloads/",
            "license": [
                "MIT"
            ],
            "authors": [
                {
                    "name": "Kyle Robinson Young",
                    "email": "kyle@dontkry.com",
                    "homepage": "https://github.com/shama"
                }
            ],
            "description": "A multi-framework Composer library installer",
            "homepage": "https://composer.github.io/installers/",
            "keywords": [
                "Craft",
                "Dolibarr",
                "Eliasis",
                "Hurad",
                "ImageCMS",
                "Kanboard",
                "Lan Management System",
                "MODX Evo",
                "MantisBT",
                "Mautic",
                "Maya",
                "OXID",
                "Plentymarkets",
                "Porto",
                "RadPHP",
                "SMF",
                "Starbug",
                "Thelia",
                "Whmcs",
                "WolfCMS",
                "agl",
                "aimeos",
                "annotatecms",
                "attogram",
                "bitrix",
                "cakephp",
                "chef",
                "cockpit",
                "codeigniter",
                "concrete5",
                "croogo",
                "dokuwiki",
                "drupal",
                "eZ Platform",
                "elgg",
                "expressionengine",
                "fuelphp",
                "grav",
                "installer",
                "itop",
                "joomla",
                "known",
                "kohana",
                "laravel",
                "lavalite",
                "lithium",
                "magento",
                "majima",
                "mako",
                "mediawiki",
                "miaoxing",
                "modulework",
                "modx",
                "moodle",
                "osclass",
                "pantheon",
                "phpbb",
                "piwik",
                "ppi",
                "processwire",
                "puppet",
                "pxcms",
                "reindex",
                "roundcube",
                "shopware",
                "silverstripe",
                "sydes",
                "sylius",
                "symfony",
                "tastyigniter",
                "typo3",
                "wordpress",
                "yawik",
                "zend",
                "zikula"
            ],
            "support": {
                "issues": "https://github.com/composer/installers/issues",
                "source": "https://github.com/composer/installers/tree/v1.12.0"
            },
            "funding": [
                {
                    "url": "https://packagist.com",
                    "type": "custom"
                },
                {
                    "url": "https://github.com/composer",
                    "type": "github"
                },
                {
                    "url": "https://tidelift.com/funding/github/packagist/composer/composer",
                    "type": "tidelift"
                }
            ],
            "time": "2021-09-13T08:19:44+00:00"
        },
        {
            "name": "maxmind-db/reader",
            "version": "v1.6.0",
            "source": {
                "type": "git",
                "url": "https://github.com/maxmind/MaxMind-DB-Reader-php.git",
                "reference": "febd4920bf17c1da84cef58e56a8227dfb37fbe4"
            },
            "dist": {
                "type": "zip",
                "url": "https://api.github.com/repos/maxmind/MaxMind-DB-Reader-php/zipball/febd4920bf17c1da84cef58e56a8227dfb37fbe4",
                "reference": "febd4920bf17c1da84cef58e56a8227dfb37fbe4",
                "shasum": ""
            },
            "require": {
                "php": ">=5.6"
            },
            "conflict": {
                "ext-maxminddb": "<1.6.0,>=2.0.0"
            },
            "require-dev": {
                "friendsofphp/php-cs-fixer": "2.*",
                "php-coveralls/php-coveralls": "^2.1",
                "phpunit/phpcov": "^3.0",
                "phpunit/phpunit": "5.*",
                "squizlabs/php_codesniffer": "3.*"
            },
            "suggest": {
                "ext-bcmath": "bcmath or gmp is required for decoding larger integers with the pure PHP decoder",
                "ext-gmp": "bcmath or gmp is required for decoding larger integers with the pure PHP decoder",
                "ext-maxminddb": "A C-based database decoder that provides significantly faster lookups"
            },
            "type": "library",
            "autoload": {
                "psr-4": {
                    "MaxMind\\Db\\": "src/MaxMind/Db"
                }
            },
            "notification-url": "https://packagist.org/downloads/",
            "license": [
                "Apache-2.0"
            ],
            "authors": [
                {
                    "name": "Gregory J. Oschwald",
                    "email": "goschwald@maxmind.com",
                    "homepage": "https://www.maxmind.com/"
                }
            ],
            "description": "MaxMind DB Reader API",
            "homepage": "https://github.com/maxmind/MaxMind-DB-Reader-php",
            "keywords": [
                "database",
                "geoip",
                "geoip2",
                "geolocation",
                "maxmind"
            ],
            "support": {
                "issues": "https://github.com/maxmind/MaxMind-DB-Reader-php/issues",
                "source": "https://github.com/maxmind/MaxMind-DB-Reader-php/tree/v1.6.0"
            },
            "time": "2019-12-19T22:59:03+00:00"
        },
        {
            "name": "pelago/emogrifier",
            "version": "v3.1.0",
            "source": {
                "type": "git",
                "url": "https://github.com/MyIntervals/emogrifier.git",
                "reference": "f6a5c7d44612d86c3901c93f1592f5440e6b2cd8"
            },
            "dist": {
                "type": "zip",
                "url": "https://api.github.com/repos/MyIntervals/emogrifier/zipball/f6a5c7d44612d86c3901c93f1592f5440e6b2cd8",
                "reference": "f6a5c7d44612d86c3901c93f1592f5440e6b2cd8",
                "shasum": ""
            },
            "require": {
                "ext-dom": "*",
                "ext-libxml": "*",
                "php": "^5.6 || ~7.0 || ~7.1 || ~7.2 || ~7.3 || ~7.4",
                "symfony/css-selector": "^2.8 || ^3.0 || ^4.0 || ^5.0"
            },
            "require-dev": {
                "friendsofphp/php-cs-fixer": "^2.15.3",
                "phpmd/phpmd": "^2.7.0",
                "phpunit/phpunit": "^5.7.27",
                "squizlabs/php_codesniffer": "^3.5.0"
            },
            "type": "library",
            "extra": {
                "branch-alias": {
                    "dev-master": "4.0.x-dev"
                }
            },
            "autoload": {
                "psr-4": {
                    "Pelago\\": "src/"
                }
            },
            "notification-url": "https://packagist.org/downloads/",
            "license": [
                "MIT"
            ],
            "authors": [
                {
                    "name": "Oliver Klee",
                    "email": "github@oliverklee.de"
                },
                {
                    "name": "Zoli Szabó",
                    "email": "zoli.szabo+github@gmail.com"
                },
                {
                    "name": "John Reeve",
                    "email": "jreeve@pelagodesign.com"
                },
                {
                    "name": "Jake Hotson",
                    "email": "jake@qzdesign.co.uk"
                },
                {
                    "name": "Cameron Brooks"
                },
                {
                    "name": "Jaime Prado"
                }
            ],
            "description": "Converts CSS styles into inline style attributes in your HTML code",
            "homepage": "https://www.myintervals.com/emogrifier.php",
            "keywords": [
                "css",
                "email",
                "pre-processing"
            ],
            "support": {
                "issues": "https://github.com/MyIntervals/emogrifier/issues",
                "source": "https://github.com/MyIntervals/emogrifier"
            },
            "time": "2019-12-26T19:37:31+00:00"
        },
        {
            "name": "psr/container",
            "version": "1.0.0",
            "source": {
                "type": "git",
                "url": "https://github.com/php-fig/container.git",
                "reference": "b7ce3b176482dbbc1245ebf52b181af44c2cf55f"
            },
            "dist": {
                "type": "zip",
                "url": "https://api.github.com/repos/php-fig/container/zipball/b7ce3b176482dbbc1245ebf52b181af44c2cf55f",
                "reference": "b7ce3b176482dbbc1245ebf52b181af44c2cf55f",
                "shasum": ""
            },
            "require": {
                "php": ">=5.3.0"
            },
            "type": "library",
            "extra": {
                "branch-alias": {
                    "dev-master": "1.0.x-dev"
                }
            },
            "autoload": {
                "psr-4": {
                    "Psr\\Container\\": "src/"
                }
            },
            "notification-url": "https://packagist.org/downloads/",
            "license": [
                "MIT"
            ],
            "authors": [
                {
                    "name": "PHP-FIG",
                    "homepage": "http://www.php-fig.org/"
                }
            ],
            "description": "Common Container Interface (PHP FIG PSR-11)",
            "homepage": "https://github.com/php-fig/container",
            "keywords": [
                "PSR-11",
                "container",
                "container-interface",
                "container-interop",
                "psr"
            ],
            "support": {
                "issues": "https://github.com/php-fig/container/issues",
                "source": "https://github.com/php-fig/container/tree/master"
            },
            "time": "2017-02-14T16:28:37+00:00"
        },
        {
            "name": "symfony/css-selector",
            "version": "v3.3.6",
            "source": {
                "type": "git",
                "url": "https://github.com/symfony/css-selector.git",
                "reference": "4d882dced7b995d5274293039370148e291808f2"
            },
            "dist": {
                "type": "zip",
                "url": "https://api.github.com/repos/symfony/css-selector/zipball/4d882dced7b995d5274293039370148e291808f2",
                "reference": "4d882dced7b995d5274293039370148e291808f2",
                "shasum": ""
            },
            "require": {
                "php": ">=5.5.9"
            },
            "type": "library",
            "extra": {
                "branch-alias": {
                    "dev-master": "3.3-dev"
                }
            },
            "autoload": {
                "psr-4": {
                    "Symfony\\Component\\CssSelector\\": ""
                },
                "exclude-from-classmap": [
                    "/Tests/"
                ]
            },
            "notification-url": "https://packagist.org/downloads/",
            "license": [
                "MIT"
            ],
            "authors": [
                {
                    "name": "Jean-François Simon",
                    "email": "jeanfrancois.simon@sensiolabs.com"
                },
                {
                    "name": "Fabien Potencier",
                    "email": "fabien@symfony.com"
                },
                {
                    "name": "Symfony Community",
                    "homepage": "https://symfony.com/contributors"
                }
            ],
            "description": "Symfony CssSelector Component",
            "homepage": "https://symfony.com",
            "support": {
                "source": "https://github.com/symfony/css-selector/tree/master"
            },
            "time": "2017-05-01T15:01:29+00:00"
        },
        {
            "name": "woocommerce/action-scheduler",
            "version": "3.2.1",
            "source": {
                "type": "git",
                "url": "https://github.com/woocommerce/action-scheduler.git",
                "reference": "3c24064f115cd55e972d73d5d48f14133ac60b0d"
            },
            "dist": {
                "type": "zip",
                "url": "https://api.github.com/repos/woocommerce/action-scheduler/zipball/3c24064f115cd55e972d73d5d48f14133ac60b0d",
                "reference": "3c24064f115cd55e972d73d5d48f14133ac60b0d",
                "shasum": ""
            },
            "require-dev": {
                "phpunit/phpunit": "^7.5",
                "woocommerce/woocommerce-sniffs": "0.1.0",
                "wp-cli/wp-cli": "~2.5.0"
            },
            "type": "wordpress-plugin",
            "extra": {
                "scripts-description": {
                    "test": "Run unit tests",
                    "phpcs": "Analyze code against the WordPress coding standards with PHP_CodeSniffer",
                    "phpcbf": "Fix coding standards warnings/errors automatically with PHP Code Beautifier"
                }
            },
            "notification-url": "https://packagist.org/downloads/",
            "license": [
                "GPL-3.0-or-later"
            ],
            "description": "Action Scheduler for WordPress and WooCommerce",
            "homepage": "https://actionscheduler.org/",
            "support": {
                "issues": "https://github.com/woocommerce/action-scheduler/issues",
                "source": "https://github.com/woocommerce/action-scheduler/tree/3.2.1"
            },
            "time": "2021-06-21T20:21:35+00:00"
        },
        {
            "name": "woocommerce/woocommerce-admin",
            "version": "2.6.5",
            "source": {
                "type": "git",
                "url": "https://github.com/woocommerce/woocommerce-admin.git",
                "reference": "03d45390fb555d3a649f87c2b3385257c9d7ac02"
            },
            "dist": {
                "type": "zip",
                "url": "https://api.github.com/repos/woocommerce/woocommerce-admin/zipball/03d45390fb555d3a649f87c2b3385257c9d7ac02",
                "reference": "03d45390fb555d3a649f87c2b3385257c9d7ac02",
                "shasum": ""
            },
            "require": {
                "automattic/jetpack-autoloader": "^2.9.1",
                "composer/installers": "^1.9.0",
                "php": ">=7.0"
            },
            "require-dev": {
                "automattic/jetpack-changelogger": "^1.1",
                "bamarni/composer-bin-plugin": "^1.4",
                "suin/phpcs-psr4-sniff": "^2.2",
                "woocommerce/woocommerce-sniffs": "0.1.0"
            },
            "type": "wordpress-plugin",
            "extra": {
                "scripts-description": {
                    "test": "Run unit tests",
                    "phpcs": "Analyze code against the WordPress coding standards with PHP_CodeSniffer",
                    "phpcbf": "Fix coding standards warnings/errors automatically with PHP Code Beautifier"
                },
                "bamarni-bin": {
                    "target-directory": "bin/composer"
                },
                "changelogger": {
                    "changelog": "./changelog.txt",
                    "formatter": {
                        "filename": "bin/changelogger/WCAdminFormatter.php"
                    },
                    "versioning": "semver",
                    "changes-dir": "./changelogs",
                    "types": [
                        "Fix",
                        "Add",
                        "Update",
                        "Dev",
                        "Tweak",
                        "Performance",
                        "Enhancement"
                    ]
                }
            },
            "autoload": {
                "psr-4": {
                    "Automattic\\WooCommerce\\Admin\\": "src/"
                }
            },
            "notification-url": "https://packagist.org/downloads/",
            "license": [
                "GPL-3.0-or-later"
            ],
            "description": "A modern, javascript-driven WooCommerce Admin experience.",
            "homepage": "https://github.com/woocommerce/woocommerce-admin",
            "support": {
                "issues": "https://github.com/woocommerce/woocommerce-admin/issues",
                "source": "https://github.com/woocommerce/woocommerce-admin/tree/v2.6.5"
            },
            "time": "2021-09-22T22:45:59+00:00"
        },
        {
            "name": "woocommerce/woocommerce-blocks",
            "version": "v5.7.2",
            "source": {
                "type": "git",
                "url": "https://github.com/woocommerce/woocommerce-gutenberg-products-block.git",
                "reference": "ac5c4219ac1848f1425befe980d25dcf64f064a9"
            },
            "dist": {
                "type": "zip",
                "url": "https://api.github.com/repos/woocommerce/woocommerce-gutenberg-products-block/zipball/ac5c4219ac1848f1425befe980d25dcf64f064a9",
                "reference": "ac5c4219ac1848f1425befe980d25dcf64f064a9",
                "shasum": ""
            },
            "require": {
                "automattic/jetpack-autoloader": "^2.9.1",
                "composer/installers": "^1.7.0"
            },
            "require-dev": {
                "phpunit/phpunit": "7.5.20",
                "woocommerce/woocommerce-sniffs": "0.1.0"
            },
            "type": "wordpress-plugin",
            "extra": {
                "scripts-description": {
                    "phpcs": "Analyze code against the WordPress coding standards with PHP_CodeSniffer",
                    "phpcbf": "Fix coding standards warnings/errors automatically with PHP Code Beautifier"
                }
            },
            "autoload": {
                "psr-4": {
                    "Automattic\\WooCommerce\\Blocks\\": "src/"
                }
            },
            "notification-url": "https://packagist.org/downloads/",
            "license": [
                "GPL-3.0-or-later"
            ],
            "description": "WooCommerce blocks for the Gutenberg editor.",
            "homepage": "https://woocommerce.com/",
            "keywords": [
                "blocks",
                "gutenberg",
                "woocommerce"
            ],
            "support": {
                "issues": "https://github.com/woocommerce/woocommerce-gutenberg-products-block/issues",
<<<<<<< HEAD
                "source": "https://github.com/woocommerce/woocommerce-gutenberg-products-block/tree/v5.7.1"
            },
            "time": "2021-08-30T08:15:59+00:00"
=======
                "source": "https://github.com/woocommerce/woocommerce-gutenberg-products-block/tree/v5.7.2"
            },
            "time": "2021-09-23T13:58:57+00:00"
>>>>>>> d9a60e49
        }
    ],
    "packages-dev": [
        {
            "name": "bamarni/composer-bin-plugin",
            "version": "1.4.1",
            "source": {
                "type": "git",
                "url": "https://github.com/bamarni/composer-bin-plugin.git",
                "reference": "9329fb0fbe29e0e1b2db8f4639a193e4f5406225"
            },
            "dist": {
                "type": "zip",
                "url": "https://api.github.com/repos/bamarni/composer-bin-plugin/zipball/9329fb0fbe29e0e1b2db8f4639a193e4f5406225",
                "reference": "9329fb0fbe29e0e1b2db8f4639a193e4f5406225",
                "shasum": ""
            },
            "require": {
                "composer-plugin-api": "^1.0 || ^2.0",
                "php": "^5.5.9 || ^7.0 || ^8.0"
            },
            "require-dev": {
                "composer/composer": "^1.0 || ^2.0",
                "symfony/console": "^2.5 || ^3.0 || ^4.0"
            },
            "type": "composer-plugin",
            "extra": {
                "class": "Bamarni\\Composer\\Bin\\Plugin"
            },
            "autoload": {
                "psr-4": {
                    "Bamarni\\Composer\\Bin\\": "src"
                }
            },
            "notification-url": "https://packagist.org/downloads/",
            "license": [
                "MIT"
            ],
            "description": "No conflicts for your bin dependencies",
            "keywords": [
                "composer",
                "conflict",
                "dependency",
                "executable",
                "isolation",
                "tool"
            ],
            "support": {
                "issues": "https://github.com/bamarni/composer-bin-plugin/issues",
                "source": "https://github.com/bamarni/composer-bin-plugin/tree/master"
            },
            "time": "2020-05-03T08:27:20+00:00"
        },
        {
            "name": "doctrine/instantiator",
            "version": "1.0.5",
            "source": {
                "type": "git",
                "url": "https://github.com/doctrine/instantiator.git",
                "reference": "8e884e78f9f0eb1329e445619e04456e64d8051d"
            },
            "dist": {
                "type": "zip",
                "url": "https://api.github.com/repos/doctrine/instantiator/zipball/8e884e78f9f0eb1329e445619e04456e64d8051d",
                "reference": "8e884e78f9f0eb1329e445619e04456e64d8051d",
                "shasum": ""
            },
            "require": {
                "php": ">=5.3,<8.0-DEV"
            },
            "require-dev": {
                "athletic/athletic": "~0.1.8",
                "ext-pdo": "*",
                "ext-phar": "*",
                "phpunit/phpunit": "~4.0",
                "squizlabs/php_codesniffer": "~2.0"
            },
            "type": "library",
            "extra": {
                "branch-alias": {
                    "dev-master": "1.0.x-dev"
                }
            },
            "autoload": {
                "psr-4": {
                    "Doctrine\\Instantiator\\": "src/Doctrine/Instantiator/"
                }
            },
            "notification-url": "https://packagist.org/downloads/",
            "license": [
                "MIT"
            ],
            "authors": [
                {
                    "name": "Marco Pivetta",
                    "email": "ocramius@gmail.com",
                    "homepage": "http://ocramius.github.com/"
                }
            ],
            "description": "A small, lightweight utility to instantiate objects in PHP without invoking their constructors",
            "homepage": "https://github.com/doctrine/instantiator",
            "keywords": [
                "constructor",
                "instantiate"
            ],
            "support": {
                "issues": "https://github.com/doctrine/instantiator/issues",
                "source": "https://github.com/doctrine/instantiator/tree/master"
            },
            "time": "2015-06-14T21:17:01+00:00"
        },
        {
            "name": "myclabs/deep-copy",
            "version": "1.7.0",
            "source": {
                "type": "git",
                "url": "https://github.com/myclabs/DeepCopy.git",
                "reference": "3b8a3a99ba1f6a3952ac2747d989303cbd6b7a3e"
            },
            "dist": {
                "type": "zip",
                "url": "https://api.github.com/repos/myclabs/DeepCopy/zipball/3b8a3a99ba1f6a3952ac2747d989303cbd6b7a3e",
                "reference": "3b8a3a99ba1f6a3952ac2747d989303cbd6b7a3e",
                "shasum": ""
            },
            "require": {
                "php": "^5.6 || ^7.0"
            },
            "require-dev": {
                "doctrine/collections": "^1.0",
                "doctrine/common": "^2.6",
                "phpunit/phpunit": "^4.1"
            },
            "type": "library",
            "autoload": {
                "psr-4": {
                    "DeepCopy\\": "src/DeepCopy/"
                },
                "files": [
                    "src/DeepCopy/deep_copy.php"
                ]
            },
            "notification-url": "https://packagist.org/downloads/",
            "license": [
                "MIT"
            ],
            "description": "Create deep copies (clones) of your objects",
            "keywords": [
                "clone",
                "copy",
                "duplicate",
                "object",
                "object graph"
            ],
            "support": {
                "issues": "https://github.com/myclabs/DeepCopy/issues",
                "source": "https://github.com/myclabs/DeepCopy/tree/1.x"
            },
            "time": "2017-10-19T19:58:43+00:00"
        },
        {
            "name": "phar-io/manifest",
            "version": "1.0.1",
            "source": {
                "type": "git",
                "url": "https://github.com/phar-io/manifest.git",
                "reference": "2df402786ab5368a0169091f61a7c1e0eb6852d0"
            },
            "dist": {
                "type": "zip",
                "url": "https://api.github.com/repos/phar-io/manifest/zipball/2df402786ab5368a0169091f61a7c1e0eb6852d0",
                "reference": "2df402786ab5368a0169091f61a7c1e0eb6852d0",
                "shasum": ""
            },
            "require": {
                "ext-dom": "*",
                "ext-phar": "*",
                "phar-io/version": "^1.0.1",
                "php": "^5.6 || ^7.0"
            },
            "type": "library",
            "extra": {
                "branch-alias": {
                    "dev-master": "1.0.x-dev"
                }
            },
            "autoload": {
                "classmap": [
                    "src/"
                ]
            },
            "notification-url": "https://packagist.org/downloads/",
            "license": [
                "BSD-3-Clause"
            ],
            "authors": [
                {
                    "name": "Arne Blankerts",
                    "email": "arne@blankerts.de",
                    "role": "Developer"
                },
                {
                    "name": "Sebastian Heuer",
                    "email": "sebastian@phpeople.de",
                    "role": "Developer"
                },
                {
                    "name": "Sebastian Bergmann",
                    "email": "sebastian@phpunit.de",
                    "role": "Developer"
                }
            ],
            "description": "Component for reading phar.io manifest information from a PHP Archive (PHAR)",
            "support": {
                "issues": "https://github.com/phar-io/manifest/issues",
                "source": "https://github.com/phar-io/manifest/tree/master"
            },
            "time": "2017-03-05T18:14:27+00:00"
        },
        {
            "name": "phar-io/version",
            "version": "1.0.1",
            "source": {
                "type": "git",
                "url": "https://github.com/phar-io/version.git",
                "reference": "a70c0ced4be299a63d32fa96d9281d03e94041df"
            },
            "dist": {
                "type": "zip",
                "url": "https://api.github.com/repos/phar-io/version/zipball/a70c0ced4be299a63d32fa96d9281d03e94041df",
                "reference": "a70c0ced4be299a63d32fa96d9281d03e94041df",
                "shasum": ""
            },
            "require": {
                "php": "^5.6 || ^7.0"
            },
            "type": "library",
            "autoload": {
                "classmap": [
                    "src/"
                ]
            },
            "notification-url": "https://packagist.org/downloads/",
            "license": [
                "BSD-3-Clause"
            ],
            "authors": [
                {
                    "name": "Arne Blankerts",
                    "email": "arne@blankerts.de",
                    "role": "Developer"
                },
                {
                    "name": "Sebastian Heuer",
                    "email": "sebastian@phpeople.de",
                    "role": "Developer"
                },
                {
                    "name": "Sebastian Bergmann",
                    "email": "sebastian@phpunit.de",
                    "role": "Developer"
                }
            ],
            "description": "Library for handling version information and constraints",
            "support": {
                "issues": "https://github.com/phar-io/version/issues",
                "source": "https://github.com/phar-io/version/tree/master"
            },
            "time": "2017-03-05T17:38:23+00:00"
        },
        {
            "name": "phpdocumentor/reflection-common",
            "version": "1.0.1",
            "source": {
                "type": "git",
                "url": "https://github.com/phpDocumentor/ReflectionCommon.git",
                "reference": "21bdeb5f65d7ebf9f43b1b25d404f87deab5bfb6"
            },
            "dist": {
                "type": "zip",
                "url": "https://api.github.com/repos/phpDocumentor/ReflectionCommon/zipball/21bdeb5f65d7ebf9f43b1b25d404f87deab5bfb6",
                "reference": "21bdeb5f65d7ebf9f43b1b25d404f87deab5bfb6",
                "shasum": ""
            },
            "require": {
                "php": ">=5.5"
            },
            "require-dev": {
                "phpunit/phpunit": "^4.6"
            },
            "type": "library",
            "extra": {
                "branch-alias": {
                    "dev-master": "1.0.x-dev"
                }
            },
            "autoload": {
                "psr-4": {
                    "phpDocumentor\\Reflection\\": [
                        "src"
                    ]
                }
            },
            "notification-url": "https://packagist.org/downloads/",
            "license": [
                "MIT"
            ],
            "authors": [
                {
                    "name": "Jaap van Otterdijk",
                    "email": "opensource@ijaap.nl"
                }
            ],
            "description": "Common reflection classes used by phpdocumentor to reflect the code structure",
            "homepage": "http://www.phpdoc.org",
            "keywords": [
                "FQSEN",
                "phpDocumentor",
                "phpdoc",
                "reflection",
                "static analysis"
            ],
            "support": {
                "issues": "https://github.com/phpDocumentor/ReflectionCommon/issues",
                "source": "https://github.com/phpDocumentor/ReflectionCommon/tree/master"
            },
            "time": "2017-09-11T18:02:19+00:00"
        },
        {
            "name": "phpdocumentor/reflection-docblock",
            "version": "4.3.4",
            "source": {
                "type": "git",
                "url": "https://github.com/phpDocumentor/ReflectionDocBlock.git",
                "reference": "da3fd972d6bafd628114f7e7e036f45944b62e9c"
            },
            "dist": {
                "type": "zip",
                "url": "https://api.github.com/repos/phpDocumentor/ReflectionDocBlock/zipball/da3fd972d6bafd628114f7e7e036f45944b62e9c",
                "reference": "da3fd972d6bafd628114f7e7e036f45944b62e9c",
                "shasum": ""
            },
            "require": {
                "php": "^7.0",
                "phpdocumentor/reflection-common": "^1.0.0 || ^2.0.0",
                "phpdocumentor/type-resolver": "~0.4 || ^1.0.0",
                "webmozart/assert": "^1.0"
            },
            "require-dev": {
                "doctrine/instantiator": "^1.0.5",
                "mockery/mockery": "^1.0",
                "phpdocumentor/type-resolver": "0.4.*",
                "phpunit/phpunit": "^6.4"
            },
            "type": "library",
            "extra": {
                "branch-alias": {
                    "dev-master": "4.x-dev"
                }
            },
            "autoload": {
                "psr-4": {
                    "phpDocumentor\\Reflection\\": [
                        "src/"
                    ]
                }
            },
            "notification-url": "https://packagist.org/downloads/",
            "license": [
                "MIT"
            ],
            "authors": [
                {
                    "name": "Mike van Riel",
                    "email": "me@mikevanriel.com"
                }
            ],
            "description": "With this component, a library can provide support for annotations via DocBlocks or otherwise retrieve information that is embedded in a DocBlock.",
            "support": {
                "issues": "https://github.com/phpDocumentor/ReflectionDocBlock/issues",
                "source": "https://github.com/phpDocumentor/ReflectionDocBlock/tree/release/4.x"
            },
            "time": "2019-12-28T18:55:12+00:00"
        },
        {
            "name": "phpdocumentor/type-resolver",
            "version": "0.5.1",
            "source": {
                "type": "git",
                "url": "https://github.com/phpDocumentor/TypeResolver.git",
                "reference": "cf842904952e64e703800d094cdf34e715a8a3ae"
            },
            "dist": {
                "type": "zip",
                "url": "https://api.github.com/repos/phpDocumentor/TypeResolver/zipball/cf842904952e64e703800d094cdf34e715a8a3ae",
                "reference": "cf842904952e64e703800d094cdf34e715a8a3ae",
                "shasum": ""
            },
            "require": {
                "php": "^7.0",
                "phpdocumentor/reflection-common": "^1.0"
            },
            "require-dev": {
                "mockery/mockery": "^1.0",
                "phpunit/phpunit": "^6.4"
            },
            "type": "library",
            "extra": {
                "branch-alias": {
                    "dev-master": "1.0.x-dev"
                }
            },
            "autoload": {
                "psr-4": {
                    "phpDocumentor\\Reflection\\": "src"
                }
            },
            "notification-url": "https://packagist.org/downloads/",
            "license": [
                "MIT"
            ],
            "authors": [
                {
                    "name": "Mike van Riel",
                    "email": "me@mikevanriel.com"
                }
            ],
            "support": {
                "issues": "https://github.com/phpDocumentor/TypeResolver/issues",
                "source": "https://github.com/phpDocumentor/TypeResolver/tree/master"
            },
            "time": "2017-12-30T13:23:38+00:00"
        },
        {
            "name": "phpspec/prophecy",
            "version": "v1.10.3",
            "source": {
                "type": "git",
                "url": "https://github.com/phpspec/prophecy.git",
                "reference": "451c3cd1418cf640de218914901e51b064abb093"
            },
            "dist": {
                "type": "zip",
                "url": "https://api.github.com/repos/phpspec/prophecy/zipball/451c3cd1418cf640de218914901e51b064abb093",
                "reference": "451c3cd1418cf640de218914901e51b064abb093",
                "shasum": ""
            },
            "require": {
                "doctrine/instantiator": "^1.0.2",
                "php": "^5.3|^7.0",
                "phpdocumentor/reflection-docblock": "^2.0|^3.0.2|^4.0|^5.0",
                "sebastian/comparator": "^1.2.3|^2.0|^3.0|^4.0",
                "sebastian/recursion-context": "^1.0|^2.0|^3.0|^4.0"
            },
            "require-dev": {
                "phpspec/phpspec": "^2.5 || ^3.2",
                "phpunit/phpunit": "^4.8.35 || ^5.7 || ^6.5 || ^7.1"
            },
            "type": "library",
            "extra": {
                "branch-alias": {
                    "dev-master": "1.10.x-dev"
                }
            },
            "autoload": {
                "psr-4": {
                    "Prophecy\\": "src/Prophecy"
                }
            },
            "notification-url": "https://packagist.org/downloads/",
            "license": [
                "MIT"
            ],
            "authors": [
                {
                    "name": "Konstantin Kudryashov",
                    "email": "ever.zet@gmail.com",
                    "homepage": "http://everzet.com"
                },
                {
                    "name": "Marcello Duarte",
                    "email": "marcello.duarte@gmail.com"
                }
            ],
            "description": "Highly opinionated mocking framework for PHP 5.3+",
            "homepage": "https://github.com/phpspec/prophecy",
            "keywords": [
                "Double",
                "Dummy",
                "fake",
                "mock",
                "spy",
                "stub"
            ],
            "support": {
                "issues": "https://github.com/phpspec/prophecy/issues",
                "source": "https://github.com/phpspec/prophecy/tree/v1.10.3"
            },
            "time": "2020-03-05T15:02:03+00:00"
        },
        {
            "name": "phpunit/php-code-coverage",
            "version": "5.3.2",
            "source": {
                "type": "git",
                "url": "https://github.com/sebastianbergmann/php-code-coverage.git",
                "reference": "c89677919c5dd6d3b3852f230a663118762218ac"
            },
            "dist": {
                "type": "zip",
                "url": "https://api.github.com/repos/sebastianbergmann/php-code-coverage/zipball/c89677919c5dd6d3b3852f230a663118762218ac",
                "reference": "c89677919c5dd6d3b3852f230a663118762218ac",
                "shasum": ""
            },
            "require": {
                "ext-dom": "*",
                "ext-xmlwriter": "*",
                "php": "^7.0",
                "phpunit/php-file-iterator": "^1.4.2",
                "phpunit/php-text-template": "^1.2.1",
                "phpunit/php-token-stream": "^2.0.1",
                "sebastian/code-unit-reverse-lookup": "^1.0.1",
                "sebastian/environment": "^3.0",
                "sebastian/version": "^2.0.1",
                "theseer/tokenizer": "^1.1"
            },
            "require-dev": {
                "phpunit/phpunit": "^6.0"
            },
            "suggest": {
                "ext-xdebug": "^2.5.5"
            },
            "type": "library",
            "extra": {
                "branch-alias": {
                    "dev-master": "5.3.x-dev"
                }
            },
            "autoload": {
                "classmap": [
                    "src/"
                ]
            },
            "notification-url": "https://packagist.org/downloads/",
            "license": [
                "BSD-3-Clause"
            ],
            "authors": [
                {
                    "name": "Sebastian Bergmann",
                    "email": "sebastian@phpunit.de",
                    "role": "lead"
                }
            ],
            "description": "Library that provides collection, processing, and rendering functionality for PHP code coverage information.",
            "homepage": "https://github.com/sebastianbergmann/php-code-coverage",
            "keywords": [
                "coverage",
                "testing",
                "xunit"
            ],
            "support": {
                "issues": "https://github.com/sebastianbergmann/php-code-coverage/issues",
                "source": "https://github.com/sebastianbergmann/php-code-coverage/tree/5.3"
            },
            "time": "2018-04-06T15:36:58+00:00"
        },
        {
            "name": "phpunit/php-file-iterator",
            "version": "1.4.5",
            "source": {
                "type": "git",
                "url": "https://github.com/sebastianbergmann/php-file-iterator.git",
                "reference": "730b01bc3e867237eaac355e06a36b85dd93a8b4"
            },
            "dist": {
                "type": "zip",
                "url": "https://api.github.com/repos/sebastianbergmann/php-file-iterator/zipball/730b01bc3e867237eaac355e06a36b85dd93a8b4",
                "reference": "730b01bc3e867237eaac355e06a36b85dd93a8b4",
                "shasum": ""
            },
            "require": {
                "php": ">=5.3.3"
            },
            "type": "library",
            "extra": {
                "branch-alias": {
                    "dev-master": "1.4.x-dev"
                }
            },
            "autoload": {
                "classmap": [
                    "src/"
                ]
            },
            "notification-url": "https://packagist.org/downloads/",
            "license": [
                "BSD-3-Clause"
            ],
            "authors": [
                {
                    "name": "Sebastian Bergmann",
                    "email": "sb@sebastian-bergmann.de",
                    "role": "lead"
                }
            ],
            "description": "FilterIterator implementation that filters files based on a list of suffixes.",
            "homepage": "https://github.com/sebastianbergmann/php-file-iterator/",
            "keywords": [
                "filesystem",
                "iterator"
            ],
            "support": {
                "irc": "irc://irc.freenode.net/phpunit",
                "issues": "https://github.com/sebastianbergmann/php-file-iterator/issues",
                "source": "https://github.com/sebastianbergmann/php-file-iterator/tree/1.4.5"
            },
            "time": "2017-11-27T13:52:08+00:00"
        },
        {
            "name": "phpunit/php-text-template",
            "version": "1.2.1",
            "source": {
                "type": "git",
                "url": "https://github.com/sebastianbergmann/php-text-template.git",
                "reference": "31f8b717e51d9a2afca6c9f046f5d69fc27c8686"
            },
            "dist": {
                "type": "zip",
                "url": "https://api.github.com/repos/sebastianbergmann/php-text-template/zipball/31f8b717e51d9a2afca6c9f046f5d69fc27c8686",
                "reference": "31f8b717e51d9a2afca6c9f046f5d69fc27c8686",
                "shasum": ""
            },
            "require": {
                "php": ">=5.3.3"
            },
            "type": "library",
            "autoload": {
                "classmap": [
                    "src/"
                ]
            },
            "notification-url": "https://packagist.org/downloads/",
            "license": [
                "BSD-3-Clause"
            ],
            "authors": [
                {
                    "name": "Sebastian Bergmann",
                    "email": "sebastian@phpunit.de",
                    "role": "lead"
                }
            ],
            "description": "Simple template engine.",
            "homepage": "https://github.com/sebastianbergmann/php-text-template/",
            "keywords": [
                "template"
            ],
            "support": {
                "issues": "https://github.com/sebastianbergmann/php-text-template/issues",
                "source": "https://github.com/sebastianbergmann/php-text-template/tree/1.2.1"
            },
            "time": "2015-06-21T13:50:34+00:00"
        },
        {
            "name": "phpunit/php-timer",
            "version": "1.0.9",
            "source": {
                "type": "git",
                "url": "https://github.com/sebastianbergmann/php-timer.git",
                "reference": "3dcf38ca72b158baf0bc245e9184d3fdffa9c46f"
            },
            "dist": {
                "type": "zip",
                "url": "https://api.github.com/repos/sebastianbergmann/php-timer/zipball/3dcf38ca72b158baf0bc245e9184d3fdffa9c46f",
                "reference": "3dcf38ca72b158baf0bc245e9184d3fdffa9c46f",
                "shasum": ""
            },
            "require": {
                "php": "^5.3.3 || ^7.0"
            },
            "require-dev": {
                "phpunit/phpunit": "^4.8.35 || ^5.7 || ^6.0"
            },
            "type": "library",
            "extra": {
                "branch-alias": {
                    "dev-master": "1.0-dev"
                }
            },
            "autoload": {
                "classmap": [
                    "src/"
                ]
            },
            "notification-url": "https://packagist.org/downloads/",
            "license": [
                "BSD-3-Clause"
            ],
            "authors": [
                {
                    "name": "Sebastian Bergmann",
                    "email": "sb@sebastian-bergmann.de",
                    "role": "lead"
                }
            ],
            "description": "Utility class for timing",
            "homepage": "https://github.com/sebastianbergmann/php-timer/",
            "keywords": [
                "timer"
            ],
            "support": {
                "issues": "https://github.com/sebastianbergmann/php-timer/issues",
                "source": "https://github.com/sebastianbergmann/php-timer/tree/master"
            },
            "time": "2017-02-26T11:10:40+00:00"
        },
        {
            "name": "phpunit/php-token-stream",
            "version": "2.0.2",
            "source": {
                "type": "git",
                "url": "https://github.com/sebastianbergmann/php-token-stream.git",
                "reference": "791198a2c6254db10131eecfe8c06670700904db"
            },
            "dist": {
                "type": "zip",
                "url": "https://api.github.com/repos/sebastianbergmann/php-token-stream/zipball/791198a2c6254db10131eecfe8c06670700904db",
                "reference": "791198a2c6254db10131eecfe8c06670700904db",
                "shasum": ""
            },
            "require": {
                "ext-tokenizer": "*",
                "php": "^7.0"
            },
            "require-dev": {
                "phpunit/phpunit": "^6.2.4"
            },
            "type": "library",
            "extra": {
                "branch-alias": {
                    "dev-master": "2.0-dev"
                }
            },
            "autoload": {
                "classmap": [
                    "src/"
                ]
            },
            "notification-url": "https://packagist.org/downloads/",
            "license": [
                "BSD-3-Clause"
            ],
            "authors": [
                {
                    "name": "Sebastian Bergmann",
                    "email": "sebastian@phpunit.de"
                }
            ],
            "description": "Wrapper around PHP's tokenizer extension.",
            "homepage": "https://github.com/sebastianbergmann/php-token-stream/",
            "keywords": [
                "tokenizer"
            ],
            "support": {
                "issues": "https://github.com/sebastianbergmann/php-token-stream/issues",
                "source": "https://github.com/sebastianbergmann/php-token-stream/tree/master"
            },
            "abandoned": true,
            "time": "2017-11-27T05:48:46+00:00"
        },
        {
            "name": "phpunit/phpunit",
            "version": "6.5.14",
            "source": {
                "type": "git",
                "url": "https://github.com/sebastianbergmann/phpunit.git",
                "reference": "bac23fe7ff13dbdb461481f706f0e9fe746334b7"
            },
            "dist": {
                "type": "zip",
                "url": "https://api.github.com/repos/sebastianbergmann/phpunit/zipball/bac23fe7ff13dbdb461481f706f0e9fe746334b7",
                "reference": "bac23fe7ff13dbdb461481f706f0e9fe746334b7",
                "shasum": ""
            },
            "require": {
                "ext-dom": "*",
                "ext-json": "*",
                "ext-libxml": "*",
                "ext-mbstring": "*",
                "ext-xml": "*",
                "myclabs/deep-copy": "^1.6.1",
                "phar-io/manifest": "^1.0.1",
                "phar-io/version": "^1.0",
                "php": "^7.0",
                "phpspec/prophecy": "^1.7",
                "phpunit/php-code-coverage": "^5.3",
                "phpunit/php-file-iterator": "^1.4.3",
                "phpunit/php-text-template": "^1.2.1",
                "phpunit/php-timer": "^1.0.9",
                "phpunit/phpunit-mock-objects": "^5.0.9",
                "sebastian/comparator": "^2.1",
                "sebastian/diff": "^2.0",
                "sebastian/environment": "^3.1",
                "sebastian/exporter": "^3.1",
                "sebastian/global-state": "^2.0",
                "sebastian/object-enumerator": "^3.0.3",
                "sebastian/resource-operations": "^1.0",
                "sebastian/version": "^2.0.1"
            },
            "conflict": {
                "phpdocumentor/reflection-docblock": "3.0.2",
                "phpunit/dbunit": "<3.0"
            },
            "require-dev": {
                "ext-pdo": "*"
            },
            "suggest": {
                "ext-xdebug": "*",
                "phpunit/php-invoker": "^1.1"
            },
            "bin": [
                "phpunit"
            ],
            "type": "library",
            "extra": {
                "branch-alias": {
                    "dev-master": "6.5.x-dev"
                }
            },
            "autoload": {
                "classmap": [
                    "src/"
                ]
            },
            "notification-url": "https://packagist.org/downloads/",
            "license": [
                "BSD-3-Clause"
            ],
            "authors": [
                {
                    "name": "Sebastian Bergmann",
                    "email": "sebastian@phpunit.de",
                    "role": "lead"
                }
            ],
            "description": "The PHP Unit Testing framework.",
            "homepage": "https://phpunit.de/",
            "keywords": [
                "phpunit",
                "testing",
                "xunit"
            ],
            "support": {
                "issues": "https://github.com/sebastianbergmann/phpunit/issues",
                "source": "https://github.com/sebastianbergmann/phpunit/tree/6.5.14"
            },
            "time": "2019-02-01T05:22:47+00:00"
        },
        {
            "name": "phpunit/phpunit-mock-objects",
            "version": "5.0.10",
            "source": {
                "type": "git",
                "url": "https://github.com/sebastianbergmann/phpunit-mock-objects.git",
                "reference": "cd1cf05c553ecfec36b170070573e540b67d3f1f"
            },
            "dist": {
                "type": "zip",
                "url": "https://api.github.com/repos/sebastianbergmann/phpunit-mock-objects/zipball/cd1cf05c553ecfec36b170070573e540b67d3f1f",
                "reference": "cd1cf05c553ecfec36b170070573e540b67d3f1f",
                "shasum": ""
            },
            "require": {
                "doctrine/instantiator": "^1.0.5",
                "php": "^7.0",
                "phpunit/php-text-template": "^1.2.1",
                "sebastian/exporter": "^3.1"
            },
            "conflict": {
                "phpunit/phpunit": "<6.0"
            },
            "require-dev": {
                "phpunit/phpunit": "^6.5.11"
            },
            "suggest": {
                "ext-soap": "*"
            },
            "type": "library",
            "extra": {
                "branch-alias": {
                    "dev-master": "5.0.x-dev"
                }
            },
            "autoload": {
                "classmap": [
                    "src/"
                ]
            },
            "notification-url": "https://packagist.org/downloads/",
            "license": [
                "BSD-3-Clause"
            ],
            "authors": [
                {
                    "name": "Sebastian Bergmann",
                    "email": "sebastian@phpunit.de",
                    "role": "lead"
                }
            ],
            "description": "Mock Object library for PHPUnit",
            "homepage": "https://github.com/sebastianbergmann/phpunit-mock-objects/",
            "keywords": [
                "mock",
                "xunit"
            ],
            "support": {
                "issues": "https://github.com/sebastianbergmann/phpunit-mock-objects/issues",
                "source": "https://github.com/sebastianbergmann/phpunit-mock-objects/tree/5.0.10"
            },
            "abandoned": true,
            "time": "2018-08-09T05:50:03+00:00"
        },
        {
            "name": "sebastian/code-unit-reverse-lookup",
            "version": "1.0.2",
            "source": {
                "type": "git",
                "url": "https://github.com/sebastianbergmann/code-unit-reverse-lookup.git",
                "reference": "1de8cd5c010cb153fcd68b8d0f64606f523f7619"
            },
            "dist": {
                "type": "zip",
                "url": "https://api.github.com/repos/sebastianbergmann/code-unit-reverse-lookup/zipball/1de8cd5c010cb153fcd68b8d0f64606f523f7619",
                "reference": "1de8cd5c010cb153fcd68b8d0f64606f523f7619",
                "shasum": ""
            },
            "require": {
                "php": ">=5.6"
            },
            "require-dev": {
                "phpunit/phpunit": "^8.5"
            },
            "type": "library",
            "extra": {
                "branch-alias": {
                    "dev-master": "1.0.x-dev"
                }
            },
            "autoload": {
                "classmap": [
                    "src/"
                ]
            },
            "notification-url": "https://packagist.org/downloads/",
            "license": [
                "BSD-3-Clause"
            ],
            "authors": [
                {
                    "name": "Sebastian Bergmann",
                    "email": "sebastian@phpunit.de"
                }
            ],
            "description": "Looks up which function or method a line of code belongs to",
            "homepage": "https://github.com/sebastianbergmann/code-unit-reverse-lookup/",
            "support": {
                "issues": "https://github.com/sebastianbergmann/code-unit-reverse-lookup/issues",
                "source": "https://github.com/sebastianbergmann/code-unit-reverse-lookup/tree/1.0.2"
            },
            "funding": [
                {
                    "url": "https://github.com/sebastianbergmann",
                    "type": "github"
                }
            ],
            "time": "2020-11-30T08:15:22+00:00"
        },
        {
            "name": "sebastian/comparator",
            "version": "2.1.3",
            "source": {
                "type": "git",
                "url": "https://github.com/sebastianbergmann/comparator.git",
                "reference": "34369daee48eafb2651bea869b4b15d75ccc35f9"
            },
            "dist": {
                "type": "zip",
                "url": "https://api.github.com/repos/sebastianbergmann/comparator/zipball/34369daee48eafb2651bea869b4b15d75ccc35f9",
                "reference": "34369daee48eafb2651bea869b4b15d75ccc35f9",
                "shasum": ""
            },
            "require": {
                "php": "^7.0",
                "sebastian/diff": "^2.0 || ^3.0",
                "sebastian/exporter": "^3.1"
            },
            "require-dev": {
                "phpunit/phpunit": "^6.4"
            },
            "type": "library",
            "extra": {
                "branch-alias": {
                    "dev-master": "2.1.x-dev"
                }
            },
            "autoload": {
                "classmap": [
                    "src/"
                ]
            },
            "notification-url": "https://packagist.org/downloads/",
            "license": [
                "BSD-3-Clause"
            ],
            "authors": [
                {
                    "name": "Jeff Welch",
                    "email": "whatthejeff@gmail.com"
                },
                {
                    "name": "Volker Dusch",
                    "email": "github@wallbash.com"
                },
                {
                    "name": "Bernhard Schussek",
                    "email": "bschussek@2bepublished.at"
                },
                {
                    "name": "Sebastian Bergmann",
                    "email": "sebastian@phpunit.de"
                }
            ],
            "description": "Provides the functionality to compare PHP values for equality",
            "homepage": "https://github.com/sebastianbergmann/comparator",
            "keywords": [
                "comparator",
                "compare",
                "equality"
            ],
            "support": {
                "issues": "https://github.com/sebastianbergmann/comparator/issues",
                "source": "https://github.com/sebastianbergmann/comparator/tree/master"
            },
            "time": "2018-02-01T13:46:46+00:00"
        },
        {
            "name": "sebastian/diff",
            "version": "2.0.1",
            "source": {
                "type": "git",
                "url": "https://github.com/sebastianbergmann/diff.git",
                "reference": "347c1d8b49c5c3ee30c7040ea6fc446790e6bddd"
            },
            "dist": {
                "type": "zip",
                "url": "https://api.github.com/repos/sebastianbergmann/diff/zipball/347c1d8b49c5c3ee30c7040ea6fc446790e6bddd",
                "reference": "347c1d8b49c5c3ee30c7040ea6fc446790e6bddd",
                "shasum": ""
            },
            "require": {
                "php": "^7.0"
            },
            "require-dev": {
                "phpunit/phpunit": "^6.2"
            },
            "type": "library",
            "extra": {
                "branch-alias": {
                    "dev-master": "2.0-dev"
                }
            },
            "autoload": {
                "classmap": [
                    "src/"
                ]
            },
            "notification-url": "https://packagist.org/downloads/",
            "license": [
                "BSD-3-Clause"
            ],
            "authors": [
                {
                    "name": "Kore Nordmann",
                    "email": "mail@kore-nordmann.de"
                },
                {
                    "name": "Sebastian Bergmann",
                    "email": "sebastian@phpunit.de"
                }
            ],
            "description": "Diff implementation",
            "homepage": "https://github.com/sebastianbergmann/diff",
            "keywords": [
                "diff"
            ],
            "support": {
                "issues": "https://github.com/sebastianbergmann/diff/issues",
                "source": "https://github.com/sebastianbergmann/diff/tree/master"
            },
            "time": "2017-08-03T08:09:46+00:00"
        },
        {
            "name": "sebastian/environment",
            "version": "3.1.0",
            "source": {
                "type": "git",
                "url": "https://github.com/sebastianbergmann/environment.git",
                "reference": "cd0871b3975fb7fc44d11314fd1ee20925fce4f5"
            },
            "dist": {
                "type": "zip",
                "url": "https://api.github.com/repos/sebastianbergmann/environment/zipball/cd0871b3975fb7fc44d11314fd1ee20925fce4f5",
                "reference": "cd0871b3975fb7fc44d11314fd1ee20925fce4f5",
                "shasum": ""
            },
            "require": {
                "php": "^7.0"
            },
            "require-dev": {
                "phpunit/phpunit": "^6.1"
            },
            "type": "library",
            "extra": {
                "branch-alias": {
                    "dev-master": "3.1.x-dev"
                }
            },
            "autoload": {
                "classmap": [
                    "src/"
                ]
            },
            "notification-url": "https://packagist.org/downloads/",
            "license": [
                "BSD-3-Clause"
            ],
            "authors": [
                {
                    "name": "Sebastian Bergmann",
                    "email": "sebastian@phpunit.de"
                }
            ],
            "description": "Provides functionality to handle HHVM/PHP environments",
            "homepage": "http://www.github.com/sebastianbergmann/environment",
            "keywords": [
                "Xdebug",
                "environment",
                "hhvm"
            ],
            "support": {
                "issues": "https://github.com/sebastianbergmann/environment/issues",
                "source": "https://github.com/sebastianbergmann/environment/tree/master"
            },
            "time": "2017-07-01T08:51:00+00:00"
        },
        {
            "name": "sebastian/exporter",
            "version": "3.1.3",
            "source": {
                "type": "git",
                "url": "https://github.com/sebastianbergmann/exporter.git",
                "reference": "6b853149eab67d4da22291d36f5b0631c0fd856e"
            },
            "dist": {
                "type": "zip",
                "url": "https://api.github.com/repos/sebastianbergmann/exporter/zipball/6b853149eab67d4da22291d36f5b0631c0fd856e",
                "reference": "6b853149eab67d4da22291d36f5b0631c0fd856e",
                "shasum": ""
            },
            "require": {
                "php": ">=7.0",
                "sebastian/recursion-context": "^3.0"
            },
            "require-dev": {
                "ext-mbstring": "*",
                "phpunit/phpunit": "^6.0"
            },
            "type": "library",
            "extra": {
                "branch-alias": {
                    "dev-master": "3.1.x-dev"
                }
            },
            "autoload": {
                "classmap": [
                    "src/"
                ]
            },
            "notification-url": "https://packagist.org/downloads/",
            "license": [
                "BSD-3-Clause"
            ],
            "authors": [
                {
                    "name": "Sebastian Bergmann",
                    "email": "sebastian@phpunit.de"
                },
                {
                    "name": "Jeff Welch",
                    "email": "whatthejeff@gmail.com"
                },
                {
                    "name": "Volker Dusch",
                    "email": "github@wallbash.com"
                },
                {
                    "name": "Adam Harvey",
                    "email": "aharvey@php.net"
                },
                {
                    "name": "Bernhard Schussek",
                    "email": "bschussek@gmail.com"
                }
            ],
            "description": "Provides the functionality to export PHP variables for visualization",
            "homepage": "http://www.github.com/sebastianbergmann/exporter",
            "keywords": [
                "export",
                "exporter"
            ],
            "support": {
                "issues": "https://github.com/sebastianbergmann/exporter/issues",
                "source": "https://github.com/sebastianbergmann/exporter/tree/3.1.3"
            },
            "funding": [
                {
                    "url": "https://github.com/sebastianbergmann",
                    "type": "github"
                }
            ],
            "time": "2020-11-30T07:47:53+00:00"
        },
        {
            "name": "sebastian/global-state",
            "version": "2.0.0",
            "source": {
                "type": "git",
                "url": "https://github.com/sebastianbergmann/global-state.git",
                "reference": "e8ba02eed7bbbb9e59e43dedd3dddeff4a56b0c4"
            },
            "dist": {
                "type": "zip",
                "url": "https://api.github.com/repos/sebastianbergmann/global-state/zipball/e8ba02eed7bbbb9e59e43dedd3dddeff4a56b0c4",
                "reference": "e8ba02eed7bbbb9e59e43dedd3dddeff4a56b0c4",
                "shasum": ""
            },
            "require": {
                "php": "^7.0"
            },
            "require-dev": {
                "phpunit/phpunit": "^6.0"
            },
            "suggest": {
                "ext-uopz": "*"
            },
            "type": "library",
            "extra": {
                "branch-alias": {
                    "dev-master": "2.0-dev"
                }
            },
            "autoload": {
                "classmap": [
                    "src/"
                ]
            },
            "notification-url": "https://packagist.org/downloads/",
            "license": [
                "BSD-3-Clause"
            ],
            "authors": [
                {
                    "name": "Sebastian Bergmann",
                    "email": "sebastian@phpunit.de"
                }
            ],
            "description": "Snapshotting of global state",
            "homepage": "http://www.github.com/sebastianbergmann/global-state",
            "keywords": [
                "global state"
            ],
            "support": {
                "issues": "https://github.com/sebastianbergmann/global-state/issues",
                "source": "https://github.com/sebastianbergmann/global-state/tree/2.0.0"
            },
            "time": "2017-04-27T15:39:26+00:00"
        },
        {
            "name": "sebastian/object-enumerator",
            "version": "3.0.4",
            "source": {
                "type": "git",
                "url": "https://github.com/sebastianbergmann/object-enumerator.git",
                "reference": "e67f6d32ebd0c749cf9d1dbd9f226c727043cdf2"
            },
            "dist": {
                "type": "zip",
                "url": "https://api.github.com/repos/sebastianbergmann/object-enumerator/zipball/e67f6d32ebd0c749cf9d1dbd9f226c727043cdf2",
                "reference": "e67f6d32ebd0c749cf9d1dbd9f226c727043cdf2",
                "shasum": ""
            },
            "require": {
                "php": ">=7.0",
                "sebastian/object-reflector": "^1.1.1",
                "sebastian/recursion-context": "^3.0"
            },
            "require-dev": {
                "phpunit/phpunit": "^6.0"
            },
            "type": "library",
            "extra": {
                "branch-alias": {
                    "dev-master": "3.0.x-dev"
                }
            },
            "autoload": {
                "classmap": [
                    "src/"
                ]
            },
            "notification-url": "https://packagist.org/downloads/",
            "license": [
                "BSD-3-Clause"
            ],
            "authors": [
                {
                    "name": "Sebastian Bergmann",
                    "email": "sebastian@phpunit.de"
                }
            ],
            "description": "Traverses array structures and object graphs to enumerate all referenced objects",
            "homepage": "https://github.com/sebastianbergmann/object-enumerator/",
            "support": {
                "issues": "https://github.com/sebastianbergmann/object-enumerator/issues",
                "source": "https://github.com/sebastianbergmann/object-enumerator/tree/3.0.4"
            },
            "funding": [
                {
                    "url": "https://github.com/sebastianbergmann",
                    "type": "github"
                }
            ],
            "time": "2020-11-30T07:40:27+00:00"
        },
        {
            "name": "sebastian/object-reflector",
            "version": "1.1.2",
            "source": {
                "type": "git",
                "url": "https://github.com/sebastianbergmann/object-reflector.git",
                "reference": "9b8772b9cbd456ab45d4a598d2dd1a1bced6363d"
            },
            "dist": {
                "type": "zip",
                "url": "https://api.github.com/repos/sebastianbergmann/object-reflector/zipball/9b8772b9cbd456ab45d4a598d2dd1a1bced6363d",
                "reference": "9b8772b9cbd456ab45d4a598d2dd1a1bced6363d",
                "shasum": ""
            },
            "require": {
                "php": ">=7.0"
            },
            "require-dev": {
                "phpunit/phpunit": "^6.0"
            },
            "type": "library",
            "extra": {
                "branch-alias": {
                    "dev-master": "1.1-dev"
                }
            },
            "autoload": {
                "classmap": [
                    "src/"
                ]
            },
            "notification-url": "https://packagist.org/downloads/",
            "license": [
                "BSD-3-Clause"
            ],
            "authors": [
                {
                    "name": "Sebastian Bergmann",
                    "email": "sebastian@phpunit.de"
                }
            ],
            "description": "Allows reflection of object attributes, including inherited and non-public ones",
            "homepage": "https://github.com/sebastianbergmann/object-reflector/",
            "support": {
                "issues": "https://github.com/sebastianbergmann/object-reflector/issues",
                "source": "https://github.com/sebastianbergmann/object-reflector/tree/1.1.2"
            },
            "funding": [
                {
                    "url": "https://github.com/sebastianbergmann",
                    "type": "github"
                }
            ],
            "time": "2020-11-30T07:37:18+00:00"
        },
        {
            "name": "sebastian/recursion-context",
            "version": "3.0.1",
            "source": {
                "type": "git",
                "url": "https://github.com/sebastianbergmann/recursion-context.git",
                "reference": "367dcba38d6e1977be014dc4b22f47a484dac7fb"
            },
            "dist": {
                "type": "zip",
                "url": "https://api.github.com/repos/sebastianbergmann/recursion-context/zipball/367dcba38d6e1977be014dc4b22f47a484dac7fb",
                "reference": "367dcba38d6e1977be014dc4b22f47a484dac7fb",
                "shasum": ""
            },
            "require": {
                "php": ">=7.0"
            },
            "require-dev": {
                "phpunit/phpunit": "^6.0"
            },
            "type": "library",
            "extra": {
                "branch-alias": {
                    "dev-master": "3.0.x-dev"
                }
            },
            "autoload": {
                "classmap": [
                    "src/"
                ]
            },
            "notification-url": "https://packagist.org/downloads/",
            "license": [
                "BSD-3-Clause"
            ],
            "authors": [
                {
                    "name": "Sebastian Bergmann",
                    "email": "sebastian@phpunit.de"
                },
                {
                    "name": "Jeff Welch",
                    "email": "whatthejeff@gmail.com"
                },
                {
                    "name": "Adam Harvey",
                    "email": "aharvey@php.net"
                }
            ],
            "description": "Provides functionality to recursively process PHP variables",
            "homepage": "http://www.github.com/sebastianbergmann/recursion-context",
            "support": {
                "issues": "https://github.com/sebastianbergmann/recursion-context/issues",
                "source": "https://github.com/sebastianbergmann/recursion-context/tree/3.0.1"
            },
            "funding": [
                {
                    "url": "https://github.com/sebastianbergmann",
                    "type": "github"
                }
            ],
            "time": "2020-11-30T07:34:24+00:00"
        },
        {
            "name": "sebastian/resource-operations",
            "version": "1.0.0",
            "source": {
                "type": "git",
                "url": "https://github.com/sebastianbergmann/resource-operations.git",
                "reference": "ce990bb21759f94aeafd30209e8cfcdfa8bc3f52"
            },
            "dist": {
                "type": "zip",
                "url": "https://api.github.com/repos/sebastianbergmann/resource-operations/zipball/ce990bb21759f94aeafd30209e8cfcdfa8bc3f52",
                "reference": "ce990bb21759f94aeafd30209e8cfcdfa8bc3f52",
                "shasum": ""
            },
            "require": {
                "php": ">=5.6.0"
            },
            "type": "library",
            "extra": {
                "branch-alias": {
                    "dev-master": "1.0.x-dev"
                }
            },
            "autoload": {
                "classmap": [
                    "src/"
                ]
            },
            "notification-url": "https://packagist.org/downloads/",
            "license": [
                "BSD-3-Clause"
            ],
            "authors": [
                {
                    "name": "Sebastian Bergmann",
                    "email": "sebastian@phpunit.de"
                }
            ],
            "description": "Provides a list of PHP built-in functions that operate on resources",
            "homepage": "https://www.github.com/sebastianbergmann/resource-operations",
            "support": {
                "issues": "https://github.com/sebastianbergmann/resource-operations/issues",
                "source": "https://github.com/sebastianbergmann/resource-operations/tree/master"
            },
            "time": "2015-07-28T20:34:47+00:00"
        },
        {
            "name": "sebastian/version",
            "version": "2.0.1",
            "source": {
                "type": "git",
                "url": "https://github.com/sebastianbergmann/version.git",
                "reference": "99732be0ddb3361e16ad77b68ba41efc8e979019"
            },
            "dist": {
                "type": "zip",
                "url": "https://api.github.com/repos/sebastianbergmann/version/zipball/99732be0ddb3361e16ad77b68ba41efc8e979019",
                "reference": "99732be0ddb3361e16ad77b68ba41efc8e979019",
                "shasum": ""
            },
            "require": {
                "php": ">=5.6"
            },
            "type": "library",
            "extra": {
                "branch-alias": {
                    "dev-master": "2.0.x-dev"
                }
            },
            "autoload": {
                "classmap": [
                    "src/"
                ]
            },
            "notification-url": "https://packagist.org/downloads/",
            "license": [
                "BSD-3-Clause"
            ],
            "authors": [
                {
                    "name": "Sebastian Bergmann",
                    "email": "sebastian@phpunit.de",
                    "role": "lead"
                }
            ],
            "description": "Library that helps with managing the version number of Git-hosted PHP projects",
            "homepage": "https://github.com/sebastianbergmann/version",
            "support": {
                "issues": "https://github.com/sebastianbergmann/version/issues",
                "source": "https://github.com/sebastianbergmann/version/tree/master"
            },
            "time": "2016-10-03T07:35:21+00:00"
        },
        {
            "name": "symfony/polyfill-ctype",
            "version": "v1.19.0",
            "source": {
                "type": "git",
                "url": "https://github.com/symfony/polyfill-ctype.git",
                "reference": "aed596913b70fae57be53d86faa2e9ef85a2297b"
            },
            "dist": {
                "type": "zip",
                "url": "https://api.github.com/repos/symfony/polyfill-ctype/zipball/aed596913b70fae57be53d86faa2e9ef85a2297b",
                "reference": "aed596913b70fae57be53d86faa2e9ef85a2297b",
                "shasum": ""
            },
            "require": {
                "php": ">=5.3.3"
            },
            "suggest": {
                "ext-ctype": "For best performance"
            },
            "type": "library",
            "extra": {
                "branch-alias": {
                    "dev-main": "1.19-dev"
                },
                "thanks": {
                    "name": "symfony/polyfill",
                    "url": "https://github.com/symfony/polyfill"
                }
            },
            "autoload": {
                "psr-4": {
                    "Symfony\\Polyfill\\Ctype\\": ""
                },
                "files": [
                    "bootstrap.php"
                ]
            },
            "notification-url": "https://packagist.org/downloads/",
            "license": [
                "MIT"
            ],
            "authors": [
                {
                    "name": "Gert de Pagter",
                    "email": "BackEndTea@gmail.com"
                },
                {
                    "name": "Symfony Community",
                    "homepage": "https://symfony.com/contributors"
                }
            ],
            "description": "Symfony polyfill for ctype functions",
            "homepage": "https://symfony.com",
            "keywords": [
                "compatibility",
                "ctype",
                "polyfill",
                "portable"
            ],
            "support": {
                "source": "https://github.com/symfony/polyfill-ctype/tree/v1.19.0"
            },
            "funding": [
                {
                    "url": "https://symfony.com/sponsor",
                    "type": "custom"
                },
                {
                    "url": "https://github.com/fabpot",
                    "type": "github"
                },
                {
                    "url": "https://tidelift.com/funding/github/packagist/symfony/symfony",
                    "type": "tidelift"
                }
            ],
            "time": "2020-10-23T09:01:57+00:00"
        },
        {
            "name": "theseer/tokenizer",
            "version": "1.1.3",
            "source": {
                "type": "git",
                "url": "https://github.com/theseer/tokenizer.git",
                "reference": "11336f6f84e16a720dae9d8e6ed5019efa85a0f9"
            },
            "dist": {
                "type": "zip",
                "url": "https://api.github.com/repos/theseer/tokenizer/zipball/11336f6f84e16a720dae9d8e6ed5019efa85a0f9",
                "reference": "11336f6f84e16a720dae9d8e6ed5019efa85a0f9",
                "shasum": ""
            },
            "require": {
                "ext-dom": "*",
                "ext-tokenizer": "*",
                "ext-xmlwriter": "*",
                "php": "^7.0"
            },
            "type": "library",
            "autoload": {
                "classmap": [
                    "src/"
                ]
            },
            "notification-url": "https://packagist.org/downloads/",
            "license": [
                "BSD-3-Clause"
            ],
            "authors": [
                {
                    "name": "Arne Blankerts",
                    "email": "arne@blankerts.de",
                    "role": "Developer"
                }
            ],
            "description": "A small library for converting tokenized PHP source code into XML and potentially other formats",
            "support": {
                "issues": "https://github.com/theseer/tokenizer/issues",
                "source": "https://github.com/theseer/tokenizer/tree/master"
            },
            "time": "2019-06-13T22:48:21+00:00"
        },
        {
            "name": "webmozart/assert",
            "version": "1.9.1",
            "source": {
                "type": "git",
                "url": "https://github.com/webmozarts/assert.git",
                "reference": "bafc69caeb4d49c39fd0779086c03a3738cbb389"
            },
            "dist": {
                "type": "zip",
                "url": "https://api.github.com/repos/webmozarts/assert/zipball/bafc69caeb4d49c39fd0779086c03a3738cbb389",
                "reference": "bafc69caeb4d49c39fd0779086c03a3738cbb389",
                "shasum": ""
            },
            "require": {
                "php": "^5.3.3 || ^7.0 || ^8.0",
                "symfony/polyfill-ctype": "^1.8"
            },
            "conflict": {
                "phpstan/phpstan": "<0.12.20",
                "vimeo/psalm": "<3.9.1"
            },
            "require-dev": {
                "phpunit/phpunit": "^4.8.36 || ^7.5.13"
            },
            "type": "library",
            "autoload": {
                "psr-4": {
                    "Webmozart\\Assert\\": "src/"
                }
            },
            "notification-url": "https://packagist.org/downloads/",
            "license": [
                "MIT"
            ],
            "authors": [
                {
                    "name": "Bernhard Schussek",
                    "email": "bschussek@gmail.com"
                }
            ],
            "description": "Assertions to validate method input/output with nice error messages.",
            "keywords": [
                "assert",
                "check",
                "validate"
            ],
            "support": {
                "issues": "https://github.com/webmozarts/assert/issues",
                "source": "https://github.com/webmozarts/assert/tree/1.9.1"
            },
            "time": "2020-07-08T17:02:28+00:00"
        },
        {
            "name": "yoast/phpunit-polyfills",
            "version": "1.0.1",
            "source": {
                "type": "git",
                "url": "https://github.com/Yoast/PHPUnit-Polyfills.git",
                "reference": "f014fb21c2b0038fd329515d59025af42fb98715"
            },
            "dist": {
                "type": "zip",
                "url": "https://api.github.com/repos/Yoast/PHPUnit-Polyfills/zipball/f014fb21c2b0038fd329515d59025af42fb98715",
                "reference": "f014fb21c2b0038fd329515d59025af42fb98715",
                "shasum": ""
            },
            "require": {
                "php": ">=5.4",
                "phpunit/phpunit": "^4.8.36 || ^5.7.21 || ^6.0 || ^7.0 || ^8.0 || ^9.0"
            },
            "require-dev": {
                "php-parallel-lint/php-console-highlighter": "^0.5",
                "php-parallel-lint/php-parallel-lint": "^1.3.0",
                "yoast/yoastcs": "^2.1.0"
            },
            "type": "library",
            "extra": {
                "branch-alias": {
                    "dev-main": "1.x-dev",
                    "dev-develop": "1.x-dev"
                }
            },
            "autoload": {
                "files": [
                    "phpunitpolyfills-autoload.php"
                ]
            },
            "notification-url": "https://packagist.org/downloads/",
            "license": [
                "BSD-3-Clause"
            ],
            "authors": [
                {
                    "name": "Team Yoast",
                    "email": "support@yoast.com",
                    "homepage": "https://yoast.com"
                },
                {
                    "name": "Contributors",
                    "homepage": "https://github.com/Yoast/PHPUnit-Polyfills/graphs/contributors"
                }
            ],
            "description": "Set of polyfills for changed PHPUnit functionality to allow for creating PHPUnit cross-version compatible tests",
            "homepage": "https://github.com/Yoast/PHPUnit-Polyfills",
            "keywords": [
                "phpunit",
                "polyfill",
                "testing"
            ],
            "support": {
                "issues": "https://github.com/Yoast/PHPUnit-Polyfills/issues",
                "source": "https://github.com/Yoast/PHPUnit-Polyfills"
            },
            "time": "2021-08-09T16:28:08+00:00"
        }
    ],
    "aliases": [],
    "minimum-stability": "dev",
    "stability-flags": [],
    "prefer-stable": true,
    "prefer-lowest": false,
    "platform": {
        "php": ">=7.0"
    },
    "platform-dev": [],
    "platform-overrides": {
        "php": "7.0"
    },
    "plugin-api-version": "2.0.0"
}<|MERGE_RESOLUTION|>--- conflicted
+++ resolved
@@ -4,11 +4,7 @@
         "Read more about it at https://getcomposer.org/doc/01-basic-usage.md#installing-dependencies",
         "This file is @generated automatically"
     ],
-<<<<<<< HEAD
-    "content-hash": "b8da8a5a281b3f410373184f4e693f9d",
-=======
     "content-hash": "440d6d78d0fc65423e09c8655bd4225b",
->>>>>>> d9a60e49
     "packages": [
         {
             "name": "automattic/jetpack-autoloader",
@@ -652,15 +648,9 @@
             ],
             "support": {
                 "issues": "https://github.com/woocommerce/woocommerce-gutenberg-products-block/issues",
-<<<<<<< HEAD
-                "source": "https://github.com/woocommerce/woocommerce-gutenberg-products-block/tree/v5.7.1"
-            },
-            "time": "2021-08-30T08:15:59+00:00"
-=======
                 "source": "https://github.com/woocommerce/woocommerce-gutenberg-products-block/tree/v5.7.2"
             },
             "time": "2021-09-23T13:58:57+00:00"
->>>>>>> d9a60e49
         }
     ],
     "packages-dev": [

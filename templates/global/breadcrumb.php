--- conflicted
+++ resolved
@@ -184,11 +184,7 @@
 
 		while ( $parent_id ) {
 			$page          = get_page( $parent_id );
-<<<<<<< HEAD
-			$breadcrumbs[] = $before . '<a href="' . get_permalink( $page->ID ) . '">' . get_the_title( $page->ID ) . '</a>' . $after . $delimiter;
-=======
 			$breadcrumbs[] = '<a href="' . get_permalink( $page->ID ) . '">' . get_the_title( $page->ID ) . '</a>';
->>>>>>> 76bccd4d
 			$parent_id     = $page->post_parent;
 		}
 

<?php
/**
 * Customer on-hold order email
 *
 * This template can be overridden by copying it to yourtheme/woocommerce/emails/plain/customer-on-hold-order.php.
 *
 * HOWEVER, on occasion WooCommerce will need to update template files and you
 * (the theme developer) will need to copy the new files to your theme to
 * maintain compatibility. We try to do this as little as possible, but it does
 * happen. When this occurs the version of the template file will be bumped and
 * the readme will list any important changes.
 *
 * @see https://docs.woocommerce.com/document/template-structure/
 * @package WooCommerce/Templates/Emails/Plain
 * @version 3.7.0
 */

defined( 'ABSPATH' ) || exit;

echo "=-=-=-=-=-=-=-=-=-=-=-=-=-=-=-=-=-=-=-=-=\n";
echo esc_html( wp_strip_all_tags( $email_heading ) );
echo "\n=-=-=-=-=-=-=-=-=-=-=-=-=-=-=-=-=-=-=-=-=\n\n";

/* translators: %s: Customer first name */
echo sprintf( esc_html__( 'Hi %s,', 'woocommerce' ), $order->get_billing_first_name() ) . "\n\n"; // phpcs:ignore WordPress.XSS.EscapeOutput.OutputNotEscaped
echo esc_html__( 'Thanks for your order. It’s on-hold until we confirm that payment has been received. In the meantime, here’s a reminder of what you ordered:', 'woocommerce' ) . "\n\n"; // phpcs:ignore WordPress.XSS.EscapeOutput.OutputNotEscaped

/*
 * @hooked WC_Emails::order_details() Shows the order details table.
 * @hooked WC_Structured_Data::generate_order_data() Generates structured data.
 * @hooked WC_Structured_Data::output_structured_data() Outputs structured data.
 * @since 2.5.0
 */
do_action( 'woocommerce_email_order_details', $order, $sent_to_admin, $plain_text, $email );

echo "\n----------------------------------------\n\n";

/*
 * @hooked WC_Emails::order_meta() Shows order meta data.
 */
do_action( 'woocommerce_email_order_meta', $order, $sent_to_admin, $plain_text, $email );

/*
 * @hooked WC_Emails::customer_details() Shows customer details
 * @hooked WC_Emails::email_address() Shows email address
 */
do_action( 'woocommerce_email_customer_details', $order, $sent_to_admin, $plain_text, $email );

<<<<<<< HEAD
esc_html_e( 'We look forward to fulfilling your order soon.', 'woocommerce' );
=======
echo "\n\n----------------------------------------\n\n";
>>>>>>> 0e5c0eec

/**
 * Show user-defined additonal content - this is set in each email's settings.
 */
if ( $additional_content ) {
	echo esc_html( wp_strip_all_tags( wptexturize( $additional_content ) ) );
	echo "\n\n----------------------------------------\n\n";
}

echo wp_kses_post( apply_filters( 'woocommerce_email_footer_text', get_option( 'woocommerce_email_footer_text' ) ) );<|MERGE_RESOLUTION|>--- conflicted
+++ resolved
@@ -46,11 +46,7 @@
  */
 do_action( 'woocommerce_email_customer_details', $order, $sent_to_admin, $plain_text, $email );
 
-<<<<<<< HEAD
-esc_html_e( 'We look forward to fulfilling your order soon.', 'woocommerce' );
-=======
 echo "\n\n----------------------------------------\n\n";
->>>>>>> 0e5c0eec
 
 /**
  * Show user-defined additonal content - this is set in each email's settings.

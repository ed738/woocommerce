<?php
/**
 * Checkout login form
 *
 * This template can be overridden by copying it to yourtheme/woocommerce/checkout/form-login.php.
 *
 * HOWEVER, on occasion WooCommerce will need to update template files and you
 * (the theme developer) will need to copy the new files to your theme to
 * maintain compatibility. We try to do this as little as possible, but it does
 * happen. When this occurs the version of the template file will be bumped and
 * the readme will list any important changes.
 *
 * @see https://docs.woocommerce.com/document/template-structure/
 * @package WooCommerce/Templates
 * @version 3.4.0
 */

defined( 'ABSPATH' ) || exit;

if ( is_user_logged_in() || 'no' === get_option( 'woocommerce_enable_checkout_login_reminder' ) ) {
	return;
}

?>
<div class="woocommerce-form-login-toggle">
	<?php wc_print_notice( apply_filters( 'woocommerce_checkout_login_message', esc_html__( 'Returning customer?', 'woocommerce' ) ) . ' <a href="#" class="showlogin">' . esc_html__( 'Click here to login', 'woocommerce' ) . '</a>', 'notice' ); ?>
</div>
<?php

woocommerce_login_form(
	array(
<<<<<<< HEAD
		'message'  => esc_html__( 'If you have shopped with us before, please enter your details below. If you are a new customer, please proceed to the Billing &amp; Shipping section.', 'woocommerce' ),
=======
		'message'  => __( 'If you have shopped with us before, please enter your details below. If you are a new customer, please proceed to the Billing section.', 'woocommerce' ),
>>>>>>> 0e5c0eec
		'redirect' => wc_get_page_permalink( 'checkout' ),
		'hidden'   => true,
	)
);<|MERGE_RESOLUTION|>--- conflicted
+++ resolved
@@ -29,11 +29,7 @@
 
 woocommerce_login_form(
 	array(
-<<<<<<< HEAD
-		'message'  => esc_html__( 'If you have shopped with us before, please enter your details below. If you are a new customer, please proceed to the Billing &amp; Shipping section.', 'woocommerce' ),
-=======
-		'message'  => __( 'If you have shopped with us before, please enter your details below. If you are a new customer, please proceed to the Billing section.', 'woocommerce' ),
->>>>>>> 0e5c0eec
+		'message'  => esc_html__( 'If you have shopped with us before, please enter your details below. If you are a new customer, please proceed to the Billing section.', 'woocommerce' ),
 		'redirect' => wc_get_page_permalink( 'checkout' ),
 		'hidden'   => true,
 	)

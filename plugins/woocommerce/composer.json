--- conflicted
+++ resolved
@@ -21,13 +21,8 @@
 		"pelago/emogrifier": "3.1.0",
 		"psr/container": "1.0.0",
 		"woocommerce/action-scheduler": "3.4.0",
-<<<<<<< HEAD
-		"woocommerce/woocommerce-admin": "3.0.1",
+		"woocommerce/woocommerce-admin": "3.0.3",
 		"woocommerce/woocommerce-blocks": "6.7.1"
-=======
-		"woocommerce/woocommerce-admin": "3.0.3",
-		"woocommerce/woocommerce-blocks": "6.5.1"
->>>>>>> e5adc1c3
 	},
 	"require-dev": {
 		"bamarni/composer-bin-plugin": "^1.4",

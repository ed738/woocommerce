<?php
/**
 * Class for implementing migration from wp_posts and wp_postmeta to custom order tables.
 */

namespace Automattic\WooCommerce\Database\Migrations\CustomOrderTable;

use Automattic\WooCommerce\Database\Migrations\MigrationErrorLogger;
use Automattic\WooCommerce\Utilities\ArrayUtil;

/**
 * This is the main class used to perform the complete migration of orders
 * from the posts table to the custom orders table.
 *
 * @package Automattic\WooCommerce\Database\Migrations\CustomOrderTable
 */
class PostsToOrdersMigrationController {

	/**
	 * Error logger for migration errors.
	 *
	 * @var WC_Logger
	 */
	private $error_logger;

	/**
	 * Array of objects used to perform the migration.
	 *
	 * @var array
	 */
	private $all_migrators;

	/**
	 * The source name to use for logs.
	 */
	private const LOGS_SOURCE_NAME = 'posts-to-orders-migration';

	/**
	 * PostsToOrdersMigrationController constructor.
	 */
	public function __construct() {

		$order_table_migrator            = new PostToOrderTableMigrator();
		$billing_address_table_migrator  = new PostToOrderAddressTableMigrator( 'billing' );
		$shipping_address_table_migrator = new PostToOrderAddressTableMigrator( 'shipping' );
		$operation_data_table_migrator   = new PostToOrderOpTableMigrator();

		$excluded_columns    = array_keys( $order_table_migrator->get_meta_column_config() );
		$excluded_columns    = array_merge( $excluded_columns, array_keys( $billing_address_table_migrator->get_meta_column_config() ) );
		$excluded_columns    = array_merge( $excluded_columns, array_keys( $shipping_address_table_migrator->get_meta_column_config() ) );
		$excluded_columns    = array_merge( $excluded_columns, array_keys( $operation_data_table_migrator->get_meta_column_config() ) );
		$meta_table_migrator = new PostMetaToOrderMetaMigrator( $excluded_columns );

<<<<<<< HEAD
		$this->all_migrators = array(
			$order_table_migrator,
			$billing_address_table_migrator,
			$shipping_address_table_migrator,
			$operation_data_table_migrator,
			$meta_table_migrator,
		);

		$this->error_logger = wc_get_logger();
=======
		$excluded_columns = $this->get_migrated_meta_keys();

		$this->meta_table_migrator = new PostMetaToOrderMetaMigrator( $excluded_columns );
		$this->error_logger        = new MigrationErrorLogger();
	}

	/**
	 * Helper method to get keys to migrate for migrations.
	 *
	 * @return int[]|string[]
	 */
	public function get_migrated_meta_keys() : array {
		$migrated_keys = array_keys( $this->order_table_migrator->get_meta_column_config() );
		$migrated_keys = array_merge( $migrated_keys, array_keys( $this->billing_address_table_migrator->get_meta_column_config() ) );
		$migrated_keys = array_merge( $migrated_keys, array_keys( $this->shipping_address_table_migrator->get_meta_column_config() ) );
		$migrated_keys = array_merge( $migrated_keys, array_keys( $this->operation_data_table_migrator->get_meta_column_config() ) );
		return $migrated_keys;
>>>>>>> 7c37c918
	}

	/**
	 * Migrates a set of orders from the posts table to the custom orders tables.
	 *
	 * @param array $order_post_ids List of post IDs of the orders to migrate.
	 */
	public function migrate_orders( array $order_post_ids ): void {
		foreach ( $this->all_migrators as $migrator ) {
			$this->do_orders_migration_step( $migrator, $order_post_ids );
		}
	}

	/**
	 * Performs one step of the migration for a set of order posts using one given migration class.
	 * All database errors and exceptions are logged.
	 *
	 * @param object $migration_class The migration class to use, must have a `process_migration_batch_for_ids(array of ids)` method.
	 * @param array  $order_post_ids List of post IDs of the orders to migrate.
	 * @return void
	 */
	private function do_orders_migration_step( object $migration_class, array $order_post_ids ): void {
		$result = $migration_class->process_migration_batch_for_ids( $order_post_ids );

		$errors    = $result['errors'];
		$exception = $result['exception'];
		if ( null === $exception && empty( $errors ) ) {
			return;
		}

		$migration_class_name = ( new \ReflectionClass( $migration_class ) )->getShortName();
		$batch                = ArrayUtil::to_ranges_string( $order_post_ids );

		if ( null !== $exception ) {
			$exception_class = get_class( $exception );
			$this->error_logger->error(
				"$migration_class_name: when processing ids $batch: ($exception_class) {$exception->getMessage()}, {$exception->getTraceAsString()}",
				array(
					'source'    => self::LOGS_SOURCE_NAME,
					'ids'       => $order_post_ids,
					'exception' => $exception,
				)
			);
		}

		foreach ( $errors as $error ) {
			$this->error_logger->error(
				"$migration_class_name: when processing ids $batch: $error",
				array(
					'source'    => self::LOGS_SOURCE_NAME,
					'ids'       => $order_post_ids,
					'exception' => $exception,
				)
			);
		}
	}

	/**
	 * Verify whether the given order IDs were migrated properly or not.
	 *
	 * @param array $order_post_ids Order IDs.
	 *
	 * @return array Array of failed IDs along with columns.
	 */
	public function verify_migrated_orders( array $order_post_ids ): array {
		return $this->order_table_migrator->verify_migrated_data( $order_post_ids ) +
			$this->billing_address_table_migrator->verify_migrated_data( $order_post_ids ) +
			$this->shipping_address_table_migrator->verify_migrated_data( $order_post_ids ) +
			$this->operation_data_table_migrator->verify_migrated_data( $order_post_ids );
	}

	/**
	 * Migrates an order from the posts table to the custom orders tables.
	 *
	 * @param int $order_post_id Post ID of the order to migrate.
	 */
	public function migrate_order( int $order_post_id ): void {
		$this->migrate_orders( array( $order_post_id ) );
	}
}<|MERGE_RESOLUTION|>--- conflicted
+++ resolved
@@ -51,7 +51,6 @@
 		$excluded_columns    = array_merge( $excluded_columns, array_keys( $operation_data_table_migrator->get_meta_column_config() ) );
 		$meta_table_migrator = new PostMetaToOrderMetaMigrator( $excluded_columns );
 
-<<<<<<< HEAD
 		$this->all_migrators = array(
 			$order_table_migrator,
 			$billing_address_table_migrator,
@@ -61,25 +60,6 @@
 		);
 
 		$this->error_logger = wc_get_logger();
-=======
-		$excluded_columns = $this->get_migrated_meta_keys();
-
-		$this->meta_table_migrator = new PostMetaToOrderMetaMigrator( $excluded_columns );
-		$this->error_logger        = new MigrationErrorLogger();
-	}
-
-	/**
-	 * Helper method to get keys to migrate for migrations.
-	 *
-	 * @return int[]|string[]
-	 */
-	public function get_migrated_meta_keys() : array {
-		$migrated_keys = array_keys( $this->order_table_migrator->get_meta_column_config() );
-		$migrated_keys = array_merge( $migrated_keys, array_keys( $this->billing_address_table_migrator->get_meta_column_config() ) );
-		$migrated_keys = array_merge( $migrated_keys, array_keys( $this->shipping_address_table_migrator->get_meta_column_config() ) );
-		$migrated_keys = array_merge( $migrated_keys, array_keys( $this->operation_data_table_migrator->get_meta_column_config() ) );
-		return $migrated_keys;
->>>>>>> 7c37c918
 	}
 
 	/**

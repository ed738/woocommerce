<?php
/**
 * Reports order stats tests.
 *
 * @package WooCommerce\Tests\Orders
 */

/**
 * Class WC_Tests_Reports_Orders_Stats
 */
class WC_Tests_Reports_Orders_Stats extends WC_Unit_Test_Case {

	/**
	 * Test the calculations and querying works correctly for the base case of 1 order.
	 *
	 * @since 3.5.0
	 */
	public function test_populate_and_query() {
		WC_Helper_Reports::reset_stats_dbs();

		// Populate all of the data.
		$product = new WC_Product_Simple();
		$product->set_name( 'Test Product' );
		$product->set_regular_price( 25 );
		$product->save();

		$order = WC_Helper_Order::create_order( 1, $product );
		$order->set_status( 'completed' );
		$order->set_shipping_total( 10 );
		$order->set_discount_total( 20 );
		$order->set_discount_tax( 0 );
		$order->set_cart_tax( 5 );
		$order->set_shipping_tax( 2 );
		$order->set_total( 97 ); // $25x4 products + $10 shipping - $20 discount + $7 tax.
		$order->save();

		$refund = wc_create_refund(
			array(
				'amount'   => 12,
				'order_id' => $order->get_id(),
			)
		);

		WC_Helper_Queue::run_all_pending();

		$data_store = new WC_Admin_Reports_Orders_Stats_Data_Store();

		$start_time = date( 'Y-m-d H:00:00', $order->get_date_created()->getOffsetTimestamp() );
		$end_time   = date( 'Y-m-d H:59:59', $order->get_date_created()->getOffsetTimestamp() );

		$args           = array(
			'interval' => 'hour',
			'after'    => $start_time,
			'before'   => $end_time,
		);
		$expected_stats = array(
			'totals'    => array(
				'orders_count'            => 1,
				'num_items_sold'          => 4,
				'avg_items_per_order'     => 4,
				'avg_order_value'         => 68,
				'gross_revenue'           => 97,
				'coupons'                 => 20,
				'refunds'                 => 12,
				'taxes'                   => 7,
				'shipping'                => 10,
				'net_revenue'             => 68,
				'num_returning_customers' => 0,
				'num_new_customers'       => 1,
				'products'                => 1,
				'segments'                => array(),
			),
			'intervals' => array(
				array(
					'interval'       => date( 'Y-m-d H', $order->get_date_created()->getOffsetTimestamp() ),
					'date_start'     => $start_time,
					'date_start_gmt' => $start_time,
					'date_end'       => $end_time,
					'date_end_gmt'   => $end_time,
					'subtotals'      => array(
						'gross_revenue'           => 97,
						'net_revenue'             => 68,
						'coupons'                 => 20,
						'shipping'                => 10,
						'taxes'                   => 7,
						'refunds'                 => 12,
						'orders_count'            => 1,
						'num_items_sold'          => 4,
						'avg_items_per_order'     => 4,
						'avg_order_value'         => 68,
						'num_returning_customers' => 0,
						'num_new_customers'       => 1,
						'segments'                => array(),
					),
				),
			),
			'total'     => 1,
			'pages'     => 1,
			'page_no'   => 1,
		);

		// Test retrieving the stats from the data store.
		$this->assertEquals( $expected_stats, json_decode( json_encode( $data_store->get_data( $args ) ), true ) );

		// Test retrieving the stats through the query class.
		$query          = new WC_Admin_Reports_Orders_Stats_Query( $args );
		$expected_stats = array(
			'totals'    => array(
				'net_revenue'             => 68,
				'avg_order_value'         => 68,
				'orders_count'            => 1,
				'avg_items_per_order'     => 4,
				'num_items_sold'          => 4,
				'coupons'                 => 20,
				'num_returning_customers' => 0,
				'num_new_customers'       => 1,
				'products'                => '1',
				'segments'                => array(),
			),
			'intervals' => array(
				array(
					'interval'       => date( 'Y-m-d H', $order->get_date_created()->getOffsetTimestamp() ),
					'date_start'     => $start_time,
					'date_start_gmt' => $start_time,
					'date_end'       => $end_time,
					'date_end_gmt'   => $end_time,
					'subtotals'      => array(
						'net_revenue'             => 68,
						'avg_order_value'         => 68,
						'orders_count'            => 1,
						'avg_items_per_order'     => 4,
						'num_items_sold'          => 4,
						'coupons'                 => 20,
						'num_returning_customers' => 0,
						'num_new_customers'       => 1,
						'segments'                => array(),
					),
				),
			),
			'total'     => 1,
			'pages'     => 1,
			'page_no'   => 1,
		);
		$this->assertEquals( $expected_stats, json_decode( json_encode( $query->get_data() ), true ) );
	}

	/**
	 * Test that querying statuses includes the default or query-specific statuses.
	 */
	public function test_populate_and_query_statuses() {
		WC_Helper_Reports::reset_stats_dbs();

		// Populate all of the data.
		$product = new WC_Product_Simple();
		$product->set_name( 'Test Product' );
		$product->set_regular_price( 25 );
		$product->save();

		$order_types = array(
			array(
				'status' => 'refunded',
				'total'  => 50,
			),
			array(
				'status' => 'completed',
				'total'  => 100,
			),
			array(
				'status' => 'failed',
				'total'  => 75,
			),
		);

		foreach ( $order_types as $order_type ) {
			$order = WC_Helper_Order::create_order( 1, $product );
			$order->set_status( $order_type['status'] );
			$order->set_total( $order_type['total'] );
			$order->set_shipping_total( 0 );
			$order->set_cart_tax( 0 );
			$order->save();

			// Wait one second to avoid potentially ambiguous new/returning customer.
			sleep( 1 );
		}

		WC_Helper_Queue::run_all_pending();

		$data_store = new WC_Admin_Reports_Orders_Stats_Data_Store();

		$start_time = date( 'Y-m-d H:00:00', $order->get_date_created()->getOffsetTimestamp() );
		$end_time   = date( 'Y-m-d H:59:59', $order->get_date_created()->getOffsetTimestamp() );

		// Query default statuses that should not include excluded or refunded order statuses.
		$args           = array(
			'interval' => 'hour',
			'after'    => $start_time,
			'before'   => $end_time,
		);
		$expected_stats = array(
			'totals'    => array(
				'orders_count'            => 1,
				'num_items_sold'          => 4,
				'avg_items_per_order'     => 4,
				'avg_order_value'         => 100,
				'gross_revenue'           => 100,
				'coupons'                 => 0,
				'refunds'                 => 0,
				'taxes'                   => 0,
				'shipping'                => 0,
				'net_revenue'             => 100,
				'num_returning_customers' => 1,
				'num_new_customers'       => 0,
				'products'                => 1,
				'segments'                => array(),
			),
			'intervals' => array(
				array(
					'interval'       => date( 'Y-m-d H', $order->get_date_created()->getOffsetTimestamp() ),
					'date_start'     => $start_time,
					'date_start_gmt' => $start_time,
					'date_end'       => $end_time,
					'date_end_gmt'   => $end_time,
					'subtotals'      => array(
						'gross_revenue'           => 100,
						'net_revenue'             => 100,
						'coupons'                 => 0,
						'shipping'                => 0,
						'taxes'                   => 0,
						'refunds'                 => 0,
						'orders_count'            => 1,
						'num_items_sold'          => 4,
						'avg_items_per_order'     => 4,
						'avg_order_value'         => 100,
						'num_returning_customers' => 1,
						'num_new_customers'       => 0,
						'segments'                => array(),
					),
				),
			),
			'total'     => 1,
			'pages'     => 1,
			'page_no'   => 1,
		);

		$this->assertEquals( $expected_stats, json_decode( json_encode( $data_store->get_data( $args ) ), true ) );

		// Query an excluded status which should still return orders with the queried status.
		$args           = array(
			'interval'  => 'hour',
			'after'     => $start_time,
			'before'    => $end_time,
			'status_is' => array( 'failed' ),
		);
		$expected_stats = array(
			'totals'    => array(
				'orders_count'            => 1,
				'num_items_sold'          => 4,
				'avg_items_per_order'     => 4,
				'avg_order_value'         => 75,
				'gross_revenue'           => 75,
				'coupons'                 => 0,
				'refunds'                 => 0,
				'taxes'                   => 0,
				'shipping'                => 0,
				'net_revenue'             => 75,
				'num_returning_customers' => 1,
				'num_new_customers'       => 0,
				'products'                => 1,
				'segments'                => array(),
			),
			'intervals' => array(
				array(
					'interval'       => date( 'Y-m-d H', $order->get_date_created()->getOffsetTimestamp() ),
					'date_start'     => $start_time,
					'date_start_gmt' => $start_time,
					'date_end'       => $end_time,
					'date_end_gmt'   => $end_time,
					'subtotals'      => array(
						'gross_revenue'           => 75,
						'net_revenue'             => 75,
						'coupons'                 => 0,
						'shipping'                => 0,
						'taxes'                   => 0,
						'refunds'                 => 0,
						'orders_count'            => 1,
						'num_items_sold'          => 4,
						'avg_items_per_order'     => 4,
						'avg_order_value'         => 75,
						'num_returning_customers' => 1,
						'num_new_customers'       => 0,
						'segments'                => array(),
					),
				),
			),
			'total'     => 1,
			'pages'     => 1,
			'page_no'   => 1,
		);

		$this->assertEquals( $expected_stats, json_decode( json_encode( $data_store->get_data( $args ) ), true ) );
	}

	/**
	 * Test the calculations and querying works correctly for the case of multiple orders.
	 */
	public function test_populate_and_query_multiple_intervals() {
		global $wpdb;
		WC_Helper_Reports::reset_stats_dbs();

		// 2 different products.
		$product_1_price = 25;
		$product_1       = new WC_Product_Simple();
		$product_1->set_name( 'Test Product' );
		$product_1->set_regular_price( $product_1_price );
		$product_1->save();

		$product_2_price = 10;
		$product_2       = new WC_Product_Simple();
		$product_2->set_name( 'Test Product 2' );
		$product_2->set_regular_price( $product_2_price );
		$product_2->save();

		$product_3_price = 13;
		$product_3       = new WC_Product_Simple();
		$product_3->set_name( 'Test Product 3' );
		$product_3->set_regular_price( $product_3_price );
		$product_3->save();

		$product_4_price = 1;
		$product_4       = new WC_Product_Simple();
		$product_4->set_name( 'Test Product 4' );
		$product_4->set_regular_price( $product_4_price );
		$product_4->save();

		// 2 different coupons
		$coupon_1_amount = 1; // by default in create_coupon.
		$coupon_1        = WC_Helper_Coupon::create_coupon( 'coupon_1' );

		$coupon_2_amount = 2;
		$coupon_2        = WC_Helper_Coupon::create_coupon( 'coupon_2' );
		$coupon_2->set_amount( $coupon_2_amount );
		$coupon_2->save();

		$order_status_1 = 'completed';
		$order_status_2 = 'processing';

		$customer_1 = WC_Helper_Customer::create_customer( 'cust_1', 'pwd_1', 'user_1@mail.com' );
		$customer_2 = WC_Helper_Customer::create_customer( 'cust_2', 'pwd_2', 'user_2@mail.com' );

		$order_1_time = time();
		// One more order needs to fit into the same hour, but also be one second later than this one, so in case it's very end of the hour, shift order 1 one second towards past.
		if ( 59 === $order_1_time % MINUTE_IN_SECONDS ) {
			$order_1_time--;
		}
		$order_2_time = $order_1_time;

		$this_['hour']  = array( 1, 2 );
		$this_['day']   = array( 1, 2 );
		$this_['week']  = array( 1, 2 );
		$this_['month'] = array( 1, 2 );
		$this_['year']  = array( 1, 2 );

		$order_1_datetime = new DateTime();
		$order_1_datetime = $order_1_datetime->setTimestamp( $order_1_time );

		$order[1]['year']  = (int) $order_1_datetime->format( 'Y' );
		$order[1]['month'] = (int) $order_1_datetime->format( 'm' );
		$order[1]['week']  = (int) $order_1_datetime->format( 'W' );
		$order[1]['day']   = (int) $order_1_datetime->format( 'd' );
		$order[1]['hour']  = (int) $order_1_datetime->format( 'H' );

		// same day, different hour.
		$order_3_datetime  = new DateTime();
		$order_3_datetime  = $order_3_datetime->setTimestamp( $order_1_time - HOUR_IN_SECONDS );
		$order_3_time      = $order_3_datetime->format( 'U' );
		$order[3]['year']  = (int) $order_3_datetime->format( 'Y' );
		$order[3]['month'] = (int) $order_3_datetime->format( 'm' );
		$order[3]['week']  = (int) $order_3_datetime->format( 'W' );
		$order[3]['day']   = (int) $order_3_datetime->format( 'd' );

		// Previous day.
		$order_4_datetime  = new DateTime();
		$order_4_datetime  = $order_4_datetime->setTimestamp( $order_1_time - DAY_IN_SECONDS );
		$order_4_time      = $order_4_datetime->format( 'U' );
		$order[4]['year']  = (int) $order_4_datetime->format( 'Y' );
		$order[4]['month'] = (int) $order_4_datetime->format( 'm' );
		$order[4]['week']  = (int) $order_4_datetime->format( 'W' );
		$order[4]['day']   = (int) $order_4_datetime->format( 'd' );

		// Previous week.
		$order_5_datetime  = new DateTime();
		$order_5_datetime  = $order_5_datetime->setTimestamp( $order_1_time - WEEK_IN_SECONDS );
		$order_5_time      = $order_5_datetime->format( 'U' );
		$order[5]['year']  = (int) $order_5_datetime->format( 'Y' );
		$order[5]['month'] = (int) $order_5_datetime->format( 'm' );
		$order[5]['week']  = (int) $order_5_datetime->format( 'W' );
		$order[5]['day']   = (int) $order_5_datetime->format( 'd' );

		// Previous month.
		$order_6_datetime  = new DateTime();
		$order_6_datetime  = $order_6_datetime->setTimestamp( $order_1_time - MONTH_IN_SECONDS );
		$order_6_time      = $order_6_datetime->format( 'U' );
		$order[6]['year']  = (int) $order_6_datetime->format( 'Y' );
		$order[6]['month'] = (int) $order_6_datetime->format( 'm' );
		$order[6]['week']  = (int) $order_6_datetime->format( 'W' );
		$order[6]['day']   = (int) $order_6_datetime->format( 'd' );

		// Previous year.
		$order_7_datetime  = new DateTime();
		$order_7_datetime  = $order_7_datetime->setTimestamp( $order_1_time - YEAR_IN_SECONDS );
		$order_7_time      = $order_7_datetime->format( 'U' );
		$order[7]['year']  = (int) $order_7_datetime->format( 'Y' );
		$order[7]['month'] = (int) $order_7_datetime->format( 'm' );
		$order[7]['week']  = (int) $order_7_datetime->format( 'W' );
		$order[7]['day']   = (int) $order_7_datetime->format( 'd' );

		foreach ( array( 3, 4, 5, 6, 7 ) as $order_no ) {
			if ( $order[ $order_no ]['day'] === $order[1]['day'] && $order[ $order_no ]['month'] === $order[1]['month'] && $order[ $order_no ]['year'] === $order[1]['year'] ) {
				$this_['day'][] = $order_no;
			}
			if ( $order[ $order_no ]['week'] === $order[1]['week'] && $order[ $order_no ]['year'] === $order[1]['year'] ) {
				$this_['week'][] = $order_no;
			}
			if ( $order[ $order_no ]['month'] === $order[1]['month'] && $order[ $order_no ]['year'] === $order[1]['year'] ) {
				$this_['month'][] = $order_no;
			}
			if ( $order[ $order_no ]['year'] === $order[1]['year'] ) {
				$this_['year'][] = $order_no;
			}
		}

		$orders = array();
		// 2 different order statuses, plus new vs returning customer
		$qty_per_product = 4; // Hardcoded in WC_Helper_Order::create_order.

		foreach ( array( $product_1, $product_2, $product_3 ) as $product ) {
			foreach ( array( null, $coupon_1, $coupon_2 ) as $coupon ) {
				foreach ( array( $order_status_1, $order_status_2 ) as $order_status ) {
					foreach ( array( $customer_1, $customer_2 ) as $customer ) {
						foreach (
							array(
								$order_1_time,
								$order_2_time,
							) as $order_time
						) { // As there are no tests for different timeframes, ignore these for now: $order_3_time, $order_4_time, $order_5_time, $order_6_time, $order_7_time
							// One order with only 1 product.
							$order = WC_Helper_Order::create_order( $customer->get_id(), $product );
							$order->set_date_created( $order_time );
							$order->set_status( $order_status );

							if ( $coupon ) {
								$order->apply_coupon( $coupon );
							}

							$order->calculate_totals();
							$order->save();

							$orders[] = $order;

							// One order with 2 products: product_4 and selected product.
							$order_2 = WC_Helper_Order::create_order( $customer->get_id(), $product_4 );

							$item = new WC_Order_Item_Product();
							$item->set_props(
								array(
									'product'  => $product,
									'quantity' => 4,
									'subtotal' => wc_get_price_excluding_tax( $product, array( 'qty' => 4 ) ),
									'total'    => wc_get_price_excluding_tax( $product, array( 'qty' => 4 ) ),
								)
							);
							$item->save();
							$order_2->add_item( $item );
							$order_2->set_date_created( $order_time );
							$order_2->set_status( $order_status );

							if ( $coupon ) {
								$order_2->apply_coupon( $coupon );
							}

							$order_2->calculate_totals();
							$order_2->save();

							$orders[] = $order_2;
						}
					}
				}
			}
		}

		WC_Helper_Queue::run_all_pending();

		$data_store = new WC_Admin_Reports_Orders_Stats_Data_Store();

		// Tests for before & after set to current hour.
		$current_hour_start = new DateTime();
		$current_hour_start->setTimestamp( $order_1_time );
		$current_hour_minutes = (int) $current_hour_start->format( 'i' );
		$current_hour_start->setTimestamp( $order_1_time - $current_hour_minutes * MINUTE_IN_SECONDS );

		$current_hour_end = new DateTime();
		$current_hour_end->setTimestamp( $order_1_time );
		$order_1_seconds = (int) $current_hour_end->format( 'U' ) % HOUR_IN_SECONDS;
		$current_hour_end->setTimestamp( $order_1_time + ( HOUR_IN_SECONDS - $order_1_seconds ) - 1 );

		// All orders, no filters.
		// 72 orders in one batch (3 products * 3 coupon options * 2 order statuses * 2 customers * 2 orders), 4 items of each product per order
		// 24 orders without coupons, 48 with coupons: 24 with $1 coupon and 24 with $2 coupon.
		// shipping is $10 per order.
		$query_args = array(
			'after'    => $current_hour_start->format( WC_Admin_Reports_Interval::$sql_datetime_format ),
			'before'   => $current_hour_end->format( WC_Admin_Reports_Interval::$sql_datetime_format ),
			'interval' => 'hour',
		);

		$order_permutations     = 72;
		$order_w_coupon_1_perms = 24;
		$order_w_coupon_2_perms = 24;

		$orders_count   = count( $this_['hour'] ) * $order_permutations;
		$num_items_sold = $orders_count / 2 * $qty_per_product + $orders_count / 2 * $qty_per_product * 2;
		$coupons        = count( $this_['hour'] ) * ( $order_w_coupon_1_perms * $coupon_1_amount + $order_w_coupon_2_perms * $coupon_2_amount );
		$shipping       = $orders_count * 10;
		$net_revenue    = $product_1_price * $qty_per_product * ( $orders_count / 6 )
						+ $product_2_price * $qty_per_product * ( $orders_count / 6 )
						+ $product_3_price * $qty_per_product * ( $orders_count / 6 )
						+ ( $product_1_price + $product_4_price ) * $qty_per_product * ( $orders_count / 6 )
						+ ( $product_2_price + $product_4_price ) * $qty_per_product * ( $orders_count / 6 )
						+ ( $product_3_price + $product_4_price ) * $qty_per_product * ( $orders_count / 6 )
						- $coupons;
		$gross_revenue  = $net_revenue + $shipping;
		$new_customers  = 2;

		$expected_stats = array(
			'totals'    => array(
				'orders_count'            => $orders_count,
				'num_items_sold'          => $num_items_sold,
				'gross_revenue'           => $gross_revenue,
				'coupons'                 => $coupons,
				'refunds'                 => 0,
				'taxes'                   => 0,
				'shipping'                => $shipping,
				'net_revenue'             => $net_revenue,
				'avg_items_per_order'     => $num_items_sold / $orders_count,
				'avg_order_value'         => $net_revenue / $orders_count,
				'num_returning_customers' => 0,
				'num_new_customers'       => $new_customers,
				'products'                => 4,
				'segments'                => array(),
			),
			'intervals' => array(
				array(
					'interval'       => $current_hour_start->format( 'Y-m-d H' ),
					'date_start'     => $current_hour_start->format( 'Y-m-d H:i:s' ),
					'date_start_gmt' => $current_hour_start->format( 'Y-m-d H:i:s' ),
					'date_end'       => $current_hour_end->format( 'Y-m-d H:i:s' ),
					'date_end_gmt'   => $current_hour_end->format( 'Y-m-d H:i:s' ),
					'subtotals'      => array(
						'orders_count'            => $orders_count,
						'num_items_sold'          => $num_items_sold,
						'gross_revenue'           => $gross_revenue,
						'coupons'                 => $coupons,
						'refunds'                 => 0,
						'taxes'                   => 0,
						'shipping'                => $shipping,
						'net_revenue'             => $net_revenue,
						'avg_items_per_order'     => $num_items_sold / $orders_count,
						'avg_order_value'         => $net_revenue / $orders_count,
						'num_returning_customers' => 0,
						'num_new_customers'       => $new_customers,
						'segments'                => array(),
					),
				),
			),
			'total'     => 1,
			'pages'     => 1,
			'page_no'   => 1,
		);
		$this->assertEquals( $expected_stats, json_decode( json_encode( $data_store->get_data( $query_args ) ), true ), 'Query args: ' . print_r( $query_args, true ) . "; query: {$wpdb->last_query}" );

		// * Order status filter
		// ** Status is, positive filter for 2 statuses, i.e. all orders.
		$query_args = array(
			'after'     => $current_hour_start->format( WC_Admin_Reports_Interval::$sql_datetime_format ),
			'before'    => $current_hour_end->format( WC_Admin_Reports_Interval::$sql_datetime_format ),
			'interval'  => 'hour',
			'status_is' => array(
				$order_status_1,
				$order_status_2,
			),
		);

		$this->assertEquals( $expected_stats, json_decode( json_encode( $data_store->get_data( $query_args ) ), true ), 'Query args: ' . print_r( $query_args, true ) . "; query: {$wpdb->last_query}" );

		// ** Status is, positive filter for 1 status -> half orders.
		$query_args = array(
			'after'     => $current_hour_start->format( WC_Admin_Reports_Interval::$sql_datetime_format ),
			'before'    => $current_hour_end->format( WC_Admin_Reports_Interval::$sql_datetime_format ),
			'interval'  => 'hour',
			'status_is' => array(
				$order_status_1,
			),
		);

		$order_permutations     = 36;
		$order_w_coupon_1_perms = 12;
		$order_w_coupon_2_perms = 12;

		$orders_count   = count( $this_['hour'] ) * $order_permutations;
		$num_items_sold = $orders_count / 2 * $qty_per_product
						+ $orders_count / 2 * $qty_per_product * 2;
		$coupons        = count( $this_['hour'] ) * ( $order_w_coupon_1_perms * $coupon_1_amount + $order_w_coupon_2_perms * $coupon_2_amount );
		$shipping       = $orders_count * 10;
		$net_revenue    = $product_1_price * $qty_per_product * ( $orders_count / 6 )
						+ $product_2_price * $qty_per_product * ( $orders_count / 6 )
						+ $product_3_price * $qty_per_product * ( $orders_count / 6 )
						+ ( $product_1_price + $product_4_price ) * $qty_per_product * ( $orders_count / 6 )
						+ ( $product_2_price + $product_4_price ) * $qty_per_product * ( $orders_count / 6 )
						+ ( $product_3_price + $product_4_price ) * $qty_per_product * ( $orders_count / 6 )
						- $coupons;
		$gross_revenue  = $net_revenue + $shipping;

		$expected_stats = array(
			'totals'    => array(
				'orders_count'            => $orders_count,
				'num_items_sold'          => $num_items_sold,
				'gross_revenue'           => $gross_revenue,
				'coupons'                 => $coupons,
				'refunds'                 => 0,
				'taxes'                   => 0,
				'shipping'                => $shipping,
				'net_revenue'             => $net_revenue,
				'avg_items_per_order'     => $num_items_sold / $orders_count,
				'avg_order_value'         => $net_revenue / $orders_count,
				'num_returning_customers' => 0,
				'num_new_customers'       => $new_customers,
				'products'                => 4,
				'segments'                => array(),
			),
			'intervals' => array(
				array(
					'interval'       => $current_hour_start->format( 'Y-m-d H' ),
					'date_start'     => $current_hour_start->format( 'Y-m-d H:i:s' ),
					'date_start_gmt' => $current_hour_start->format( 'Y-m-d H:i:s' ),
					'date_end'       => $current_hour_end->format( 'Y-m-d H:i:s' ),
					'date_end_gmt'   => $current_hour_end->format( 'Y-m-d H:i:s' ),
					'subtotals'      => array(
						'orders_count'            => $orders_count,
						'num_items_sold'          => $num_items_sold,
						'gross_revenue'           => $gross_revenue,
						'coupons'                 => $coupons,
						'refunds'                 => 0,
						'taxes'                   => 0,
						'shipping'                => $shipping,
						'net_revenue'             => $net_revenue,
						'avg_items_per_order'     => $num_items_sold / $orders_count,
						'avg_order_value'         => $net_revenue / $orders_count,
						'num_returning_customers' => 0,
						'num_new_customers'       => $new_customers,
						'segments'                => array(),
					),
				),
			),
			'total'     => 1,
			'pages'     => 1,
			'page_no'   => 1,
		);
		$this->assertEquals( $expected_stats, json_decode( json_encode( $data_store->get_data( $query_args ) ), true ), 'Query args: ' . print_r( $query_args, true ) . "; query: {$wpdb->last_query}" );

		// ** Status is not, negative filter for 1 status -> half orders.
		$query_args = array(
			'after'         => $current_hour_start->format( WC_Admin_Reports_Interval::$sql_datetime_format ),
			'before'        => $current_hour_end->format( WC_Admin_Reports_Interval::$sql_datetime_format ),
			'interval'      => 'hour',
			'status_is_not' => array(
				$order_status_2,
			),
		);

		$order_permutations     = 36;
		$order_w_coupon_1_perms = 12;
		$order_w_coupon_2_perms = 12;

		$orders_count   = count( $this_['hour'] ) * $order_permutations;
		$num_items_sold = $orders_count / 2 * $qty_per_product
						+ $orders_count / 2 * $qty_per_product * 2;
		$coupons        = count( $this_['hour'] ) * ( $order_w_coupon_1_perms * $coupon_1_amount + $order_w_coupon_2_perms * $coupon_2_amount );
		$shipping       = $orders_count * 10;
		$net_revenue    = $product_1_price * $qty_per_product * ( $orders_count / 6 )
						+ $product_2_price * $qty_per_product * ( $orders_count / 6 )
						+ $product_3_price * $qty_per_product * ( $orders_count / 6 )
						+ ( $product_1_price + $product_4_price ) * $qty_per_product * ( $orders_count / 6 )
						+ ( $product_2_price + $product_4_price ) * $qty_per_product * ( $orders_count / 6 )
						+ ( $product_3_price + $product_4_price ) * $qty_per_product * ( $orders_count / 6 )
						- $coupons;
		$gross_revenue  = $net_revenue + $shipping;

		$expected_stats = array(
			'totals'    => array(
				'orders_count'            => $orders_count,
				'num_items_sold'          => $num_items_sold,
				'gross_revenue'           => $gross_revenue,
				'coupons'                 => $coupons,
				'refunds'                 => 0,
				'taxes'                   => 0,
				'shipping'                => $shipping,
				'net_revenue'             => $net_revenue,
				'avg_items_per_order'     => $num_items_sold / $orders_count,
				'avg_order_value'         => $net_revenue / $orders_count,
				'num_returning_customers' => 0,
				'num_new_customers'       => $new_customers,
				'products'                => 4,
				'segments'                => array(),
			),
			'intervals' => array(
				array(
					'interval'       => $current_hour_start->format( 'Y-m-d H' ),
					'date_start'     => $current_hour_start->format( 'Y-m-d H:i:s' ),
					'date_start_gmt' => $current_hour_start->format( 'Y-m-d H:i:s' ),
					'date_end'       => $current_hour_end->format( 'Y-m-d H:i:s' ),
					'date_end_gmt'   => $current_hour_end->format( 'Y-m-d H:i:s' ),
					'subtotals'      => array(
						'orders_count'            => $orders_count,
						'num_items_sold'          => $num_items_sold,
						'gross_revenue'           => $gross_revenue,
						'coupons'                 => $coupons,
						'refunds'                 => 0,
						'taxes'                   => 0,
						'shipping'                => $shipping,
						'net_revenue'             => $net_revenue,
						'avg_items_per_order'     => $num_items_sold / $orders_count,
						'avg_order_value'         => $net_revenue / $orders_count,
						'num_returning_customers' => 0,
						'num_new_customers'       => $new_customers,
						'segments'                => array(),
					),
				),
			),
			'total'     => 1,
			'pages'     => 1,
			'page_no'   => 1,
		);
		$this->assertEquals( $expected_stats, json_decode( json_encode( $data_store->get_data( $query_args ) ), true ), 'Query args: ' . print_r( $query_args, true ) . "; query: {$wpdb->last_query}" );

		// ** Status is not, negative filter for 2 statuses -> no orders.
		$query_args = array(
			'after'         => $current_hour_start->format( WC_Admin_Reports_Interval::$sql_datetime_format ),
			'before'        => $current_hour_end->format( WC_Admin_Reports_Interval::$sql_datetime_format ),
			'interval'      => 'hour',
			'status_is_not' => array(
				$order_status_1,
				$order_status_2,
			),
		);

		$expected_stats = array(
			'totals'    => array(
				'orders_count'            => 0,
				'num_items_sold'          => 0,
				'gross_revenue'           => 0,
				'coupons'                 => 0,
				'refunds'                 => 0,
				'taxes'                   => 0,
				'shipping'                => 0,
				'net_revenue'             => 0,
				'avg_items_per_order'     => 0,
				'avg_order_value'         => 0,
				'num_returning_customers' => 0,
				'num_new_customers'       => 0,
				'products'                => 0,
				'segments'                => array(),
			),
			'intervals' => array(
				array(
					'interval'       => $current_hour_start->format( 'Y-m-d H' ),
					'date_start'     => $current_hour_start->format( 'Y-m-d H:i:s' ),
					'date_start_gmt' => $current_hour_start->format( 'Y-m-d H:i:s' ),
					'date_end'       => $current_hour_end->format( 'Y-m-d H:i:s' ),
					'date_end_gmt'   => $current_hour_end->format( 'Y-m-d H:i:s' ),
					'subtotals'      => array(
						'orders_count'            => 0,
						'num_items_sold'          => 0,
						'gross_revenue'           => 0,
						'coupons'                 => 0,
						'refunds'                 => 0,
						'taxes'                   => 0,
						'shipping'                => 0,
						'net_revenue'             => 0,
						'avg_items_per_order'     => 0,
						'avg_order_value'         => 0,
						'num_returning_customers' => 0,
						'num_new_customers'       => 0,
						'segments'                => array(),
					),
				),
			),
			'total'     => 1,
			'pages'     => 1,
			'page_no'   => 1,
		);
		$this->assertEquals( $expected_stats, json_decode( json_encode( $data_store->get_data( $query_args ) ), true ), 'Query args: ' . print_r( $query_args, true ) . "; query: {$wpdb->last_query}" );

		// ** Status is + Status is not, positive filter for 2 statuses, negative for 1 -> half of orders.
		$query_args = array(
			'after'         => $current_hour_start->format( WC_Admin_Reports_Interval::$sql_datetime_format ),
			'before'        => $current_hour_end->format( WC_Admin_Reports_Interval::$sql_datetime_format ),
			'interval'      => 'hour',
			'status_is'     => array(
				$order_status_1,
				$order_status_2,
			),
			'status_is_not' => array(
				$order_status_2,
			),
		);

		$order_permutations     = 36;
		$order_w_coupon_1_perms = 12;
		$order_w_coupon_2_perms = 12;

		$orders_count   = count( $this_['hour'] ) * $order_permutations;
		$num_items_sold = $orders_count / 2 * $qty_per_product
						+ $orders_count / 2 * $qty_per_product * 2;
		$coupons        = count( $this_['hour'] ) * ( $order_w_coupon_1_perms * $coupon_1_amount + $order_w_coupon_2_perms * $coupon_2_amount );
		$shipping       = $orders_count * 10;
		$net_revenue    = $product_1_price * $qty_per_product * ( $orders_count / 6 )
						+ $product_2_price * $qty_per_product * ( $orders_count / 6 )
						+ $product_3_price * $qty_per_product * ( $orders_count / 6 )
						+ ( $product_1_price + $product_4_price ) * $qty_per_product * ( $orders_count / 6 )
						+ ( $product_2_price + $product_4_price ) * $qty_per_product * ( $orders_count / 6 )
						+ ( $product_3_price + $product_4_price ) * $qty_per_product * ( $orders_count / 6 )
						- $coupons;
		$gross_revenue  = $net_revenue + $shipping;

		$expected_stats = array(
			'totals'    => array(
				'orders_count'            => $orders_count,
				'num_items_sold'          => $num_items_sold,
				'gross_revenue'           => $gross_revenue,
				'coupons'                 => $coupons,
				'refunds'                 => 0,
				'taxes'                   => 0,
				'shipping'                => $shipping,
				'net_revenue'             => $net_revenue,
				'avg_items_per_order'     => $num_items_sold / $orders_count,
				'avg_order_value'         => $net_revenue / $orders_count,
				'num_returning_customers' => 0,
				'num_new_customers'       => $new_customers,
				'products'                => 4,
				'segments'                => array(),
			),
			'intervals' => array(
				array(
					'interval'       => $current_hour_start->format( 'Y-m-d H' ),
					'date_start'     => $current_hour_start->format( 'Y-m-d H:i:s' ),
					'date_start_gmt' => $current_hour_start->format( 'Y-m-d H:i:s' ),
					'date_end'       => $current_hour_end->format( 'Y-m-d H:i:s' ),
					'date_end_gmt'   => $current_hour_end->format( 'Y-m-d H:i:s' ),
					'subtotals'      => array(
						'orders_count'            => $orders_count,
						'num_items_sold'          => $num_items_sold,
						'gross_revenue'           => $gross_revenue,
						'coupons'                 => $coupons,
						'refunds'                 => 0,
						'taxes'                   => 0,
						'shipping'                => $shipping,
						'net_revenue'             => $net_revenue,
						'avg_items_per_order'     => $num_items_sold / $orders_count,
						'avg_order_value'         => $net_revenue / $orders_count,
						'num_returning_customers' => 0,
						'num_new_customers'       => $new_customers,
						'segments'                => array(),
					),
				),
			),
			'total'     => 1,
			'pages'     => 1,
			'page_no'   => 1,
		);
		$this->assertEquals( $expected_stats, json_decode( json_encode( $data_store->get_data( $query_args ) ), true ), 'Query args: ' . print_r( $query_args, true ) . "; query: {$wpdb->last_query}" );

		// * Product filter
		// ** Product includes, positive filter for 2 products, i.e. 2 orders out of 3.
		$query_args = array(
			'after'            => $current_hour_start->format( WC_Admin_Reports_Interval::$sql_datetime_format ),
			'before'           => $current_hour_end->format( WC_Admin_Reports_Interval::$sql_datetime_format ),
			'interval'         => 'hour',
			'product_includes' => array(
				$product_1->get_id(),
				$product_2->get_id(),
			),
		);

		$order_permutations     = 48;
		$order_w_coupon_1_perms = 16;
		$order_w_coupon_2_perms = 16;

		$orders_count   = count( $this_['hour'] ) * $order_permutations;
		$num_items_sold = $orders_count / 2 * $qty_per_product
						+ $orders_count / 2 * $qty_per_product * 2;
		$coupons        = count( $this_['hour'] ) * ( $order_w_coupon_1_perms * $coupon_1_amount + $order_w_coupon_2_perms * $coupon_2_amount );
		$shipping       = $orders_count * 10;
		$net_revenue    = $product_1_price * $qty_per_product * ( $orders_count / 4 )
						+ $product_2_price * $qty_per_product * ( $orders_count / 4 )
						+ ( $product_1_price + $product_4_price ) * $qty_per_product * ( $orders_count / 4 )
						+ ( $product_2_price + $product_4_price ) * $qty_per_product * ( $orders_count / 4 )
						- $coupons;
		$gross_revenue  = $net_revenue + $shipping;

		$expected_stats = array(
			'totals'    => array(
				'orders_count'            => $orders_count,
				'num_items_sold'          => $num_items_sold,
				'gross_revenue'           => $gross_revenue,
				'coupons'                 => $coupons,
				'refunds'                 => 0,
				'taxes'                   => 0,
				'shipping'                => $shipping,
				'net_revenue'             => $net_revenue,
				'avg_items_per_order'     => $num_items_sold / $orders_count,
				'avg_order_value'         => $net_revenue / $orders_count,
				'num_returning_customers' => 0,
				'num_new_customers'       => $new_customers,
				'products'                => 3,
				'segments'                => array(),
			),
			'intervals' => array(
				array(
					'interval'       => $current_hour_start->format( 'Y-m-d H' ),
					'date_start'     => $current_hour_start->format( 'Y-m-d H:i:s' ),
					'date_start_gmt' => $current_hour_start->format( 'Y-m-d H:i:s' ),
					'date_end'       => $current_hour_end->format( 'Y-m-d H:i:s' ),
					'date_end_gmt'   => $current_hour_end->format( 'Y-m-d H:i:s' ),
					'subtotals'      => array(
						'orders_count'            => $orders_count,
						'num_items_sold'          => $num_items_sold,
						'gross_revenue'           => $gross_revenue,
						'coupons'                 => $coupons,
						'refunds'                 => 0,
						'taxes'                   => 0,
						'shipping'                => $shipping,
						'net_revenue'             => $net_revenue,
						'avg_items_per_order'     => $num_items_sold / $orders_count,
						'avg_order_value'         => $net_revenue / $orders_count,
						'num_returning_customers' => 0,
						'num_new_customers'       => $new_customers,
						'segments'                => array(),
					),
				),
			),
			'total'     => 1,
			'pages'     => 1,
			'page_no'   => 1,
		);
		$this->assertEquals( $expected_stats, json_decode( json_encode( $data_store->get_data( $query_args ) ), true ), 'Query args: ' . print_r( $query_args, true ) . "; query: {$wpdb->last_query}" );

		// ** Product includes, positive filter for 1 product, 1/3 of orders
		$query_args = array(
			'after'            => $current_hour_start->format( WC_Admin_Reports_Interval::$sql_datetime_format ),
			'before'           => $current_hour_end->format( WC_Admin_Reports_Interval::$sql_datetime_format ),
			'interval'         => 'hour',
			'product_includes' => array(
				$product_3->get_id(),
			),
		);

		$order_permutations     = 24;
		$order_w_coupon_1_perms = 8;
		$order_w_coupon_2_perms = 8;

		$orders_count   = count( $this_['hour'] ) * $order_permutations;
		$num_items_sold = $orders_count / 2 * $qty_per_product
						+ $orders_count / 2 * $qty_per_product * 2;
		$coupons        = count( $this_['hour'] ) * ( $order_w_coupon_1_perms * $coupon_1_amount + $order_w_coupon_2_perms * $coupon_2_amount );
		$shipping       = $orders_count * 10;
		$net_revenue    = $product_3_price * $qty_per_product * ( $orders_count / 2 )
						+ ( $product_3_price + $product_4_price ) * $qty_per_product * ( $orders_count / 2 )
						- $coupons;
		$gross_revenue  = $net_revenue + $shipping;

		$expected_stats = array(
			'totals'    => array(
				'orders_count'            => $orders_count,
				'num_items_sold'          => $num_items_sold,
				'gross_revenue'           => $gross_revenue,
				'coupons'                 => $coupons,
				'refunds'                 => 0,
				'taxes'                   => 0,
				'shipping'                => $shipping,
				'net_revenue'             => $net_revenue,
				'avg_items_per_order'     => $num_items_sold / $orders_count,
				'avg_order_value'         => $net_revenue / $orders_count,
				'num_returning_customers' => 0,
				'num_new_customers'       => 2,
				'products'                => 2,
				'segments'                => array(),
				// product 3 and product 4 (that is sometimes included in the orders with product 3).
			),
			'intervals' => array(
				array(
					'interval'       => $current_hour_start->format( 'Y-m-d H' ),
					'date_start'     => $current_hour_start->format( 'Y-m-d H:i:s' ),
					'date_start_gmt' => $current_hour_start->format( 'Y-m-d H:i:s' ),
					'date_end'       => $current_hour_end->format( 'Y-m-d H:i:s' ),
					'date_end_gmt'   => $current_hour_end->format( 'Y-m-d H:i:s' ),
					'subtotals'      => array(
						'orders_count'            => $orders_count,
						'num_items_sold'          => $num_items_sold,
						'gross_revenue'           => $gross_revenue,
						'coupons'                 => $coupons,
						'refunds'                 => 0,
						'taxes'                   => 0,
						'shipping'                => $shipping,
						'net_revenue'             => $net_revenue,
						'avg_items_per_order'     => $num_items_sold / $orders_count,
						'avg_order_value'         => $net_revenue / $orders_count,
						'num_returning_customers' => 0,
						'num_new_customers'       => 2,
						'segments'                => array(),
					),
				),
			),
			'total'     => 1,
			'pages'     => 1,
			'page_no'   => 1,
		);
		$this->assertEquals( $expected_stats, json_decode( json_encode( $data_store->get_data( $query_args ) ), true ), 'Query args: ' . print_r( $query_args, true ) . "; query: {$wpdb->last_query}" );

		// ** Product excludes, negative filter for 1 product, 2/3 of orders.
		$query_args = array(
			'after'            => $current_hour_start->format( WC_Admin_Reports_Interval::$sql_datetime_format ),
			'before'           => $current_hour_end->format( WC_Admin_Reports_Interval::$sql_datetime_format ),
			'interval'         => 'hour',
			'product_excludes' => array(
				$product_1->get_id(),
			),
		);

		$order_permutations     = 48;
		$order_w_coupon_1_perms = 16;
		$order_w_coupon_2_perms = 16;

		$orders_count   = count( $this_['hour'] ) * $order_permutations;
		$num_items_sold = $orders_count / 2 * $qty_per_product
						+ $orders_count / 2 * $qty_per_product * 2;
		$coupons        = count( $this_['hour'] ) * ( $order_w_coupon_1_perms * $coupon_1_amount + $order_w_coupon_2_perms * $coupon_2_amount );
		$shipping       = $orders_count * 10;
		$net_revenue    = $product_3_price * $qty_per_product * ( $orders_count / 4 )
						+ ( $product_3_price + $product_4_price ) * $qty_per_product * ( $orders_count / 4 )
						+ $product_2_price * $qty_per_product * ( $orders_count / 4 )
						+ ( $product_2_price + $product_4_price ) * $qty_per_product * ( $orders_count / 4 )
						- $coupons;
		$gross_revenue  = $net_revenue + $shipping;

		$expected_stats = array(
			'totals'    => array(
				'orders_count'            => $orders_count,
				'num_items_sold'          => $num_items_sold,
				'gross_revenue'           => $gross_revenue,
				'coupons'                 => $coupons,
				'refunds'                 => 0,
				'taxes'                   => 0,
				'shipping'                => $shipping,
				'net_revenue'             => $net_revenue,
				'avg_items_per_order'     => $num_items_sold / $orders_count,
				'avg_order_value'         => $net_revenue / $orders_count,
				'num_returning_customers' => 0,
				'num_new_customers'       => 2,
				'products'                => 3,
				'segments'                => array(),
			),
			'intervals' => array(
				array(
					'interval'       => $current_hour_start->format( 'Y-m-d H' ),
					'date_start'     => $current_hour_start->format( 'Y-m-d H:i:s' ),
					'date_start_gmt' => $current_hour_start->format( 'Y-m-d H:i:s' ),
					'date_end'       => $current_hour_end->format( 'Y-m-d H:i:s' ),
					'date_end_gmt'   => $current_hour_end->format( 'Y-m-d H:i:s' ),
					'subtotals'      => array(
						'orders_count'            => $orders_count,
						'num_items_sold'          => $num_items_sold,
						'gross_revenue'           => $gross_revenue,
						'coupons'                 => $coupons,
						'refunds'                 => 0,
						'taxes'                   => 0,
						'shipping'                => $shipping,
						'net_revenue'             => $net_revenue,
						'avg_items_per_order'     => $num_items_sold / $orders_count,
						'avg_order_value'         => $net_revenue / $orders_count,
						'num_returning_customers' => 0,
						'num_new_customers'       => 2,
						'segments'                => array(),
					),
				),
			),
			'total'     => 1,
			'pages'     => 1,
			'page_no'   => 1,
		);
		$this->assertEquals( $expected_stats, json_decode( json_encode( $data_store->get_data( $query_args ) ), true ), 'Query args: ' . print_r( $query_args, true ) . "; query: {$wpdb->last_query}" );

		// ** Product excludes, negative filter for 2 products, 1/3 of orders
		$query_args = array(
			'after'            => $current_hour_start->format( WC_Admin_Reports_Interval::$sql_datetime_format ),
			'before'           => $current_hour_end->format( WC_Admin_Reports_Interval::$sql_datetime_format ),
			'interval'         => 'hour',
			'product_excludes' => array(
				$product_1->get_id(),
				$product_2->get_id(),
			),
		);

		$order_permutations     = 24;
		$order_w_coupon_1_perms = 8;
		$order_w_coupon_2_perms = 8;

		$orders_count   = count( $this_['hour'] ) * $order_permutations;
		$num_items_sold = $orders_count / 2 * $qty_per_product
						+ $orders_count / 2 * $qty_per_product * 2;
		$coupons        = count( $this_['hour'] ) * ( $order_w_coupon_1_perms * $coupon_1_amount + $order_w_coupon_2_perms * $coupon_2_amount );
		$shipping       = $orders_count * 10;
		$net_revenue    = $product_3_price * $qty_per_product * ( $orders_count / 2 )
						+ ( $product_3_price + $product_4_price ) * $qty_per_product * ( $orders_count / 2 )
						- $coupons;
		$gross_revenue  = $net_revenue + $shipping;

		$expected_stats = array(
			'totals'    => array(
				'orders_count'            => $orders_count,
				'num_items_sold'          => $num_items_sold,
				'gross_revenue'           => $gross_revenue,
				'coupons'                 => $coupons,
				'refunds'                 => 0,
				'taxes'                   => 0,
				'shipping'                => $shipping,
				'net_revenue'             => $net_revenue,
				'avg_items_per_order'     => $num_items_sold / $orders_count,
				'avg_order_value'         => $net_revenue / $orders_count,
				'num_returning_customers' => 0,
				'num_new_customers'       => 2,
				'products'                => 2,
				'segments'                => array(),
			),
			'intervals' => array(
				array(
					'interval'       => $current_hour_start->format( 'Y-m-d H' ),
					'date_start'     => $current_hour_start->format( 'Y-m-d H:i:s' ),
					'date_start_gmt' => $current_hour_start->format( 'Y-m-d H:i:s' ),
					'date_end'       => $current_hour_end->format( 'Y-m-d H:i:s' ),
					'date_end_gmt'   => $current_hour_end->format( 'Y-m-d H:i:s' ),
					'subtotals'      => array(
						'orders_count'            => $orders_count,
						'num_items_sold'          => $num_items_sold,
						'gross_revenue'           => $gross_revenue,
						'coupons'                 => $coupons,
						'refunds'                 => 0,
						'taxes'                   => 0,
						'shipping'                => $shipping,
						'net_revenue'             => $net_revenue,
						'avg_items_per_order'     => $num_items_sold / $orders_count,
						'avg_order_value'         => $net_revenue / $orders_count,
						'num_returning_customers' => 0,
						'num_new_customers'       => 2,
						'segments'                => array(),
					),
				),
			),
			'total'     => 1,
			'pages'     => 1,
			'page_no'   => 1,
		);
		$this->assertEquals( $expected_stats, json_decode( json_encode( $data_store->get_data( $query_args ) ), true ), 'Query args: ' . print_r( $query_args, true ) . "; query: {$wpdb->last_query}" );

		// ** Product includes + product excludes, positive filter for 2 products, negative for 1 -> 1/3 of orders, only orders with product 2 and product 2 + product 4
		$query_args = array(
			'after'            => $current_hour_start->format( WC_Admin_Reports_Interval::$sql_datetime_format ),
			'before'           => $current_hour_end->format( WC_Admin_Reports_Interval::$sql_datetime_format ),
			'interval'         => 'hour',
			'product_includes' => array(
				$product_1->get_id(),
				$product_2->get_id(),
			),
			'product_excludes' => array(
				$product_1->get_id(),
			),
		);

		$order_permutations     = 24;
		$order_w_coupon_1_perms = 8;
		$order_w_coupon_2_perms = 8;

		$orders_count   = count( $this_['hour'] ) * $order_permutations;
		$num_items_sold = $orders_count / 2 * $qty_per_product
						+ $orders_count / 2 * $qty_per_product * 2;
		$coupons        = count( $this_['hour'] ) * ( $order_w_coupon_1_perms * $coupon_1_amount + $order_w_coupon_2_perms * $coupon_2_amount );
		$shipping       = $orders_count * 10;
		$net_revenue    = $product_2_price * $qty_per_product * ( $orders_count / 2 )
						+ ( $product_2_price + $product_4_price ) * $qty_per_product * ( $orders_count / 2 )
						- $coupons;
		$gross_revenue  = $net_revenue + $shipping;

		$expected_stats = array(
			'totals'    => array(
				'orders_count'            => $orders_count,
				'num_items_sold'          => $num_items_sold,
				'gross_revenue'           => $gross_revenue,
				'coupons'                 => $coupons,
				'refunds'                 => 0,
				'taxes'                   => 0,
				'shipping'                => $shipping,
				'net_revenue'             => $net_revenue,
				'avg_items_per_order'     => $num_items_sold / $orders_count,
				'avg_order_value'         => $net_revenue / $orders_count,
				'num_returning_customers' => 0,
				'num_new_customers'       => 2,
				'products'                => 2,
				'segments'                => array(),
			),
			'intervals' => array(
				array(
					'interval'       => $current_hour_start->format( 'Y-m-d H' ),
					'date_start'     => $current_hour_start->format( 'Y-m-d H:i:s' ),
					'date_start_gmt' => $current_hour_start->format( 'Y-m-d H:i:s' ),
					'date_end'       => $current_hour_end->format( 'Y-m-d H:i:s' ),
					'date_end_gmt'   => $current_hour_end->format( 'Y-m-d H:i:s' ),
					'subtotals'      => array(
						'orders_count'            => $orders_count,
						'num_items_sold'          => $num_items_sold,
						'gross_revenue'           => $gross_revenue,
						'coupons'                 => $coupons,
						'refunds'                 => 0,
						'taxes'                   => 0,
						'shipping'                => $shipping,
						'net_revenue'             => $net_revenue,
						'avg_items_per_order'     => $num_items_sold / $orders_count,
						'avg_order_value'         => $net_revenue / $orders_count,
						'num_returning_customers' => 0,
						'num_new_customers'       => 2,
						'segments'                => array(),
					),
				),
			),
			'total'     => 1,
			'pages'     => 1,
			'page_no'   => 1,
		);
		$this->assertEquals( $expected_stats, json_decode( json_encode( $data_store->get_data( $query_args ) ), true ), 'Query args: ' . print_r( $query_args, true ) . "; query: {$wpdb->last_query}" );

		// * Coupon filters
		// ** Coupon includes, positive filter for 2 coupons, i.e. 2/3 of orders.
		$query_args = array(
			'after'           => $current_hour_start->format( WC_Admin_Reports_Interval::$sql_datetime_format ),
			'before'          => $current_hour_end->format( WC_Admin_Reports_Interval::$sql_datetime_format ),
			'interval'        => 'hour',
			'coupon_includes' => array(
				$coupon_1->get_id(),
				$coupon_2->get_id(),
			),
		);

		$order_permutations     = 48;
		$order_w_coupon_1_perms = 24;
		$order_w_coupon_2_perms = 24;

		$orders_count   = count( $this_['hour'] ) * $order_permutations;
		$num_items_sold = $orders_count / 2 * $qty_per_product
						+ $orders_count / 2 * $qty_per_product * 2;
		$coupons        = count( $this_['hour'] ) * ( $order_w_coupon_1_perms * $coupon_1_amount + $order_w_coupon_2_perms * $coupon_2_amount );
		$shipping       = $orders_count * 10;
		$net_revenue    = $product_1_price * $qty_per_product * ( $orders_count / 6 )
						+ $product_2_price * $qty_per_product * ( $orders_count / 6 )
						+ $product_3_price * $qty_per_product * ( $orders_count / 6 )
						+ ( $product_1_price + $product_4_price ) * $qty_per_product * ( $orders_count / 6 )
						+ ( $product_2_price + $product_4_price ) * $qty_per_product * ( $orders_count / 6 )
						+ ( $product_3_price + $product_4_price ) * $qty_per_product * ( $orders_count / 6 )
						- $coupons;
		$gross_revenue  = $net_revenue + $shipping;

		$expected_stats = array(
			'totals'    => array(
				'orders_count'            => $orders_count,
				'num_items_sold'          => $num_items_sold,
				'gross_revenue'           => $gross_revenue,
				'coupons'                 => $coupons,
				'refunds'                 => 0,
				'taxes'                   => 0,
				'shipping'                => $shipping,
				'net_revenue'             => $net_revenue,
				'avg_items_per_order'     => $num_items_sold / $orders_count,
				'avg_order_value'         => $net_revenue / $orders_count,
				'num_returning_customers' => 0,
				'num_new_customers'       => 2,
				'products'                => 4,
				'segments'                => array(),
			),
			'intervals' => array(
				array(
					'interval'       => $current_hour_start->format( 'Y-m-d H' ),
					'date_start'     => $current_hour_start->format( 'Y-m-d H:i:s' ),
					'date_start_gmt' => $current_hour_start->format( 'Y-m-d H:i:s' ),
					'date_end'       => $current_hour_end->format( 'Y-m-d H:i:s' ),
					'date_end_gmt'   => $current_hour_end->format( 'Y-m-d H:i:s' ),
					'subtotals'      => array(
						'orders_count'            => $orders_count,
						'num_items_sold'          => $num_items_sold,
						'gross_revenue'           => $gross_revenue,
						'coupons'                 => $coupons,
						'refunds'                 => 0,
						'taxes'                   => 0,
						'shipping'                => $shipping,
						'net_revenue'             => $net_revenue,
						'avg_items_per_order'     => $num_items_sold / $orders_count,
						'avg_order_value'         => $net_revenue / $orders_count,
						'num_returning_customers' => 0,
						'num_new_customers'       => 2,
						'segments'                => array(),
					),
				),
			),
			'total'     => 1,
			'pages'     => 1,
			'page_no'   => 1,
		);
		$this->assertEquals( $expected_stats, json_decode( json_encode( $data_store->get_data( $query_args ) ), true ), 'Query args: ' . print_r( $query_args, true ) . "; query: {$wpdb->last_query}" );

		// ** Coupon includes, positive filter for 1 coupon, 1/3 of orders
		$query_args = array(
			'after'           => $current_hour_start->format( WC_Admin_Reports_Interval::$sql_datetime_format ),
			'before'          => $current_hour_end->format( WC_Admin_Reports_Interval::$sql_datetime_format ),
			'interval'        => 'hour',
			'coupon_includes' => array(
				$coupon_1->get_id(),
			),
		);

		$order_permutations     = 24;
		$order_w_coupon_1_perms = 24;

		$orders_count   = count( $this_['hour'] ) * $order_permutations;
		$num_items_sold = $orders_count / 2 * $qty_per_product
						+ $orders_count / 2 * $qty_per_product * 2;
		$coupons        = count( $this_['hour'] ) * ( $order_w_coupon_1_perms * $coupon_1_amount );
		$shipping       = $orders_count * 10;
		$net_revenue    = $product_1_price * $qty_per_product * ( $orders_count / 6 )
						+ $product_2_price * $qty_per_product * ( $orders_count / 6 )
						+ $product_3_price * $qty_per_product * ( $orders_count / 6 )
						+ ( $product_1_price + $product_4_price ) * $qty_per_product * ( $orders_count / 6 )
						+ ( $product_2_price + $product_4_price ) * $qty_per_product * ( $orders_count / 6 )
						+ ( $product_3_price + $product_4_price ) * $qty_per_product * ( $orders_count / 6 )
						- $coupons;
		$gross_revenue  = $net_revenue + $shipping;

		$expected_stats = array(
			'totals'    => array(
				'orders_count'            => $orders_count,
				'num_items_sold'          => $num_items_sold,
				'gross_revenue'           => $gross_revenue,
				'coupons'                 => $coupons,
				'refunds'                 => 0,
				'taxes'                   => 0,
				'shipping'                => $shipping,
				'net_revenue'             => $net_revenue,
				'avg_items_per_order'     => $num_items_sold / $orders_count,
				'avg_order_value'         => $net_revenue / $orders_count,
				'num_returning_customers' => 0,
				'num_new_customers'       => 2,
				'products'                => 4,
				'segments'                => array(),
			),
			'intervals' => array(
				array(
					'interval'       => $current_hour_start->format( 'Y-m-d H' ),
					'date_start'     => $current_hour_start->format( 'Y-m-d H:i:s' ),
					'date_start_gmt' => $current_hour_start->format( 'Y-m-d H:i:s' ),
					'date_end'       => $current_hour_end->format( 'Y-m-d H:i:s' ),
					'date_end_gmt'   => $current_hour_end->format( 'Y-m-d H:i:s' ),
					'subtotals'      => array(
						'orders_count'            => $orders_count,
						'num_items_sold'          => $num_items_sold,
						'gross_revenue'           => $gross_revenue,
						'coupons'                 => $coupons,
						'refunds'                 => 0,
						'taxes'                   => 0,
						'shipping'                => $shipping,
						'net_revenue'             => $net_revenue,
						'avg_items_per_order'     => $num_items_sold / $orders_count,
						'avg_order_value'         => $net_revenue / $orders_count,
						'num_returning_customers' => 0,
						'num_new_customers'       => 2,
						'segments'                => array(),
					),
				),
			),
			'total'     => 1,
			'pages'     => 1,
			'page_no'   => 1,
		);
		$this->assertEquals( $expected_stats, json_decode( json_encode( $data_store->get_data( $query_args ) ), true ), 'Query args: ' . print_r( $query_args, true ) . "; query: {$wpdb->last_query}" );

		// ** Coupon excludes, negative filter for 1 coupon, 2/3 of orders
		$query_args = array(
			'after'           => $current_hour_start->format( WC_Admin_Reports_Interval::$sql_datetime_format ),
			'before'          => $current_hour_end->format( WC_Admin_Reports_Interval::$sql_datetime_format ),
			'interval'        => 'hour',
			'coupon_excludes' => array(
				$coupon_1->get_id(),
			),
		);

		$order_permutations     = 48;
		$order_w_coupon_2_perms = 24;

		$orders_count   = count( $this_['hour'] ) * $order_permutations;
		$num_items_sold = $orders_count / 2 * $qty_per_product
						+ $orders_count / 2 * $qty_per_product * 2;
		$coupons        = count( $this_['hour'] ) * ( $order_w_coupon_2_perms * $coupon_2_amount );
		$shipping       = $orders_count * 10;
		$net_revenue    = $product_1_price * $qty_per_product * ( $orders_count / 6 )
						+ $product_2_price * $qty_per_product * ( $orders_count / 6 )
						+ $product_3_price * $qty_per_product * ( $orders_count / 6 )
						+ ( $product_1_price + $product_4_price ) * $qty_per_product * ( $orders_count / 6 )
						+ ( $product_2_price + $product_4_price ) * $qty_per_product * ( $orders_count / 6 )
						+ ( $product_3_price + $product_4_price ) * $qty_per_product * ( $orders_count / 6 )
						- $coupons;
		$gross_revenue  = $net_revenue + $shipping;

		$expected_stats = array(
			'totals'    => array(
				'orders_count'            => $orders_count,
				'num_items_sold'          => $num_items_sold,
				'gross_revenue'           => $gross_revenue,
				'coupons'                 => $coupons,
				'refunds'                 => 0,
				'taxes'                   => 0,
				'shipping'                => $shipping,
				'net_revenue'             => $net_revenue,
				'avg_items_per_order'     => $num_items_sold / $orders_count,
				'avg_order_value'         => $net_revenue / $orders_count,
				'num_returning_customers' => 0,
				'num_new_customers'       => $new_customers,
				'products'                => 4,
				'segments'                => array(),
			),
			'intervals' => array(
				array(
					'interval'       => $current_hour_start->format( 'Y-m-d H' ),
					'date_start'     => $current_hour_start->format( 'Y-m-d H:i:s' ),
					'date_start_gmt' => $current_hour_start->format( 'Y-m-d H:i:s' ),
					'date_end'       => $current_hour_end->format( 'Y-m-d H:i:s' ),
					'date_end_gmt'   => $current_hour_end->format( 'Y-m-d H:i:s' ),
					'subtotals'      => array(
						'orders_count'            => $orders_count,
						'num_items_sold'          => $num_items_sold,
						'gross_revenue'           => $gross_revenue,
						'coupons'                 => $coupons,
						'refunds'                 => 0,
						'taxes'                   => 0,
						'shipping'                => $shipping,
						'net_revenue'             => $net_revenue,
						'avg_items_per_order'     => $num_items_sold / $orders_count,
						'avg_order_value'         => $net_revenue / $orders_count,
						'num_returning_customers' => 0,
						'num_new_customers'       => $new_customers,
						'segments'                => array(),
					),
				),
			),
			'total'     => 1,
			'pages'     => 1,
			'page_no'   => 1,
		);
		$this->assertEquals( $expected_stats, json_decode( json_encode( $data_store->get_data( $query_args ) ), true ), 'Query args: ' . print_r( $query_args, true ) . "; query: {$wpdb->last_query}" );

		// ** Coupon excludes, negative filter for 2 coupons, 1/3 of orders
		$query_args = array(
			'after'           => $current_hour_start->format( WC_Admin_Reports_Interval::$sql_datetime_format ),
			'before'          => $current_hour_end->format( WC_Admin_Reports_Interval::$sql_datetime_format ),
			'interval'        => 'hour',
			'coupon_excludes' => array(
				$coupon_1->get_id(),
				$coupon_2->get_id(),
			),
		);

		$order_permutations     = 24;
		$order_w_coupon_1_perms = 0;
		$order_w_coupon_2_perms = 0;

		$orders_count   = count( $this_['hour'] ) * $order_permutations;
		$num_items_sold = $orders_count / 2 * $qty_per_product
						+ $orders_count / 2 * $qty_per_product * 2;
		$coupons        = count( $this_['hour'] ) * ( $order_w_coupon_1_perms * $coupon_1_amount + $order_w_coupon_2_perms * $coupon_2_amount );
		$shipping       = $orders_count * 10;
		$net_revenue    = $product_1_price * $qty_per_product * ( $orders_count / 6 )
						+ $product_2_price * $qty_per_product * ( $orders_count / 6 )
						+ $product_3_price * $qty_per_product * ( $orders_count / 6 )
						+ ( $product_1_price + $product_4_price ) * $qty_per_product * ( $orders_count / 6 )
						+ ( $product_2_price + $product_4_price ) * $qty_per_product * ( $orders_count / 6 )
						+ ( $product_3_price + $product_4_price ) * $qty_per_product * ( $orders_count / 6 )
						- $coupons;
		$gross_revenue  = $net_revenue + $shipping;

		$expected_stats = array(
			'totals'    => array(
				'orders_count'            => $orders_count,
				'num_items_sold'          => $num_items_sold,
				'gross_revenue'           => $gross_revenue,
				'coupons'                 => $coupons,
				'refunds'                 => 0,
				'taxes'                   => 0,
				'shipping'                => $shipping,
				'net_revenue'             => $net_revenue,
				'avg_items_per_order'     => $num_items_sold / $orders_count,
				'avg_order_value'         => $net_revenue / $orders_count,
				'num_returning_customers' => 0,
				'num_new_customers'       => $new_customers,
				'products'                => 4,
				'segments'                => array(),
			),
			'intervals' => array(
				array(
					'interval'       => $current_hour_start->format( 'Y-m-d H' ),
					'date_start'     => $current_hour_start->format( 'Y-m-d H:i:s' ),
					'date_start_gmt' => $current_hour_start->format( 'Y-m-d H:i:s' ),
					'date_end'       => $current_hour_end->format( 'Y-m-d H:i:s' ),
					'date_end_gmt'   => $current_hour_end->format( 'Y-m-d H:i:s' ),
					'subtotals'      => array(
						'orders_count'            => $orders_count,
						'num_items_sold'          => $num_items_sold,
						'gross_revenue'           => $gross_revenue,
						'coupons'                 => $coupons,
						'refunds'                 => 0,
						'taxes'                   => 0,
						'shipping'                => $shipping,
						'net_revenue'             => $net_revenue,
						'avg_items_per_order'     => $num_items_sold / $orders_count,
						'avg_order_value'         => $net_revenue / $orders_count,
						'num_returning_customers' => 0,
						'num_new_customers'       => $new_customers,
						'segments'                => array(),
					),
				),
			),
			'total'     => 1,
			'pages'     => 1,
			'page_no'   => 1,
		);
		$this->assertEquals( $expected_stats, json_decode( json_encode( $data_store->get_data( $query_args ) ), true ), 'Query args: ' . print_r( $query_args, true ) . "; query: {$wpdb->last_query}" );

		// ** Coupon includes + coupon excludes, positive filter for 2 coupon, negative for 1, 1/3 orders
		$query_args = array(
			'after'           => $current_hour_start->format( WC_Admin_Reports_Interval::$sql_datetime_format ),
			'before'          => $current_hour_end->format( WC_Admin_Reports_Interval::$sql_datetime_format ),
			'interval'        => 'hour',
			'coupon_includes' => array(
				$coupon_1->get_id(),
				$coupon_2->get_id(),
			),
			'coupon_excludes' => array(
				$coupon_2->get_id(),
			),
		);

		$order_permutations     = 24;
		$order_w_coupon_1_perms = 24;
		$order_w_coupon_2_perms = 0;

		$orders_count   = count( $this_['hour'] ) * $order_permutations;
		$num_items_sold = $orders_count / 2 * $qty_per_product
						+ $orders_count / 2 * $qty_per_product * 2;
		$coupons        = count( $this_['hour'] ) * ( $order_w_coupon_1_perms * $coupon_1_amount + $order_w_coupon_2_perms * $coupon_2_amount );
		$shipping       = $orders_count * 10;
		$net_revenue    = $product_1_price * $qty_per_product * ( $orders_count / 6 )
						+ $product_2_price * $qty_per_product * ( $orders_count / 6 )
						+ $product_3_price * $qty_per_product * ( $orders_count / 6 )
						+ ( $product_1_price + $product_4_price ) * $qty_per_product * ( $orders_count / 6 )
						+ ( $product_2_price + $product_4_price ) * $qty_per_product * ( $orders_count / 6 )
						+ ( $product_3_price + $product_4_price ) * $qty_per_product * ( $orders_count / 6 )
						- $coupons;
		$gross_revenue  = $net_revenue + $shipping;

		$expected_stats = array(
			'totals'    => array(
				'orders_count'            => $orders_count,
				'num_items_sold'          => $num_items_sold,
				'gross_revenue'           => $gross_revenue,
				'coupons'                 => $coupons,
				'refunds'                 => 0,
				'taxes'                   => 0,
				'shipping'                => $shipping,
				'net_revenue'             => $net_revenue,
				'avg_items_per_order'     => $num_items_sold / $orders_count,
				'avg_order_value'         => $net_revenue / $orders_count,
				'num_returning_customers' => 0,
				'num_new_customers'       => $new_customers,
				'products'                => 4,
				'segments'                => array(),
			),
			'intervals' => array(
				array(
					'interval'       => $current_hour_start->format( 'Y-m-d H' ),
					'date_start'     => $current_hour_start->format( 'Y-m-d H:i:s' ),
					'date_start_gmt' => $current_hour_start->format( 'Y-m-d H:i:s' ),
					'date_end'       => $current_hour_end->format( 'Y-m-d H:i:s' ),
					'date_end_gmt'   => $current_hour_end->format( 'Y-m-d H:i:s' ),
					'subtotals'      => array(
						'orders_count'            => $orders_count,
						'num_items_sold'          => $num_items_sold,
						'gross_revenue'           => $gross_revenue,
						'coupons'                 => $coupons,
						'refunds'                 => 0,
						'taxes'                   => 0,
						'shipping'                => $shipping,
						'net_revenue'             => $net_revenue,
						'avg_items_per_order'     => $num_items_sold / $orders_count,
						'avg_order_value'         => $net_revenue / $orders_count,
						'num_returning_customers' => 0,
						'num_new_customers'       => $new_customers,
						'segments'                => array(),
					),
				),
			),
			'total'     => 1,
			'pages'     => 1,
			'page_no'   => 1,
		);
		$this->assertEquals( $expected_stats, json_decode( json_encode( $data_store->get_data( $query_args ) ), true ), 'Query args: ' . print_r( $query_args, true ) . "; query: {$wpdb->last_query}" );

		// * Customer filters
		// ** Customer new
		$query_args = array(
			'after'    => $current_hour_start->format( WC_Admin_Reports_Interval::$sql_datetime_format ),
			'before'   => $current_hour_end->format( WC_Admin_Reports_Interval::$sql_datetime_format ),
			'interval' => 'hour',
			'customer' => 'new',
		);

		$orders_count   = 144;
		$num_items_sold = $orders_count / 2 * $qty_per_product
						+ $orders_count / 2 * $qty_per_product * 2;
		$coupons        = $orders_count;
		$shipping       = $orders_count * 10;
		$net_revenue    = $product_1_price * $qty_per_product * ( $orders_count / 6 )
						+ $product_2_price * $qty_per_product * ( $orders_count / 6 )
						+ $product_3_price * $qty_per_product * ( $orders_count / 6 )
						+ ( $product_1_price + $product_4_price ) * $qty_per_product * ( $orders_count / 6 )
						+ ( $product_2_price + $product_4_price ) * $qty_per_product * ( $orders_count / 6 )
						+ ( $product_3_price + $product_4_price ) * $qty_per_product * ( $orders_count / 6 )
						- $coupons;
		$gross_revenue  = $net_revenue + $shipping;

		$expected_stats = array(
			'totals'    => array(
				'orders_count'            => $orders_count,
				'num_items_sold'          => $num_items_sold,
				'gross_revenue'           => $gross_revenue,
				'coupons'                 => $coupons,
				'refunds'                 => 0,
				'taxes'                   => 0,
				'shipping'                => $shipping,
				'net_revenue'             => $net_revenue,
				'avg_items_per_order'     => $num_items_sold / $orders_count,
				'avg_order_value'         => $net_revenue / $orders_count,
				'num_returning_customers' => 0,
				'num_new_customers'       => $new_customers,
				'products'                => 4,
				'segments'                => array(),
			),
			'intervals' => array(
				array(
					'interval'       => $current_hour_start->format( 'Y-m-d H' ),
					'date_start'     => $current_hour_start->format( 'Y-m-d H:i:s' ),
					'date_start_gmt' => $current_hour_start->format( 'Y-m-d H:i:s' ),
					'date_end'       => $current_hour_end->format( 'Y-m-d H:i:s' ),
					'date_end_gmt'   => $current_hour_end->format( 'Y-m-d H:i:s' ),
					'subtotals'      => array(
						'orders_count'            => $orders_count,
						'num_items_sold'          => $num_items_sold,
						'gross_revenue'           => $gross_revenue,
						'coupons'                 => $coupons,
						'refunds'                 => 0,
						'taxes'                   => 0,
						'shipping'                => $shipping,
						'net_revenue'             => $net_revenue,
						'avg_items_per_order'     => $num_items_sold / $orders_count,
						'avg_order_value'         => $net_revenue / $orders_count,
						'num_returning_customers' => 0,
						'num_new_customers'       => $new_customers,
						'segments'                => array(),
					),
				),
			),
			'total'     => 1,
			'pages'     => 1,
			'page_no'   => 1,
		);
		$this->assertEquals( $expected_stats, json_decode( json_encode( $data_store->get_data( $query_args ) ), true ), 'Query args: ' . print_r( $query_args, true ) . "; query: {$wpdb->last_query}" );

		// ** Customer returning
		$returning_order = WC_Helper_Order::create_order( $customer_1->get_id(), $product );
		$returning_order->set_status( 'completed' );
		$returning_order->set_shipping_total( 10 );
		$returning_order->set_total( 110 ); // $25x4 products + $10 shipping.
		$returning_order->set_date_created( $order_1_time + 1 ); // This is guaranteed to belong to the same hour by the adjustment to $order_1_time.
		$returning_order->save();

		WC_Helper_Queue::run_all_pending();

		$query_args = array(
			'after'    => $current_hour_start->format( WC_Admin_Reports_Interval::$sql_datetime_format ), // I don't think this makes sense.... date( 'Y-m-d H:i:s', $orders[0]->get_date_created()->getOffsetTimestamp() + 1 ), // Date after initial order to get a returning customer.
			'before'   => $current_hour_end->format( WC_Admin_Reports_Interval::$sql_datetime_format ),
			'interval' => 'hour',
			'customer' => 'returning',
		);

		$order_permutations     = 72;
		$order_w_coupon_1_perms = 24;
		$order_w_coupon_2_perms = 24;

		$orders_count   = 1;
		$num_items_sold = 4;
		$coupons        = 0;
		$shipping       = $orders_count * 10;
		$net_revenue    = 100;
		$gross_revenue  = $net_revenue + $shipping;

		$expected_stats = array(
			'totals'    => array(
				'orders_count'            => $orders_count,
				'num_items_sold'          => $num_items_sold,
				'gross_revenue'           => $gross_revenue,
				'coupons'                 => $coupons,
				'refunds'                 => 0,
				'taxes'                   => 0,
				'shipping'                => $shipping,
				'net_revenue'             => $net_revenue,
				'avg_items_per_order'     => $num_items_sold,
				'avg_order_value'         => $net_revenue / $orders_count,
				'num_returning_customers' => 1,
				'num_new_customers'       => 0,
				'products'                => 1,
				'segments'                => array(),
			),
			'intervals' => array(
				array(
					'interval'       => $current_hour_start->format( 'Y-m-d H' ),
					'date_start'     => $current_hour_start->format( WC_Admin_Reports_Interval::$sql_datetime_format ),
					'date_start_gmt' => $current_hour_start->format( WC_Admin_Reports_Interval::$sql_datetime_format ),
					'date_end'       => $current_hour_end->format( 'Y-m-d H:i:s' ),
					'date_end_gmt'   => $current_hour_end->format( 'Y-m-d H:i:s' ),
					'subtotals'      => array(
						'orders_count'            => $orders_count,
						'num_items_sold'          => $num_items_sold,
						'gross_revenue'           => $gross_revenue,
						'coupons'                 => $coupons,
						'refunds'                 => 0,
						'taxes'                   => 0,
						'shipping'                => $shipping,
						'net_revenue'             => $net_revenue,
						'avg_items_per_order'     => $num_items_sold,
						'avg_order_value'         => $net_revenue / $orders_count,
						'num_returning_customers' => 1,
						'num_new_customers'       => 0,
						'segments'                => array(),
					),
				),
			),
			'total'     => 1,
			'pages'     => 1,
			'page_no'   => 1,
		);

		$this->assertEquals( $expected_stats, json_decode( json_encode( $data_store->get_data( $query_args ) ), true ), 'Query args: ' . print_r( $query_args, true ) . "; query: {$wpdb->last_query};" );
		wp_delete_post( $returning_order->get_id(), true );

		// Combinations: match all
		// status_is + product_includes.
		$query_args = array(
			'after'            => $current_hour_start->format( WC_Admin_Reports_Interval::$sql_datetime_format ),
			'before'           => $current_hour_end->format( WC_Admin_Reports_Interval::$sql_datetime_format ),
			'interval'         => 'hour',
			'status_is'        => array(
				$order_status_1,
			),
			'product_includes' => array(
				$product_1->get_id(),
			),
		);

		$order_permutations     = 12;
		$order_w_coupon_1_perms = 4;
		$order_w_coupon_2_perms = 4;

		$orders_count   = count( $this_['hour'] ) * $order_permutations;
		$num_items_sold = $orders_count / 2 * $qty_per_product
						+ $orders_count / 2 * $qty_per_product * 2;
		$coupons        = count( $this_['hour'] ) * ( $order_w_coupon_1_perms * $coupon_1_amount + $order_w_coupon_2_perms * $coupon_2_amount );
		$shipping       = $orders_count * 10;
		$net_revenue    = $product_1_price * $qty_per_product * ( $orders_count / 2 )
						+ ( $product_1_price + $product_4_price ) * $qty_per_product * ( $orders_count / 2 )
						- $coupons;
		$gross_revenue  = $net_revenue + $shipping;

		$expected_stats = array(
			'totals'    => array(
				'orders_count'            => $orders_count,
				'num_items_sold'          => $num_items_sold,
				'gross_revenue'           => $gross_revenue,
				'coupons'                 => $coupons,
				'refunds'                 => 0,
				'taxes'                   => 0,
				'shipping'                => $shipping,
				'net_revenue'             => $net_revenue,
				'avg_items_per_order'     => $num_items_sold / $orders_count,
				'avg_order_value'         => $net_revenue / $orders_count,
				'num_returning_customers' => 0,
				'num_new_customers'       => $new_customers,
				'products'                => 2,
				'segments'                => array(),
			),
			'intervals' => array(
				array(
					'interval'       => $current_hour_start->format( 'Y-m-d H' ),
					'date_start'     => $current_hour_start->format( 'Y-m-d H:i:s' ),
					'date_start_gmt' => $current_hour_start->format( 'Y-m-d H:i:s' ),
					'date_end'       => $current_hour_end->format( 'Y-m-d H:i:s' ),
					'date_end_gmt'   => $current_hour_end->format( 'Y-m-d H:i:s' ),
					'subtotals'      => array(
						'orders_count'            => $orders_count,
						'num_items_sold'          => $num_items_sold,
						'gross_revenue'           => $gross_revenue,
						'coupons'                 => $coupons,
						'refunds'                 => 0,
						'taxes'                   => 0,
						'shipping'                => $shipping,
						'net_revenue'             => $net_revenue,
						'avg_items_per_order'     => $num_items_sold / $orders_count,
						'avg_order_value'         => $net_revenue / $orders_count,
						'num_returning_customers' => 0,
						'num_new_customers'       => $new_customers,
						'segments'                => array(),
					),
				),
			),
			'total'     => 1,
			'pages'     => 1,
			'page_no'   => 1,
		);
		$this->assertEquals( $expected_stats, json_decode( json_encode( $data_store->get_data( $query_args ) ), true ), 'Query args: ' . print_r( $query_args, true ) . "; query: {$wpdb->last_query}" );

		// status_is + coupon_includes.
		$query_args = array(
			'after'           => $current_hour_start->format( WC_Admin_Reports_Interval::$sql_datetime_format ),
			'before'          => $current_hour_end->format( WC_Admin_Reports_Interval::$sql_datetime_format ),
			'interval'        => 'hour',
			'status_is'       => array(
				$order_status_1,
			),
			'coupon_includes' => array(
				$coupon_1->get_id(),
			),
		);

		$order_permutations     = 12;
		$order_w_coupon_1_perms = 12;
		$order_w_coupon_2_perms = 0;

		$orders_count   = count( $this_['hour'] ) * $order_permutations;
		$num_items_sold = $orders_count / 2 * $qty_per_product
						+ $orders_count / 2 * $qty_per_product * 2;
		$coupons        = count( $this_['hour'] ) * ( $order_w_coupon_1_perms * $coupon_1_amount + $order_w_coupon_2_perms * $coupon_2_amount );
		$shipping       = $orders_count * 10;
		$net_revenue    = $product_1_price * $qty_per_product * ( $orders_count / 6 )
						+ $product_2_price * $qty_per_product * ( $orders_count / 6 )
						+ $product_3_price * $qty_per_product * ( $orders_count / 6 )
						+ ( $product_1_price + $product_4_price ) * $qty_per_product * ( $orders_count / 6 )
						+ ( $product_2_price + $product_4_price ) * $qty_per_product * ( $orders_count / 6 )
						+ ( $product_3_price + $product_4_price ) * $qty_per_product * ( $orders_count / 6 )
						- $coupons;
		$gross_revenue  = $net_revenue + $shipping;

		$expected_stats = array(
			'totals'    => array(
				'orders_count'            => $orders_count,
				'num_items_sold'          => $num_items_sold,
				'gross_revenue'           => $gross_revenue,
				'coupons'                 => $coupons,
				'refunds'                 => 0,
				'taxes'                   => 0,
				'shipping'                => $shipping,
				'net_revenue'             => $net_revenue,
				'avg_items_per_order'     => $num_items_sold / $orders_count,
				'avg_order_value'         => $net_revenue / $orders_count,
				'num_returning_customers' => 0,
				'num_new_customers'       => $new_customers,
				'products'                => 4,
				'segments'                => array(),
			),
			'intervals' => array(
				array(
					'interval'       => $current_hour_start->format( 'Y-m-d H' ),
					'date_start'     => $current_hour_start->format( 'Y-m-d H:i:s' ),
					'date_start_gmt' => $current_hour_start->format( 'Y-m-d H:i:s' ),
					'date_end'       => $current_hour_end->format( 'Y-m-d H:i:s' ),
					'date_end_gmt'   => $current_hour_end->format( 'Y-m-d H:i:s' ),
					'subtotals'      => array(
						'orders_count'            => $orders_count,
						'num_items_sold'          => $num_items_sold,
						'gross_revenue'           => $gross_revenue,
						'coupons'                 => $coupons,
						'refunds'                 => 0,
						'taxes'                   => 0,
						'shipping'                => $shipping,
						'net_revenue'             => $net_revenue,
						'avg_items_per_order'     => $num_items_sold / $orders_count,
						'avg_order_value'         => $net_revenue / $orders_count,
						'num_returning_customers' => 0,
						'num_new_customers'       => $new_customers,
						'segments'                => array(),
					),
				),
			),
			'total'     => 1,
			'pages'     => 1,
			'page_no'   => 1,
		);
		$this->assertEquals( $expected_stats, json_decode( json_encode( $data_store->get_data( $query_args ) ), true ), 'Query args: ' . print_r( $query_args, true ) . "; query: {$wpdb->last_query}" );

		// product_includes + coupon_includes.
		$query_args = array(
			'after'            => $current_hour_start->format( WC_Admin_Reports_Interval::$sql_datetime_format ),
			'before'           => $current_hour_end->format( WC_Admin_Reports_Interval::$sql_datetime_format ),
			'interval'         => 'hour',
			'product_includes' => array(
				$product_1->get_id(),
			),
			'coupon_includes'  => array(
				$coupon_1->get_id(),
			),
		);

		$order_permutations     = 8;
		$order_w_coupon_1_perms = 8;
		$order_w_coupon_2_perms = 0;

		$orders_count   = count( $this_['hour'] ) * $order_permutations;
		$num_items_sold = $orders_count / 2 * $qty_per_product
						+ $orders_count / 2 * $qty_per_product * 2;
		$coupons        = count( $this_['hour'] ) * ( $order_w_coupon_1_perms * $coupon_1_amount + $order_w_coupon_2_perms * $coupon_2_amount );
		$shipping       = $orders_count * 10;
		$net_revenue    = $product_1_price * $qty_per_product * ( $orders_count / 2 )
						+ ( $product_1_price + $product_4_price ) * $qty_per_product * ( $orders_count / 2 )
						- $coupons;
		$gross_revenue  = $net_revenue + $shipping;

		$expected_stats = array(
			'totals'    => array(
				'orders_count'            => $orders_count,
				'num_items_sold'          => $num_items_sold,
				'gross_revenue'           => $gross_revenue,
				'coupons'                 => $coupons,
				'refunds'                 => 0,
				'taxes'                   => 0,
				'shipping'                => $shipping,
				'net_revenue'             => $net_revenue,
				'avg_items_per_order'     => $num_items_sold / $orders_count,
				'avg_order_value'         => $net_revenue / $orders_count,
				'num_returning_customers' => 0,
				'num_new_customers'       => $new_customers,
				'products'                => 2,
				'segments'                => array(),
			),
			'intervals' => array(
				array(
					'interval'       => $current_hour_start->format( 'Y-m-d H' ),
					'date_start'     => $current_hour_start->format( 'Y-m-d H:i:s' ),
					'date_start_gmt' => $current_hour_start->format( 'Y-m-d H:i:s' ),
					'date_end'       => $current_hour_end->format( 'Y-m-d H:i:s' ),
					'date_end_gmt'   => $current_hour_end->format( 'Y-m-d H:i:s' ),
					'subtotals'      => array(
						'orders_count'            => $orders_count,
						'num_items_sold'          => $num_items_sold,
						'gross_revenue'           => $gross_revenue,
						'coupons'                 => $coupons,
						'refunds'                 => 0,
						'taxes'                   => 0,
						'shipping'                => $shipping,
						'net_revenue'             => $net_revenue,
						'avg_items_per_order'     => $num_items_sold / $orders_count,
						'avg_order_value'         => $net_revenue / $orders_count,
						'num_returning_customers' => 0,
						'num_new_customers'       => $new_customers,
						'segments'                => array(),
					),
				),
			),
			'total'     => 1,
			'pages'     => 1,
			'page_no'   => 1,
		);
		$this->assertEquals( $expected_stats, json_decode( json_encode( $data_store->get_data( $query_args ) ), true ), 'Query args: ' . print_r( $query_args, true ) . "; query: {$wpdb->last_query}" );

		// status_is + product_includes + coupon_includes.
		$query_args = array(
			'after'            => $current_hour_start->format( WC_Admin_Reports_Interval::$sql_datetime_format ),
			'before'           => $current_hour_end->format( WC_Admin_Reports_Interval::$sql_datetime_format ),
			'interval'         => 'hour',
			'status_is'        => array(
				$order_status_1,
			),
			'product_includes' => array(
				$product_1->get_id(),
			),
			'coupon_includes'  => array(
				$coupon_1->get_id(),
			),
		);

		$order_permutations     = 4;
		$order_w_coupon_1_perms = 4;
		$order_w_coupon_2_perms = 0;

		$orders_count   = count( $this_['hour'] ) * $order_permutations;
		$num_items_sold = $orders_count / 2 * $qty_per_product
						+ $orders_count / 2 * $qty_per_product * 2;
		$coupons        = count( $this_['hour'] ) * ( $order_w_coupon_1_perms * $coupon_1_amount + $order_w_coupon_2_perms * $coupon_2_amount );
		$shipping       = $orders_count * 10;
		$net_revenue    = $product_1_price * $qty_per_product * ( $orders_count / 2 )
						+ ( $product_1_price + $product_4_price ) * $qty_per_product * ( $orders_count / 2 )
						- $coupons;
		$gross_revenue  = $net_revenue + $shipping;

		$expected_stats = array(
			'totals'    => array(
				'orders_count'            => $orders_count,
				'num_items_sold'          => $num_items_sold,
				'gross_revenue'           => $gross_revenue,
				'coupons'                 => $coupons,
				'refunds'                 => 0,
				'taxes'                   => 0,
				'shipping'                => $shipping,
				'net_revenue'             => $net_revenue,
				'avg_items_per_order'     => $num_items_sold / $orders_count,
				'avg_order_value'         => $net_revenue / $orders_count,
				'num_returning_customers' => 0,
				'num_new_customers'       => $new_customers,
				'products'                => 2,
				'segments'                => array(),
			),
			'intervals' => array(
				array(
					'interval'       => $current_hour_start->format( 'Y-m-d H' ),
					'date_start'     => $current_hour_start->format( 'Y-m-d H:i:s' ),
					'date_start_gmt' => $current_hour_start->format( 'Y-m-d H:i:s' ),
					'date_end'       => $current_hour_end->format( 'Y-m-d H:i:s' ),
					'date_end_gmt'   => $current_hour_end->format( 'Y-m-d H:i:s' ),
					'subtotals'      => array(
						'orders_count'            => $orders_count,
						'num_items_sold'          => $num_items_sold,
						'gross_revenue'           => $gross_revenue,
						'coupons'                 => $coupons,
						'refunds'                 => 0,
						'taxes'                   => 0,
						'shipping'                => $shipping,
						'net_revenue'             => $net_revenue,
						'avg_items_per_order'     => $num_items_sold / $orders_count,
						'avg_order_value'         => $net_revenue / $orders_count,
						'num_returning_customers' => 0,
						'num_new_customers'       => $new_customers,
						'segments'                => array(),
					),
				),
			),
			'total'     => 1,
			'pages'     => 1,
			'page_no'   => 1,
		);
		$this->assertEquals( $expected_stats, json_decode( json_encode( $data_store->get_data( $query_args ) ), true ), 'Query args: ' . print_r( $query_args, true ) . "; query: {$wpdb->last_query}" );

		// status_is + status_is_not + product_includes.
		$query_args = array(
			'after'            => $current_hour_start->format( WC_Admin_Reports_Interval::$sql_datetime_format ),
			'before'           => $current_hour_end->format( WC_Admin_Reports_Interval::$sql_datetime_format ),
			'interval'         => 'hour',
			'status_is'        => array(
				$order_status_1,
				$order_status_2,
			),
			'status_is_not'    => array(
				$order_status_2,
			),
			'product_includes' => array(
				$product_1->get_id(),
			),
			'coupon_includes'  => array(
				$coupon_1->get_id(),
			),
		);

		$order_permutations     = 4;
		$order_w_coupon_1_perms = 4;
		$order_w_coupon_2_perms = 0;

		$orders_count   = count( $this_['hour'] ) * $order_permutations;
		$num_items_sold = $orders_count / 2 * $qty_per_product
						+ $orders_count / 2 * $qty_per_product * 2;
		$coupons        = count( $this_['hour'] ) * ( $order_w_coupon_1_perms * $coupon_1_amount + $order_w_coupon_2_perms * $coupon_2_amount );
		$shipping       = $orders_count * 10;
		$net_revenue    = $product_1_price * $qty_per_product * ( $orders_count / 2 )
						+ ( $product_1_price + $product_4_price ) * $qty_per_product * ( $orders_count / 2 )
						- $coupons;
		$gross_revenue  = $net_revenue + $shipping;

		$expected_stats = array(
			'totals'    => array(
				'orders_count'            => $orders_count,
				'num_items_sold'          => $num_items_sold,
				'gross_revenue'           => $gross_revenue,
				'coupons'                 => $coupons,
				'refunds'                 => 0,
				'taxes'                   => 0,
				'shipping'                => $shipping,
				'net_revenue'             => $net_revenue,
				'avg_items_per_order'     => $num_items_sold / $orders_count,
				'avg_order_value'         => $net_revenue / $orders_count,
				'num_returning_customers' => 0,
				'num_new_customers'       => $new_customers,
				'products'                => 2,
				'segments'                => array(),
			),
			'intervals' => array(
				array(
					'interval'       => $current_hour_start->format( 'Y-m-d H' ),
					'date_start'     => $current_hour_start->format( 'Y-m-d H:i:s' ),
					'date_start_gmt' => $current_hour_start->format( 'Y-m-d H:i:s' ),
					'date_end'       => $current_hour_end->format( 'Y-m-d H:i:s' ),
					'date_end_gmt'   => $current_hour_end->format( 'Y-m-d H:i:s' ),
					'subtotals'      => array(
						'orders_count'            => $orders_count,
						'num_items_sold'          => $num_items_sold,
						'gross_revenue'           => $gross_revenue,
						'coupons'                 => $coupons,
						'refunds'                 => 0,
						'taxes'                   => 0,
						'shipping'                => $shipping,
						'net_revenue'             => $net_revenue,
						'avg_items_per_order'     => $num_items_sold / $orders_count,
						'avg_order_value'         => $net_revenue / $orders_count,
						'num_returning_customers' => 0,
						'num_new_customers'       => $new_customers,
						'segments'                => array(),
					),
				),
			),
			'total'     => 1,
			'pages'     => 1,
			'page_no'   => 1,
		);
		$this->assertEquals( $expected_stats, json_decode( json_encode( $data_store->get_data( $query_args ) ), true ), 'Query args: ' . print_r( $query_args, true ) . "; query: {$wpdb->last_query}" );

		// status_is + status_is_not + product_includes + product_excludes.
		$query_args = array(
			'after'            => $current_hour_start->format( WC_Admin_Reports_Interval::$sql_datetime_format ),
			'before'           => $current_hour_end->format( WC_Admin_Reports_Interval::$sql_datetime_format ),
			'interval'         => 'hour',
			'status_is'        => array(
				$order_status_1,
				$order_status_2,
			),
			'status_is_not'    => array(
				$order_status_2,
			),
			'product_includes' => array(
				$product_1->get_id(),
				$product_2->get_id(),
			),
			'product_excludes' => array(
				$product_4->get_id(),
			),
		);

		$order_permutations     = 12;
		$order_w_coupon_1_perms = 4;
		$order_w_coupon_2_perms = 4;

		$orders_count   = count( $this_['hour'] ) * $order_permutations;
		$num_items_sold = $orders_count * $qty_per_product; // No 2-item-orders here.
		$coupons        = count( $this_['hour'] ) * ( $order_w_coupon_1_perms * $coupon_1_amount + $order_w_coupon_2_perms * $coupon_2_amount );
		$shipping       = $orders_count * 10;
		$net_revenue    = $product_1_price * $qty_per_product * ( $orders_count / 2 )
						+ $product_2_price * $qty_per_product * ( $orders_count / 2 )
						- $coupons;
		$gross_revenue  = $net_revenue + $shipping;

		$expected_stats = array(
			'totals'    => array(
				'orders_count'            => $orders_count,
				'num_items_sold'          => $num_items_sold,
				'gross_revenue'           => $gross_revenue,
				'coupons'                 => $coupons,
				'refunds'                 => 0,
				'taxes'                   => 0,
				'shipping'                => $shipping,
				'net_revenue'             => $net_revenue,
				'avg_items_per_order'     => $num_items_sold / $orders_count,
				'avg_order_value'         => $net_revenue / $orders_count,
				'num_returning_customers' => 0,
				'num_new_customers'       => $new_customers,
				// Prod_1, status_1, no coupon orders included here, so 2 new cust orders.
				'products'                => 2,
				'segments'                => array(),
			),
			'intervals' => array(
				array(
					'interval'       => $current_hour_start->format( 'Y-m-d H' ),
					'date_start'     => $current_hour_start->format( 'Y-m-d H:i:s' ),
					'date_start_gmt' => $current_hour_start->format( 'Y-m-d H:i:s' ),
					'date_end'       => $current_hour_end->format( 'Y-m-d H:i:s' ),
					'date_end_gmt'   => $current_hour_end->format( 'Y-m-d H:i:s' ),
					'subtotals'      => array(
						'orders_count'            => $orders_count,
						'num_items_sold'          => $num_items_sold,
						'gross_revenue'           => $gross_revenue,
						'coupons'                 => $coupons,
						'refunds'                 => 0,
						'taxes'                   => 0,
						'shipping'                => $shipping,
						'net_revenue'             => $net_revenue,
						'avg_items_per_order'     => $num_items_sold / $orders_count,
						'avg_order_value'         => $net_revenue / $orders_count,
						'num_returning_customers' => 0,
						'num_new_customers'       => $new_customers,
						'segments'                => array(),
					),
				),
			),
			'total'     => 1,
			'pages'     => 1,
			'page_no'   => 1,
		);
		$this->assertEquals( $expected_stats, json_decode( json_encode( $data_store->get_data( $query_args ) ), true ), 'Query args: ' . print_r( $query_args, true ) . "; query: {$wpdb->last_query}" );

		// status_is + status_is_not + product_includes + product_excludes + coupon_includes.
		$query_args = array(
			'after'            => $current_hour_start->format( WC_Admin_Reports_Interval::$sql_datetime_format ),
			'before'           => $current_hour_end->format( WC_Admin_Reports_Interval::$sql_datetime_format ),
			'interval'         => 'hour',
			'status_is'        => array(
				$order_status_1,
				$order_status_2,
			),
			'status_is_not'    => array(
				$order_status_2,
			),
			'product_includes' => array(
				$product_1->get_id(),
				$product_2->get_id(),
			),
			'product_excludes' => array(
				$product_4->get_id(),
			),
			'coupon_includes'  => array(
				$coupon_1->get_id(),
			),
		);

		$order_permutations     = 4;
		$order_w_coupon_1_perms = 4;
		$order_w_coupon_2_perms = 0;

		$orders_count   = count( $this_['hour'] ) * $order_permutations;
		$num_items_sold = $orders_count * $qty_per_product;
		$coupons        = count( $this_['hour'] ) * ( $order_w_coupon_1_perms * $coupon_1_amount + $order_w_coupon_2_perms * $coupon_2_amount );
		$shipping       = $orders_count * 10;
		$net_revenue    = $product_1_price * $qty_per_product * ( $orders_count / 2 )
						+ $product_2_price * $qty_per_product * ( $orders_count / 2 )
						- $coupons;
		$gross_revenue  = $net_revenue + $shipping;

		$expected_stats = array(
			'totals'    => array(
				'orders_count'            => $orders_count,
				'num_items_sold'          => $num_items_sold,
				'gross_revenue'           => $gross_revenue,
				'coupons'                 => $coupons,
				'refunds'                 => 0,
				'taxes'                   => 0,
				'shipping'                => $shipping,
				'net_revenue'             => $net_revenue,
				'avg_items_per_order'     => $num_items_sold / $orders_count,
				'avg_order_value'         => $net_revenue / $orders_count,
				'num_returning_customers' => 0,
				'num_new_customers'       => $new_customers,
				'products'                => 2,
				'segments'                => array(),
			),
			'intervals' => array(
				array(
					'interval'       => $current_hour_start->format( 'Y-m-d H' ),
					'date_start'     => $current_hour_start->format( 'Y-m-d H:i:s' ),
					'date_start_gmt' => $current_hour_start->format( 'Y-m-d H:i:s' ),
					'date_end'       => $current_hour_end->format( 'Y-m-d H:i:s' ),
					'date_end_gmt'   => $current_hour_end->format( 'Y-m-d H:i:s' ),
					'subtotals'      => array(
						'orders_count'            => $orders_count,
						'num_items_sold'          => $num_items_sold,
						'gross_revenue'           => $gross_revenue,
						'coupons'                 => $coupons,
						'refunds'                 => 0,
						'taxes'                   => 0,
						'shipping'                => $shipping,
						'net_revenue'             => $net_revenue,
						'avg_items_per_order'     => $num_items_sold / $orders_count,
						'avg_order_value'         => $net_revenue / $orders_count,
						'num_returning_customers' => 0,
						'num_new_customers'       => $new_customers,
						'segments'                => array(),
					),
				),
			),
			'total'     => 1,
			'pages'     => 1,
			'page_no'   => 1,
		);
		$this->assertEquals( $expected_stats, json_decode( json_encode( $data_store->get_data( $query_args ) ), true ), 'Query args: ' . print_r( $query_args, true ) . "; query: {$wpdb->last_query}" );

		// status_is + status_is_not + product_includes + product_excludes + coupon_includes + coupon_excludes.
		$query_args = array(
			'after'            => $current_hour_start->format( WC_Admin_Reports_Interval::$sql_datetime_format ),
			'before'           => $current_hour_end->format( WC_Admin_Reports_Interval::$sql_datetime_format ),
			'interval'         => 'hour',
			'status_is'        => array(
				$order_status_1,
				$order_status_2,
			),
			'status_is_not'    => array(
				$order_status_2,
			),
			'product_includes' => array(
				$product_1->get_id(),
				$product_2->get_id(),
			),
			'product_excludes' => array(
				$product_4->get_id(),
			),
			'coupon_includes'  => array(
				$coupon_1->get_id(),
				$coupon_2->get_id(),
			),
			'coupon_excludes'  => array(
				$coupon_2->get_id(),
			),
		);

		$order_permutations     = 4;
		$order_w_coupon_1_perms = 4;
		$order_w_coupon_2_perms = 0;

		$orders_count   = count( $this_['hour'] ) * $order_permutations;
		$num_items_sold = $orders_count * $qty_per_product;
		$coupons        = count( $this_['hour'] ) * ( $order_w_coupon_1_perms * $coupon_1_amount + $order_w_coupon_2_perms * $coupon_2_amount );
		$shipping       = $orders_count * 10;
		$net_revenue    = $product_1_price * $qty_per_product * ( $orders_count / 2 )
						+ $product_2_price * $qty_per_product * ( $orders_count / 2 )
						- $coupons;
		$gross_revenue  = $net_revenue + $shipping;

		$expected_stats = array(
			'totals'    => array(
				'orders_count'            => $orders_count,
				'num_items_sold'          => $num_items_sold,
				'gross_revenue'           => $gross_revenue,
				'coupons'                 => $coupons,
				'refunds'                 => 0,
				'taxes'                   => 0,
				'shipping'                => $shipping,
				'net_revenue'             => $net_revenue,
				'avg_items_per_order'     => $num_items_sold / $orders_count,
				'avg_order_value'         => $net_revenue / $orders_count,
				'num_returning_customers' => 0,
				'num_new_customers'       => $new_customers,
				'products'                => 2,
				'segments'                => array(),
			),
			'intervals' => array(
				array(
					'interval'       => $current_hour_start->format( 'Y-m-d H' ),
					'date_start'     => $current_hour_start->format( 'Y-m-d H:i:s' ),
					'date_start_gmt' => $current_hour_start->format( 'Y-m-d H:i:s' ),
					'date_end'       => $current_hour_end->format( 'Y-m-d H:i:s' ),
					'date_end_gmt'   => $current_hour_end->format( 'Y-m-d H:i:s' ),
					'subtotals'      => array(
						'orders_count'            => $orders_count,
						'num_items_sold'          => $num_items_sold,
						'gross_revenue'           => $gross_revenue,
						'coupons'                 => $coupons,
						'refunds'                 => 0,
						'taxes'                   => 0,
						'shipping'                => $shipping,
						'net_revenue'             => $net_revenue,
						'avg_items_per_order'     => $num_items_sold / $orders_count,
						'avg_order_value'         => $net_revenue / $orders_count,
						'num_returning_customers' => 0,
						'num_new_customers'       => $new_customers,
						'segments'                => array(),
					),
				),
			),
			'total'     => 1,
			'pages'     => 1,
			'page_no'   => 1,
		);
		$this->assertEquals( $expected_stats, json_decode( json_encode( $data_store->get_data( $query_args ) ), true ), 'Query args: ' . print_r( $query_args, true ) . "; query: {$wpdb->last_query}" );

		// Combinations: match any
		// status_is + status_is_not, all orders.
		$query_args = array(
			'after'         => $current_hour_start->format( WC_Admin_Reports_Interval::$sql_datetime_format ),
			'before'        => $current_hour_end->format( WC_Admin_Reports_Interval::$sql_datetime_format ),
			'interval'      => 'hour',
			'match'         => 'any',
			'status_is'     => array(
				$order_status_1,
			),
			'status_is_not' => array(
				$order_status_1,
			),
		);

		$order_permutations     = 72;
		$order_w_coupon_1_perms = 24;
		$order_w_coupon_2_perms = 24;

		$orders_count   = count( $this_['hour'] ) * $order_permutations;
		$num_items_sold = $orders_count / 2 * $qty_per_product
						+ $orders_count / 2 * $qty_per_product * 2;
		$coupons        = count( $this_['hour'] ) * ( $order_w_coupon_1_perms * $coupon_1_amount + $order_w_coupon_2_perms * $coupon_2_amount );
		$shipping       = $orders_count * 10;
		$net_revenue    = $product_1_price * $qty_per_product * ( $orders_count / 6 )
						+ $product_2_price * $qty_per_product * ( $orders_count / 6 )
						+ $product_3_price * $qty_per_product * ( $orders_count / 6 )
						+ ( $product_1_price + $product_4_price ) * $qty_per_product * ( $orders_count / 6 )
						+ ( $product_2_price + $product_4_price ) * $qty_per_product * ( $orders_count / 6 )
						+ ( $product_3_price + $product_4_price ) * $qty_per_product * ( $orders_count / 6 )
						- $coupons;
		$gross_revenue  = $net_revenue + $shipping;

		$expected_stats = array(
			'totals'    => array(
				'orders_count'            => $orders_count,
				'num_items_sold'          => $num_items_sold,
				'gross_revenue'           => $gross_revenue,
				'coupons'                 => $coupons,
				'refunds'                 => 0,
				'taxes'                   => 0,
				'shipping'                => $shipping,
				'net_revenue'             => $net_revenue,
				'avg_items_per_order'     => $num_items_sold / $orders_count,
				'avg_order_value'         => $net_revenue / $orders_count,
				'num_returning_customers' => 0,
				'num_new_customers'       => $new_customers,
				'products'                => 4,
				'segments'                => array(),
			),
			'intervals' => array(
				array(
					'interval'       => $current_hour_start->format( 'Y-m-d H' ),
					'date_start'     => $current_hour_start->format( 'Y-m-d H:i:s' ),
					'date_start_gmt' => $current_hour_start->format( 'Y-m-d H:i:s' ),
					'date_end'       => $current_hour_end->format( 'Y-m-d H:i:s' ),
					'date_end_gmt'   => $current_hour_end->format( 'Y-m-d H:i:s' ),
					'subtotals'      => array(
						'orders_count'            => $orders_count,
						'num_items_sold'          => $num_items_sold,
						'gross_revenue'           => $gross_revenue,
						'coupons'                 => $coupons,
						'refunds'                 => 0,
						'taxes'                   => 0,
						'shipping'                => $shipping,
						'net_revenue'             => $net_revenue,
						'avg_items_per_order'     => $num_items_sold / $orders_count,
						'avg_order_value'         => $net_revenue / $orders_count,
						'num_returning_customers' => 0,
						'num_new_customers'       => $new_customers,
						'segments'                => array(),
					),
				),
			),
			'total'     => 1,
			'pages'     => 1,
			'page_no'   => 1,
		);
		$this->assertEquals( $expected_stats, json_decode( json_encode( $data_store->get_data( $query_args ) ), true ), 'Query args: ' . print_r( $query_args, true ) . "; query: {$wpdb->last_query}" );

		// status_is OR product_includes.
		$query_args = array(
			'after'            => $current_hour_start->format( WC_Admin_Reports_Interval::$sql_datetime_format ),
			'before'           => $current_hour_end->format( WC_Admin_Reports_Interval::$sql_datetime_format ),
			'interval'         => 'hour',
			'match'            => 'any',
			'status_is'        => array(
				$order_status_1,
			),
			'product_includes' => array(
				$product_1->get_id(),
			),
		);

		$order_permutations     = 48;
		$order_w_coupon_1_perms = 16;
		$order_w_coupon_2_perms = 16;

		$orders_count   = count( $this_['hour'] ) * $order_permutations;
		$num_items_sold = $orders_count / 2 * $qty_per_product
						+ $orders_count / 2 * $qty_per_product * 2;
		$coupons        = count( $this_['hour'] ) * ( $order_w_coupon_1_perms * $coupon_1_amount + $order_w_coupon_2_perms * $coupon_2_amount );
		$shipping       = $orders_count * 10;
		$net_revenue    = $product_1_price * $qty_per_product * ( $orders_count / 4 )
						+ $product_2_price * $qty_per_product * ( $orders_count / 8 )
						+ $product_3_price * $qty_per_product * ( $orders_count / 8 )
						+ ( $product_1_price + $product_4_price ) * $qty_per_product * ( $orders_count / 4 )
						+ ( $product_2_price + $product_4_price ) * $qty_per_product * ( $orders_count / 8 )
						+ ( $product_3_price + $product_4_price ) * $qty_per_product * ( $orders_count / 8 )
						- $coupons;
		$gross_revenue  = $net_revenue + $shipping;

		$expected_stats = array(
			'totals'    => array(
				'orders_count'            => $orders_count,
				'num_items_sold'          => $num_items_sold,
				'gross_revenue'           => $gross_revenue,
				'coupons'                 => $coupons,
				'refunds'                 => 0,
				'taxes'                   => 0,
				'shipping'                => $shipping,
				'net_revenue'             => $net_revenue,
				'avg_items_per_order'     => $num_items_sold / $orders_count,
				'avg_order_value'         => $net_revenue / $orders_count,
				'num_returning_customers' => 0,
				'num_new_customers'       => $new_customers,
				'products'                => 4,
				'segments'                => array(),
			),
			'intervals' => array(
				array(
					'interval'       => $current_hour_start->format( 'Y-m-d H' ),
					'date_start'     => $current_hour_start->format( 'Y-m-d H:i:s' ),
					'date_start_gmt' => $current_hour_start->format( 'Y-m-d H:i:s' ),
					'date_end'       => $current_hour_end->format( 'Y-m-d H:i:s' ),
					'date_end_gmt'   => $current_hour_end->format( 'Y-m-d H:i:s' ),
					'subtotals'      => array(
						'orders_count'            => $orders_count,
						'num_items_sold'          => $num_items_sold,
						'gross_revenue'           => $gross_revenue,
						'coupons'                 => $coupons,
						'refunds'                 => 0,
						'taxes'                   => 0,
						'shipping'                => $shipping,
						'net_revenue'             => $net_revenue,
						'avg_items_per_order'     => $num_items_sold / $orders_count,
						'avg_order_value'         => $net_revenue / $orders_count,
						'num_returning_customers' => 0,
						'num_new_customers'       => $new_customers,
						'segments'                => array(),
					),
				),
			),
			'total'     => 1,
			'pages'     => 1,
			'page_no'   => 1,
		);
		$this->assertEquals( $expected_stats, json_decode( json_encode( $data_store->get_data( $query_args ) ), true ), 'Query args: ' . print_r( $query_args, true ) . "; query: {$wpdb->last_query}" );

		// status_is OR coupon_includes.
		$query_args = array(
			'after'           => $current_hour_start->format( WC_Admin_Reports_Interval::$sql_datetime_format ),
			'before'          => $current_hour_end->format( WC_Admin_Reports_Interval::$sql_datetime_format ),
			'interval'        => 'hour',
			'match'           => 'any',
			'status_is'       => array(
				$order_status_1,
			),
			'coupon_includes' => array(
				$coupon_1->get_id(),
			),
		);

		$order_permutations     = 48;
		$order_w_coupon_1_perms = 24;
		$order_w_coupon_2_perms = 12;

		$orders_count   = count( $this_['hour'] ) * $order_permutations;
		$num_items_sold = $orders_count / 2 * $qty_per_product
						+ $orders_count / 2 * $qty_per_product * 2;
		$coupons        = count( $this_['hour'] ) * ( $order_w_coupon_1_perms * $coupon_1_amount + $order_w_coupon_2_perms * $coupon_2_amount );
		$shipping       = $orders_count * 10;
		$net_revenue    = $product_1_price * $qty_per_product * ( $orders_count / 6 )
						+ $product_2_price * $qty_per_product * ( $orders_count / 6 )
						+ $product_3_price * $qty_per_product * ( $orders_count / 6 )
						+ ( $product_1_price + $product_4_price ) * $qty_per_product * ( $orders_count / 6 )
						+ ( $product_2_price + $product_4_price ) * $qty_per_product * ( $orders_count / 6 )
						+ ( $product_3_price + $product_4_price ) * $qty_per_product * ( $orders_count / 6 )
						- $coupons;
		$gross_revenue  = $net_revenue + $shipping;

		$expected_stats = array(
			'totals'    => array(
				'orders_count'            => $orders_count,
				'num_items_sold'          => $num_items_sold,
				'gross_revenue'           => $gross_revenue,
				'coupons'                 => $coupons,
				'refunds'                 => 0,
				'taxes'                   => 0,
				'shipping'                => $shipping,
				'net_revenue'             => $net_revenue,
				'avg_items_per_order'     => $num_items_sold / $orders_count,
				'avg_order_value'         => $net_revenue / $orders_count,
				'num_returning_customers' => 0,
				'num_new_customers'       => $new_customers,
				'products'                => 4,
				'segments'                => array(),
			),
			'intervals' => array(
				array(
					'interval'       => $current_hour_start->format( 'Y-m-d H' ),
					'date_start'     => $current_hour_start->format( 'Y-m-d H:i:s' ),
					'date_start_gmt' => $current_hour_start->format( 'Y-m-d H:i:s' ),
					'date_end'       => $current_hour_end->format( 'Y-m-d H:i:s' ),
					'date_end_gmt'   => $current_hour_end->format( 'Y-m-d H:i:s' ),
					'subtotals'      => array(
						'orders_count'            => $orders_count,
						'num_items_sold'          => $num_items_sold,
						'gross_revenue'           => $gross_revenue,
						'coupons'                 => $coupons,
						'refunds'                 => 0,
						'taxes'                   => 0,
						'shipping'                => $shipping,
						'net_revenue'             => $net_revenue,
						'avg_items_per_order'     => $num_items_sold / $orders_count,
						'avg_order_value'         => $net_revenue / $orders_count,
						'num_returning_customers' => 0,
						'num_new_customers'       => $new_customers,
						'segments'                => array(),
					),
				),
			),
			'total'     => 1,
			'pages'     => 1,
			'page_no'   => 1,
		);
		$this->assertEquals( $expected_stats, json_decode( json_encode( $data_store->get_data( $query_args ) ), true ), 'Query args: ' . print_r( $query_args, true ) . "; query: {$wpdb->last_query}" );

		// status_is OR coupon_excludes.
		$query_args = array(
			'after'           => $current_hour_start->format( WC_Admin_Reports_Interval::$sql_datetime_format ),
			'before'          => $current_hour_end->format( WC_Admin_Reports_Interval::$sql_datetime_format ),
			'interval'        => 'hour',
			'match'           => 'any',
			'status_is'       => array(
				$order_status_1,
			),
			'coupon_excludes' => array(
				$coupon_1->get_id(),
			),
		);

		$order_permutations     = 60;
		$order_w_coupon_1_perms = 12;
		$order_w_coupon_2_perms = 24;

		$orders_count   = count( $this_['hour'] ) * $order_permutations;
		$num_items_sold = $orders_count / 2 * $qty_per_product
						+ $orders_count / 2 * $qty_per_product * 2;
		$coupons        = count( $this_['hour'] ) * ( $order_w_coupon_1_perms * $coupon_1_amount + $order_w_coupon_2_perms * $coupon_2_amount );
		$shipping       = $orders_count * 10;
		$net_revenue    = $product_1_price * $qty_per_product * ( $orders_count / 6 )
						+ $product_2_price * $qty_per_product * ( $orders_count / 6 )
						+ $product_3_price * $qty_per_product * ( $orders_count / 6 )
						+ ( $product_1_price + $product_4_price ) * $qty_per_product * ( $orders_count / 6 )
						+ ( $product_2_price + $product_4_price ) * $qty_per_product * ( $orders_count / 6 )
						+ ( $product_3_price + $product_4_price ) * $qty_per_product * ( $orders_count / 6 )
						- $coupons;
		$gross_revenue  = $net_revenue + $shipping;

		$expected_stats = array(
			'totals'    => array(
				'orders_count'            => $orders_count,
				'num_items_sold'          => $num_items_sold,
				'gross_revenue'           => $gross_revenue,
				'coupons'                 => $coupons,
				'refunds'                 => 0,
				'taxes'                   => 0,
				'shipping'                => $shipping,
				'net_revenue'             => $net_revenue,
				'avg_items_per_order'     => $num_items_sold / $orders_count,
				'avg_order_value'         => $net_revenue / $orders_count,
				'num_returning_customers' => 0,
				'num_new_customers'       => $new_customers,
				'products'                => 4,
				'segments'                => array(),
			),
			'intervals' => array(
				array(
					'interval'       => $current_hour_start->format( 'Y-m-d H' ),
					'date_start'     => $current_hour_start->format( 'Y-m-d H:i:s' ),
					'date_start_gmt' => $current_hour_start->format( 'Y-m-d H:i:s' ),
					'date_end'       => $current_hour_end->format( 'Y-m-d H:i:s' ),
					'date_end_gmt'   => $current_hour_end->format( 'Y-m-d H:i:s' ),
					'subtotals'      => array(
						'orders_count'            => $orders_count,
						'num_items_sold'          => $num_items_sold,
						'gross_revenue'           => $gross_revenue,
						'coupons'                 => $coupons,
						'refunds'                 => 0,
						'taxes'                   => 0,
						'shipping'                => $shipping,
						'net_revenue'             => $net_revenue,
						'avg_items_per_order'     => $num_items_sold / $orders_count,
						'avg_order_value'         => $net_revenue / $orders_count,
						'num_returning_customers' => 0,
						'num_new_customers'       => $new_customers,
						'segments'                => array(),
					),
				),
			),
			'total'     => 1,
			'pages'     => 1,
			'page_no'   => 1,
		);
		$this->assertEquals( $expected_stats, json_decode( json_encode( $data_store->get_data( $query_args ) ), true ), 'Query args: ' . print_r( $query_args, true ) . "; query: {$wpdb->last_query}" );

		// product_includes OR coupon_includes.
		$query_args = array(
			'after'            => $current_hour_start->format( WC_Admin_Reports_Interval::$sql_datetime_format ),
			'before'           => $current_hour_end->format( WC_Admin_Reports_Interval::$sql_datetime_format ),
			'interval'         => 'hour',
			'match'            => 'any',
			'product_includes' => array(
				$product_1->get_id(),
			),
			'coupon_includes'  => array(
				$coupon_1->get_id(),
			),
		);

		$order_permutations     = 40;
		$order_w_coupon_1_perms = 24;
		$order_w_coupon_2_perms = 8;

		$orders_count   = count( $this_['hour'] ) * $order_permutations;
		$num_items_sold = $orders_count / 2 * $qty_per_product
						+ $orders_count / 2 * $qty_per_product * 2;
		$coupons        = count( $this_['hour'] ) * ( $order_w_coupon_1_perms * $coupon_1_amount + $order_w_coupon_2_perms * $coupon_2_amount );
		$shipping       = $orders_count * 10;
		$net_revenue    = $product_1_price * $qty_per_product * ( $orders_count * 3 / 10 )
						+ $product_2_price * $qty_per_product * ( $orders_count * 1 / 10 )
						+ $product_3_price * $qty_per_product * ( $orders_count * 1 / 10 )
						+ ( $product_1_price + $product_4_price ) * $qty_per_product * ( $orders_count * 3 / 10 )
						+ ( $product_2_price + $product_4_price ) * $qty_per_product * ( $orders_count * 1 / 10 )
						+ ( $product_3_price + $product_4_price ) * $qty_per_product * ( $orders_count * 1 / 10 )
						- $coupons;
		$gross_revenue  = $net_revenue + $shipping;

		$expected_stats = array(
			'totals'    => array(
				'orders_count'            => $orders_count,
				'num_items_sold'          => $num_items_sold,
				'gross_revenue'           => $gross_revenue,
				'coupons'                 => $coupons,
				'refunds'                 => 0,
				'taxes'                   => 0,
				'shipping'                => $shipping,
				'net_revenue'             => $net_revenue,
				'avg_items_per_order'     => $num_items_sold / $orders_count,
				'avg_order_value'         => $net_revenue / $orders_count,
				'num_returning_customers' => 0,
				'num_new_customers'       => $new_customers,
				'products'                => 4,
				'segments'                => array(),
			),
			'intervals' => array(
				array(
					'interval'       => $current_hour_start->format( 'Y-m-d H' ),
					'date_start'     => $current_hour_start->format( 'Y-m-d H:i:s' ),
					'date_start_gmt' => $current_hour_start->format( 'Y-m-d H:i:s' ),
					'date_end'       => $current_hour_end->format( 'Y-m-d H:i:s' ),
					'date_end_gmt'   => $current_hour_end->format( 'Y-m-d H:i:s' ),
					'subtotals'      => array(
						'orders_count'            => $orders_count,
						'num_items_sold'          => $num_items_sold,
						'gross_revenue'           => $gross_revenue,
						'coupons'                 => $coupons,
						'refunds'                 => 0,
						'taxes'                   => 0,
						'shipping'                => $shipping,
						'net_revenue'             => $net_revenue,
						'avg_items_per_order'     => $num_items_sold / $orders_count,
						'avg_order_value'         => $net_revenue / $orders_count,
						'num_returning_customers' => 0,
						'num_new_customers'       => $new_customers,
						'segments'                => array(),
					),
				),
			),
			'total'     => 1,
			'pages'     => 1,
			'page_no'   => 1,
		);
		$this->assertEquals( $expected_stats, json_decode( json_encode( $data_store->get_data( $query_args ) ), true ), 'Query args: ' . print_r( $query_args, true ) . "; query: {$wpdb->last_query}" );

		// status_is OR product_includes OR coupon_includes.
		$query_args = array(
			'after'            => $current_hour_start->format( WC_Admin_Reports_Interval::$sql_datetime_format ),
			'before'           => $current_hour_end->format( WC_Admin_Reports_Interval::$sql_datetime_format ),
			'interval'         => 'hour',
			'match'            => 'any',
			'status_is'        => array(
				$order_status_1,
			),
			'product_includes' => array(
				$product_1->get_id(),
			),
			'coupon_includes'  => array(
				$coupon_1->get_id(),
			),
		);

		$order_permutations     = 56;
		$order_w_coupon_1_perms = 24;
		$order_w_coupon_2_perms = 16;

		$orders_count   = count( $this_['hour'] ) * $order_permutations;
		$num_items_sold = $orders_count / 2 * $qty_per_product
						+ $orders_count / 2 * $qty_per_product * 2;
		$coupons        = count( $this_['hour'] ) * ( $order_w_coupon_1_perms * $coupon_1_amount + $order_w_coupon_2_perms * $coupon_2_amount );
		$shipping       = $orders_count * 10;
		$net_revenue    = $product_1_price * $qty_per_product * ( $orders_count * 3 / 14 )
						+ $product_2_price * $qty_per_product * ( $orders_count * 1 / 7 )
						+ $product_3_price * $qty_per_product * ( $orders_count * 1 / 7 )
						+ ( $product_1_price + $product_4_price ) * $qty_per_product * ( $orders_count * 3 / 14 )
						+ ( $product_2_price + $product_4_price ) * $qty_per_product * ( $orders_count * 1 / 7 )
						+ ( $product_3_price + $product_4_price ) * $qty_per_product * ( $orders_count * 1 / 7 )
						- $coupons;
		$gross_revenue  = $net_revenue + $shipping;

		$expected_stats = array(
			'totals'    => array(
				'orders_count'            => $orders_count,
				'num_items_sold'          => $num_items_sold,
				'gross_revenue'           => $gross_revenue,
				'coupons'                 => $coupons,
				'refunds'                 => 0,
				'taxes'                   => 0,
				'shipping'                => $shipping,
				'net_revenue'             => $net_revenue,
				'avg_items_per_order'     => $num_items_sold / $orders_count,
				'avg_order_value'         => $net_revenue / $orders_count,
				'num_returning_customers' => 0,
				'num_new_customers'       => $new_customers,
				'products'                => 4,
				'segments'                => array(),
			),
			'intervals' => array(
				array(
					'interval'       => $current_hour_start->format( 'Y-m-d H' ),
					'date_start'     => $current_hour_start->format( 'Y-m-d H:i:s' ),
					'date_start_gmt' => $current_hour_start->format( 'Y-m-d H:i:s' ),
					'date_end'       => $current_hour_end->format( 'Y-m-d H:i:s' ),
					'date_end_gmt'   => $current_hour_end->format( 'Y-m-d H:i:s' ),
					'subtotals'      => array(
						'orders_count'            => $orders_count,
						'num_items_sold'          => $num_items_sold,
						'gross_revenue'           => $gross_revenue,
						'coupons'                 => $coupons,
						'refunds'                 => 0,
						'taxes'                   => 0,
						'shipping'                => $shipping,
						'net_revenue'             => $net_revenue,
						'avg_items_per_order'     => $num_items_sold / $orders_count,
						'avg_order_value'         => $net_revenue / $orders_count,
						'num_returning_customers' => 0,
						'num_new_customers'       => $new_customers,
						'segments'                => array(),
					),
				),
			),
			'total'     => 1,
			'pages'     => 1,
			'page_no'   => 1,
		);
		$this->assertEquals( $expected_stats, json_decode( json_encode( $data_store->get_data( $query_args ) ), true ), 'Query args: ' . print_r( $query_args, true ) . "; query: {$wpdb->last_query}" );

		// status_is OR status_is_not OR product_includes.
		$query_args = array(
			'after'            => $current_hour_start->format( WC_Admin_Reports_Interval::$sql_datetime_format ),
			'before'           => $current_hour_end->format( WC_Admin_Reports_Interval::$sql_datetime_format ),
			'interval'         => 'hour',
			'match'            => 'any',
			'status_is'        => array(
				$order_status_1,
			),
			'status_is_not'    => array(
				$order_status_2,
			),
			'product_includes' => array(
				$product_1->get_id(),
			),
			'coupon_includes'  => array(
				$coupon_1->get_id(),
			),
		);

		$order_permutations     = 56;
		$order_w_coupon_1_perms = 24;
		$order_w_coupon_2_perms = 16;

		$orders_count   = count( $this_['hour'] ) * $order_permutations;
		$num_items_sold = $orders_count / 2 * $qty_per_product
						+ $orders_count / 2 * $qty_per_product * 2;
		$coupons        = count( $this_['hour'] ) * ( $order_w_coupon_1_perms * $coupon_1_amount + $order_w_coupon_2_perms * $coupon_2_amount );
		$shipping       = $orders_count * 10;
		$net_revenue    = $product_1_price * $qty_per_product * ( $orders_count * 3 / 14 )
						+ $product_2_price * $qty_per_product * ( $orders_count * 1 / 7 )
						+ $product_3_price * $qty_per_product * ( $orders_count * 1 / 7 )
						+ ( $product_1_price + $product_4_price ) * $qty_per_product * ( $orders_count * 3 / 14 )
						+ ( $product_2_price + $product_4_price ) * $qty_per_product * ( $orders_count * 1 / 7 )
						+ ( $product_3_price + $product_4_price ) * $qty_per_product * ( $orders_count * 1 / 7 )
						- $coupons;
		$gross_revenue  = $net_revenue + $shipping;

		$expected_stats = array(
			'totals'    => array(
				'orders_count'            => $orders_count,
				'num_items_sold'          => $num_items_sold,
				'gross_revenue'           => $gross_revenue,
				'coupons'                 => $coupons,
				'refunds'                 => 0,
				'taxes'                   => 0,
				'shipping'                => $shipping,
				'net_revenue'             => $net_revenue,
				'avg_items_per_order'     => $num_items_sold / $orders_count,
				'avg_order_value'         => $net_revenue / $orders_count,
				'num_returning_customers' => 0,
				'num_new_customers'       => $new_customers,
				'products'                => 4,
				'segments'                => array(),
			),
			'intervals' => array(
				array(
					'interval'       => $current_hour_start->format( 'Y-m-d H' ),
					'date_start'     => $current_hour_start->format( 'Y-m-d H:i:s' ),
					'date_start_gmt' => $current_hour_start->format( 'Y-m-d H:i:s' ),
					'date_end'       => $current_hour_end->format( 'Y-m-d H:i:s' ),
					'date_end_gmt'   => $current_hour_end->format( 'Y-m-d H:i:s' ),
					'subtotals'      => array(
						'orders_count'            => $orders_count,
						'num_items_sold'          => $num_items_sold,
						'gross_revenue'           => $gross_revenue,
						'coupons'                 => $coupons,
						'refunds'                 => 0,
						'taxes'                   => 0,
						'shipping'                => $shipping,
						'net_revenue'             => $net_revenue,
						'avg_items_per_order'     => $num_items_sold / $orders_count,
						'avg_order_value'         => $net_revenue / $orders_count,
						'num_returning_customers' => 0,
						'num_new_customers'       => $new_customers,
						'segments'                => array(),
					),
				),
			),
			'total'     => 1,
			'pages'     => 1,
			'page_no'   => 1,
		);
		$this->assertEquals( $expected_stats, json_decode( json_encode( $data_store->get_data( $query_args ) ), true ), 'Query args: ' . print_r( $query_args, true ) . "; query: {$wpdb->last_query}" );

		// status_is OR status_is_not OR product_includes OR product_excludes.
		$query_args = array(
			'after'            => $current_hour_start->format( WC_Admin_Reports_Interval::$sql_datetime_format ),
			'before'           => $current_hour_end->format( WC_Admin_Reports_Interval::$sql_datetime_format ),
			'interval'         => 'hour',
			'match'            => 'any',
			'status_is'        => array(
				$order_status_1,
			),
			'status_is_not'    => array(
				$order_status_2,
			),
			'product_includes' => array(
				$product_1->get_id(),
			),
			'product_excludes' => array(
				$product_2->get_id(),
			),
		);

		$order_permutations     = 60;
		$order_w_coupon_1_perms = 20;
		$order_w_coupon_2_perms = 20;

		$orders_count   = count( $this_['hour'] ) * $order_permutations;
		$num_items_sold = $orders_count / 2 * $qty_per_product
						+ $orders_count / 2 * $qty_per_product * 2;
		$coupons        = count( $this_['hour'] ) * ( $order_w_coupon_1_perms * $coupon_1_amount + $order_w_coupon_2_perms * $coupon_2_amount );
		$shipping       = $orders_count * 10;
		$net_revenue    = $product_1_price * $qty_per_product * ( $orders_count * 1 / 5 )
						+ $product_2_price * $qty_per_product * ( $orders_count * 1 / 10 )
						+ $product_3_price * $qty_per_product * ( $orders_count * 1 / 5 )
						+ ( $product_1_price + $product_4_price ) * $qty_per_product * ( $orders_count * 1 / 5 )
						+ ( $product_2_price + $product_4_price ) * $qty_per_product * ( $orders_count * 1 / 10 )
						+ ( $product_3_price + $product_4_price ) * $qty_per_product * ( $orders_count * 1 / 5 )
						- $coupons;
		$gross_revenue  = $net_revenue + $shipping;

		$expected_stats = array(
			'totals'    => array(
				'orders_count'            => $orders_count,
				'num_items_sold'          => $num_items_sold,
				'gross_revenue'           => $gross_revenue,
				'coupons'                 => $coupons,
				'refunds'                 => 0,
				'taxes'                   => 0,
				'shipping'                => $shipping,
				'net_revenue'             => $net_revenue,
				'avg_items_per_order'     => $num_items_sold / $orders_count,
				'avg_order_value'         => $net_revenue / $orders_count,
				'num_returning_customers' => 0,
				'num_new_customers'       => $new_customers,
				'products'                => 4,
				'segments'                => array(),
			),
			'intervals' => array(
				array(
					'interval'       => $current_hour_start->format( 'Y-m-d H' ),
					'date_start'     => $current_hour_start->format( 'Y-m-d H:i:s' ),
					'date_start_gmt' => $current_hour_start->format( 'Y-m-d H:i:s' ),
					'date_end'       => $current_hour_end->format( 'Y-m-d H:i:s' ),
					'date_end_gmt'   => $current_hour_end->format( 'Y-m-d H:i:s' ),
					'subtotals'      => array(
						'orders_count'            => $orders_count,
						'num_items_sold'          => $num_items_sold,
						'gross_revenue'           => $gross_revenue,
						'coupons'                 => $coupons,
						'refunds'                 => 0,
						'taxes'                   => 0,
						'shipping'                => $shipping,
						'net_revenue'             => $net_revenue,
						'avg_items_per_order'     => $num_items_sold / $orders_count,
						'avg_order_value'         => $net_revenue / $orders_count,
						'num_returning_customers' => 0,
						'num_new_customers'       => $new_customers,
						'segments'                => array(),
					),
				),
			),
			'total'     => 1,
			'pages'     => 1,
			'page_no'   => 1,
		);
		$this->assertEquals( $expected_stats, json_decode( json_encode( $data_store->get_data( $query_args ) ), true ), 'Query args: ' . print_r( $query_args, true ) . "; query: {$wpdb->last_query}" );

		// status_is OR status_is_not OR product_includes OR product_excludes OR coupon_includes.
		$query_args = array(
			'after'            => $current_hour_start->format( WC_Admin_Reports_Interval::$sql_datetime_format ),
			'before'           => $current_hour_end->format( WC_Admin_Reports_Interval::$sql_datetime_format ),
			'interval'         => 'hour',
			'match'            => 'any',
			'status_is'        => array(
				$order_status_1,
			),
			'status_is_not'    => array(
				$order_status_2,
			),
			'product_includes' => array(
				$product_1->get_id(),
			),
			'product_excludes' => array(
				$product_2->get_id(),
			),
			'coupon_includes'  => array(
				$coupon_1->get_id(),
			),
		);

		$order_permutations     = 64;
		$order_w_coupon_1_perms = 24;
		$order_w_coupon_2_perms = 20;

		$orders_count   = count( $this_['hour'] ) * $order_permutations;
		$num_items_sold = $orders_count / 2 * $qty_per_product
						+ $orders_count / 2 * $qty_per_product * 2;
		$coupons        = count( $this_['hour'] ) * ( $order_w_coupon_1_perms * $coupon_1_amount + $order_w_coupon_2_perms * $coupon_2_amount );
		$shipping       = $orders_count * 10;
		$net_revenue    = $product_1_price * $qty_per_product * ( $orders_count * 3 / 16 )
						+ $product_2_price * $qty_per_product * ( $orders_count * 1 / 8 )
						+ $product_3_price * $qty_per_product * ( $orders_count * 3 / 16 )
						+ ( $product_1_price + $product_4_price ) * $qty_per_product * ( $orders_count * 3 / 16 )
						+ ( $product_2_price + $product_4_price ) * $qty_per_product * ( $orders_count * 1 / 8 )
						+ ( $product_3_price + $product_4_price ) * $qty_per_product * ( $orders_count * 3 / 16 )
						- $coupons;
		$gross_revenue  = $net_revenue + $shipping;

		$expected_stats = array(
			'totals'    => array(
				'orders_count'            => $orders_count,
				'num_items_sold'          => $num_items_sold,
				'gross_revenue'           => $gross_revenue,
				'coupons'                 => $coupons,
				'refunds'                 => 0,
				'taxes'                   => 0,
				'shipping'                => $shipping,
				'net_revenue'             => $net_revenue,
				'avg_items_per_order'     => $num_items_sold / $orders_count,
				'avg_order_value'         => $net_revenue / $orders_count,
				'num_returning_customers' => 0,
				'num_new_customers'       => $new_customers,
				'products'                => 4,
				'segments'                => array(),
			),
			'intervals' => array(
				array(
					'interval'       => $current_hour_start->format( 'Y-m-d H' ),
					'date_start'     => $current_hour_start->format( 'Y-m-d H:i:s' ),
					'date_start_gmt' => $current_hour_start->format( 'Y-m-d H:i:s' ),
					'date_end'       => $current_hour_end->format( 'Y-m-d H:i:s' ),
					'date_end_gmt'   => $current_hour_end->format( 'Y-m-d H:i:s' ),
					'subtotals'      => array(
						'orders_count'            => $orders_count,
						'num_items_sold'          => $num_items_sold,
						'gross_revenue'           => $gross_revenue,
						'coupons'                 => $coupons,
						'refunds'                 => 0,
						'taxes'                   => 0,
						'shipping'                => $shipping,
						'net_revenue'             => $net_revenue,
						'avg_items_per_order'     => $num_items_sold / $orders_count,
						'avg_order_value'         => $net_revenue / $orders_count,
						'num_returning_customers' => 0,
						'num_new_customers'       => $new_customers,
						'segments'                => array(),
					),
				),
			),
			'total'     => 1,
			'pages'     => 1,
			'page_no'   => 1,
		);
		$this->assertEquals( $expected_stats, json_decode( json_encode( $data_store->get_data( $query_args ) ), true ), 'Query args: ' . print_r( $query_args, true ) . "; query: {$wpdb->last_query}" );

		// status_is OR status_is_not OR product_includes OR product_excludes OR coupon_includes OR coupon_excludes.
		$query_args = array(
			'after'            => $current_hour_start->format( WC_Admin_Reports_Interval::$sql_datetime_format ),
			'before'           => $current_hour_end->format( WC_Admin_Reports_Interval::$sql_datetime_format ),
			'interval'         => 'hour',
			'match'            => 'any',
			'status_is'        => array(
				$order_status_1,
			),
			'status_is_not'    => array(
				$order_status_2,
			),
			'product_includes' => array(
				$product_1->get_id(),
			),
			'product_excludes' => array(
				$product_2->get_id(),
			),
			'coupon_includes'  => array(
				$coupon_1->get_id(),
			),
			'coupon_excludes'  => array(
				$coupon_2->get_id(),
			),
		);

		$order_permutations     = 68;
		$order_w_coupon_1_perms = 24;
		$order_w_coupon_2_perms = 20;

		$orders_count   = count( $this_['hour'] ) * $order_permutations;
		$num_items_sold = $orders_count / 2 * $qty_per_product
						+ $orders_count / 2 * $qty_per_product * 2;
		$coupons        = count( $this_['hour'] ) * ( $order_w_coupon_1_perms * $coupon_1_amount + $order_w_coupon_2_perms * $coupon_2_amount );
		$shipping       = $orders_count * 10;
		$net_revenue    = $product_1_price * $qty_per_product * ( $orders_count * 3 / 17 )
						+ $product_2_price * $qty_per_product * ( $orders_count * 5 / 34 )
						+ $product_3_price * $qty_per_product * ( $orders_count * 3 / 17 )
						+ ( $product_1_price + $product_4_price ) * $qty_per_product * ( $orders_count * 3 / 17 )
						+ ( $product_2_price + $product_4_price ) * $qty_per_product * ( $orders_count * 5 / 34 )
						+ ( $product_3_price + $product_4_price ) * $qty_per_product * ( $orders_count * 3 / 17 )
						- $coupons;
		$gross_revenue  = $net_revenue + $shipping;

		$expected_stats = array(
			'totals'    => array(
				'orders_count'            => $orders_count,
				'num_items_sold'          => $num_items_sold,
				'gross_revenue'           => $gross_revenue,
				'coupons'                 => $coupons,
				'refunds'                 => 0,
				'taxes'                   => 0,
				'shipping'                => $shipping,
				'net_revenue'             => $net_revenue,
				'avg_items_per_order'     => $num_items_sold / $orders_count,
				'avg_order_value'         => $net_revenue / $orders_count,
				'num_returning_customers' => 0,
				'num_new_customers'       => $new_customers,
				'products'                => 4,
				'segments'                => array(),
			),
			'intervals' => array(
				array(
					'interval'       => $current_hour_start->format( 'Y-m-d H' ),
					'date_start'     => $current_hour_start->format( 'Y-m-d H:i:s' ),
					'date_start_gmt' => $current_hour_start->format( 'Y-m-d H:i:s' ),
					'date_end'       => $current_hour_end->format( 'Y-m-d H:i:s' ),
					'date_end_gmt'   => $current_hour_end->format( 'Y-m-d H:i:s' ),
					'subtotals'      => array(
						'orders_count'            => $orders_count,
						'num_items_sold'          => $num_items_sold,
						'gross_revenue'           => $gross_revenue,
						'coupons'                 => $coupons,
						'refunds'                 => 0,
						'taxes'                   => 0,
						'shipping'                => $shipping,
						'net_revenue'             => $net_revenue,
						'avg_items_per_order'     => $num_items_sold / $orders_count,
						'avg_order_value'         => $net_revenue / $orders_count,
						'num_returning_customers' => 0,
						'num_new_customers'       => $new_customers,
						'segments'                => array(),
					),
				),
			),
			'total'     => 1,
			'pages'     => 1,
			'page_no'   => 1,
		);
		$this->assertEquals( $expected_stats, json_decode( json_encode( $data_store->get_data( $query_args ) ), true ), 'Query args: ' . print_r( $query_args, true ) . "; query: {$wpdb->last_query}" );

	}

	/**
<<<<<<< HEAD
	 * Test zero filling when ordering by date in descending and ascending order.
	 */
	public function test_zero_fill_order_date() {
		global $wpdb;
		WC_Helper_Reports::reset_stats_dbs();

		$product_price = 11;
		$product       = new WC_Product_Simple();
		$product->set_name( 'Test Product' );
		$product->set_regular_price( $product_price );
		$product->save();

		$customer = WC_Helper_Customer::create_customer( 'cust_1', 'pwd_1', 'user_1@mail.com' );

		$order_1_time = time();
		$order_2_time = $order_1_time;

		$order_during_this_['hour']  = array( 1, 2 );
		$order_during_this_['day']   = array( 1, 2 );
		$order_during_this_['week']  = array( 1, 2 );
		$order_during_this_['month'] = array( 1, 2 );
		$order_during_this_['year']  = array( 1, 2 );

		$order_1_datetime = new DateTime();
		$order_1_datetime = $order_1_datetime->setTimestamp( $order_1_time );

		// Previous year.
		$order_7_datetime  = new DateTime();
		$order_7_datetime  = $order_7_datetime->setTimestamp( $order_1_time - YEAR_IN_SECONDS );
		$order_7_time      = $order_7_datetime->format( 'U' );
		$order[7]['year']  = (int) $order_7_datetime->format( 'Y' );
		$order[7]['month'] = (int) $order_7_datetime->format( 'm' );
		$order[7]['week']  = (int) $order_7_datetime->format( 'W' );
		$order[7]['day']   = (int) $order_7_datetime->format( 'd' );

		// Previous month.
		$order_6_datetime  = new DateTime();
		$order_6_datetime  = $order_6_datetime->setTimestamp( $order_1_time - MONTH_IN_SECONDS );
		$order_6_time      = $order_6_datetime->format( 'U' );
		$order[6]['year']  = (int) $order_6_datetime->format( 'Y' );
		$order[6]['month'] = (int) $order_6_datetime->format( 'm' );
		$order[6]['week']  = (int) $order_6_datetime->format( 'W' );
		$order[6]['day']   = (int) $order_6_datetime->format( 'd' );

		// Previous week.
		$order_5_datetime  = new DateTime();
		$order_5_datetime  = $order_5_datetime->setTimestamp( $order_1_time - WEEK_IN_SECONDS );
		$order_5_time      = $order_5_datetime->format( 'U' );
		$order[5]['year']  = (int) $order_5_datetime->format( 'Y' );
		$order[5]['month'] = (int) $order_5_datetime->format( 'm' );
		$order[5]['week']  = (int) $order_5_datetime->format( 'W' );
		$order[5]['day']   = (int) $order_5_datetime->format( 'd' );

		// Previous day.
		$order_4_datetime  = new DateTime();
		$order_4_datetime  = $order_4_datetime->setTimestamp( $order_1_time - DAY_IN_SECONDS );
		$order_4_time      = $order_4_datetime->format( 'U' );
		$order[4]['year']  = (int) $order_4_datetime->format( 'Y' );
		$order[4]['month'] = (int) $order_4_datetime->format( 'm' );
		$order[4]['week']  = (int) $order_4_datetime->format( 'W' );
		$order[4]['day']   = (int) $order_4_datetime->format( 'd' );

		// same day, -1 hour.
		$order_3_datetime  = new DateTime();
		$order_3_datetime  = $order_3_datetime->setTimestamp( $order_1_time - HOUR_IN_SECONDS );
		$order_3_time      = $order_3_datetime->format( 'U' );
		$order[3]['year']  = (int) $order_3_datetime->format( 'Y' );
		$order[3]['month'] = (int) $order_3_datetime->format( 'm' );
		$order[3]['week']  = (int) $order_3_datetime->format( 'W' );
		$order[3]['day']   = (int) $order_3_datetime->format( 'd' );

		// Current order.
		$order[1]['year']  = (int) $order_1_datetime->format( 'Y' );
		$order[1]['month'] = (int) $order_1_datetime->format( 'm' );
		$order[1]['week']  = (int) $order_1_datetime->format( 'W' );
		$order[1]['day']   = (int) $order_1_datetime->format( 'd' );
		$order[1]['hour']  = (int) $order_1_datetime->format( 'H' );

		foreach ( array( 3, 4, 5, 6, 7 ) as $order_no ) {
			if ( $order[ $order_no ]['day'] === $order[1]['day'] && $order[ $order_no ]['month'] === $order[1]['month'] && $order[ $order_no ]['year'] === $order[1]['year'] ) {
				$order_during_this_['day'][] = $order_no;
			}
			if ( $order[ $order_no ]['week'] === $order[1]['week'] && $order[ $order_no ]['year'] === $order[1]['year'] ) {
				$order_during_this_['week'][] = $order_no;
			}
			if ( $order[ $order_no ]['month'] === $order[1]['month'] && $order[ $order_no ]['year'] === $order[1]['year'] ) {
				$order_during_this_['month'][] = $order_no;
			}
			if ( $order[ $order_no ]['year'] === $order[1]['year'] ) {
				$order_during_this_['year'][] = $order_no;
			}
		}

		$order_status    = 'completed';
		$qty_per_product = 4; // Hardcoded in WC_Helper_Order::create_order.

		$orders = array();
		foreach (
			array(
				$order_1_time,
				$order_2_time,
				$order_3_time,
				$order_4_time,
				$order_5_time,
				$order_6_time,
				$order_7_time,
			) as $order_time
		) {
			// Order with 1 product.
			$order = WC_Helper_Order::create_order( $customer->get_id(), $product );
			$order->set_date_created( $order_time );
			$order->set_status( $order_status );

			$order->calculate_totals();
			$order->save();

			$orders[] = $order;
		}
=======
	 * Test segmenting by product id and by variation id.
	 */
	public function test_segmenting_by_product_and_variation() {
		// Simple product.
		$product_1_price = 25;
		$product_1       = new WC_Product_Simple();
		$product_1->set_name( 'Simple Product' );
		$product_1->set_regular_price( $product_1_price );
		$product_1->save();

		// Variable product.
		$product_2 = new WC_Product_Variable();
		$product_2->set_name( 'Variable Product' );
		$product_2->save();

		$child_1 = new WC_Product_Variation();
		$child_1->set_parent_id( $product_2->get_id() );
		$child_1->set_regular_price( 23 );
		$child_1->save();

		$child_2 = new WC_Product_Variation();
		$child_2->set_parent_id( $product_2->get_id() );
		$child_2->set_regular_price( 27 );
		$child_2->save();

		$product_2->set_children( array( $child_1->get_id(), $child_2->get_id() ) );

		$child_1->set_stock_status( 'instock' );
		$child_1->save();
		$child_2->set_stock_status( 'instock' );
		$child_2->save();
		WC_Product_Variable::sync( $product_2 );

		// Simple product, not used.
		$product_3_price = 17;
		$product_3       = new WC_Product_Simple();
		$product_3->set_name( 'Simple Product not used' );
		$product_3->set_regular_price( $product_3_price );
		$product_3->save();

		$order_status = 'completed';

		$customer_1 = WC_Helper_Customer::create_customer( 'cust_1', 'pwd_1', 'user_1@mail.com' );

		$order_1_time = time();
		$order_3_time = $order_1_time - 1 * HOUR_IN_SECONDS;

		// Order 3: 4 x product 1, done one hour earlier.
		$order_3 = WC_Helper_Order::create_order( $customer_1->get_id(), $product_1 );
		$order_3->set_date_created( $order_3_time );
		$order_3->set_status( $order_status );
		$order_3->calculate_totals();
		$order_3->save();

		// Order 1: 4 x product 1 & 3 x product 2-child 1.
		$order_1 = WC_Helper_Order::create_order( $customer_1->get_id(), $product_1 );
		$item    = new WC_Order_Item_Product();

		$item->set_props(
			array(
				'product_id'   => $product_2->get_id(),
				'variation_id' => $child_1->get_id(),
				'quantity'     => 3,
				'subtotal'     => 3 * floatval( $child_1->get_price() ),
				'total'        => 3 * floatval( $child_1->get_price() ),
			)
		);
		$item->save();
		$order_1->add_item( $item );
		$order_1->set_status( $order_status );
		$order_1->calculate_totals();
		$order_1->save();

		// Order 2: 4 x product 2-child 1 & 1 x product 2-child 2.
		$order_2 = WC_Helper_Order::create_order( $customer_1->get_id(), $child_1 );
		$item    = new WC_Order_Item_Product();
		$item->set_props(
			array(
				'product_id'   => $product_2->get_id(),
				'variation_id' => $child_2->get_id(),
				'quantity'     => 1,
				'subtotal'     => floatval( $child_2->get_price() ),
				'total'        => floatval( $child_2->get_price() ),
			)
		);
		$item->save();
		$order_2->add_item( $item );
		$order_2->set_status( $order_status );
		$order_2->calculate_totals();
		$order_2->save();

		WC_Helper_Queue::run_all_pending();
>>>>>>> 84ef5ffb

		$data_store = new WC_Admin_Reports_Orders_Stats_Data_Store();

		// Tests for before & after set to current hour.
<<<<<<< HEAD
		$current_hour_start = new DateTime();
		$current_hour_start->setTimestamp( $order_1_time );
		$current_hour_minutes = (int) $current_hour_start->format( 'i' );
		$current_hour_start->setTimestamp( $order_1_time - $current_hour_minutes * MINUTE_IN_SECONDS );

		$current_hour_end = new DateTime();
		$current_hour_end->setTimestamp( $order_1_time );
		$seconds_into_hour = (int) $current_hour_end->format( 'U' ) % HOUR_IN_SECONDS;
		$current_hour_end->setTimestamp( $order_1_time + ( HOUR_IN_SECONDS - $seconds_into_hour ) - 1 );

		// Test for current hour--only 1 hour visible.
		// DESC.
		$query_args = array(
			'after'    => $current_hour_start->format( WC_Admin_Reports_Interval::$sql_datetime_format ),
			'before'   => $current_hour_end->format( WC_Admin_Reports_Interval::$sql_datetime_format ),
			'interval' => 'hour',
			'orderby'  => 'date',
			'order'    => 'desc',
		);

		$orders_count   = count( $order_during_this_['hour'] );
		$num_items_sold = $orders_count * $qty_per_product;
		$coupons        = 0;
		$shipping       = $orders_count * 10;
		$net_revenue    = $product_price * $qty_per_product * $orders_count - $coupons;
		$gross_revenue  = $net_revenue + $shipping;
		$new_customers  = 1;
=======
		$now = new DateTime();

		$two_hours_back     = new DateTime();
		$i1_start_timestamp = $order_1_time - 2 * HOUR_IN_SECONDS;
		$two_hours_back->setTimestamp( $i1_start_timestamp );
		$i1_end_timestamp = $i1_start_timestamp + ( 3600 - ( $i1_start_timestamp % 3600 ) ) - 1;
		$i1_start         = new DateTime();
		$i1_start->setTimestamp( $i1_start_timestamp );
		$i1_end = new DateTime();
		$i1_end->setTimestamp( $i1_end_timestamp );

		$i2_start_timestamp = $i1_end_timestamp + 1;
		$i2_end_timestamp   = $i1_end_timestamp + 3600;
		$i2_start           = new DateTime();
		$i2_start->setTimestamp( $i2_start_timestamp );
		$i2_end = new DateTime();
		$i2_end->setTimestamp( $i2_end_timestamp );

		$i3_start_timestamp = $i2_end_timestamp + 1;
		$i3_end_timestamp   = $now->format( 'U' );
		$i3_start           = new DateTime();
		$i3_start->setTimestamp( $i3_start_timestamp );
		$i3_end = new DateTime();
		$i3_end->setTimestamp( $i3_end_timestamp );

		$query_args = array(
			'after'     => $two_hours_back->format( WC_Admin_Reports_Interval::$sql_datetime_format ),
			'before'    => $now->format( WC_Admin_Reports_Interval::$sql_datetime_format ),
			'interval'  => 'hour',
			'segmentby' => 'product',
		);

		$shipping_amnt  = 10;
		$o1_net_revenue = 4 * $product_1_price + 3 * intval( $child_1->get_price() );
		$o2_net_revenue = 4 * intval( $child_1->get_price() ) + 1 * intval( $child_2->get_price() );
		$o3_net_revenue = 4 * $product_1_price;
		$o1_num_items   = 4 + 3;
		$o2_num_items   = 4 + 1;
		$o3_num_items   = 4;

		// Totals.
		$orders_count   = 3;
		$num_items_sold = 7 + 5 + 4;
		$shipping       = $orders_count * $shipping_amnt;
		$net_revenue    = $o1_net_revenue + $o2_net_revenue + $o3_net_revenue;
		$gross_revenue  = $net_revenue + $shipping;
		$new_customers  = 1;
		// Totals segments.
		$p1_orders_count   = 2;
		$p1_num_items_sold = 8;
		$p1_shipping       = round( $shipping_amnt / $o1_num_items * 4, 6 ) + round( $shipping_amnt / $o3_num_items * 4, 6 );
		$p1_net_revenue    = 8 * $product_1_price;
		$p1_gross_revenue  = $p1_net_revenue + $p1_shipping;
		$p1_new_customers  = 1;

		$p2_orders_count   = 2;
		$p2_num_items_sold = 8;
		$p2_shipping       = round( $shipping_amnt / $o1_num_items * 3, 6 ) + $shipping_amnt;
		$p2_net_revenue    = 7 * intval( $child_1->get_price() ) + 1 * intval( $child_2->get_price() );
		$p2_gross_revenue  = $p2_net_revenue + $p2_shipping;
		$p2_new_customers  = 0;

		// Interval 3.
		// I3 Subtotals.
		$i3_tot_orders_count   = 2;
		$i3_tot_num_items_sold = 4 + 3 + 4 + 1;
		$i3_tot_shipping       = $i3_tot_orders_count * $shipping_amnt;
		$i3_tot_net_revenue    = 4 * $product_1_price + 7 * intval( $child_1->get_price() ) + 1 * intval( $child_2->get_price() );
		$i3_tot_gross_revenue  = $i3_tot_net_revenue + $i3_tot_shipping;
		$i3_tot_new_customers  = 0;

		// I3 Segments.
		$i3_p1_orders_count   = 1;
		$i3_p1_num_items_sold = 4;
		$i3_p1_shipping       = round( $shipping_amnt / $o1_num_items * 4, 6 );
		$i3_p1_net_revenue    = $i3_p1_num_items_sold * $product_1_price;
		$i3_p1_gross_revenue  = $i3_p1_net_revenue + $i3_p1_shipping;
		$i3_p1_new_customers  = 0;

		$i3_p2_orders_count   = 2;
		$i3_p2_num_items_sold = 8;
		$i3_p2_shipping       = round( $shipping_amnt / $o1_num_items * 3, 6 ) + $shipping_amnt;
		$i3_p2_net_revenue    = 7 * intval( $child_1->get_price() ) + 1 * intval( $child_2->get_price() );
		$i3_p2_gross_revenue  = $i3_p2_net_revenue + $i3_p2_shipping;
		$i3_p2_new_customers  = 0;

		// Interval 2
		// I2 Subtotals.
		$i2_tot_orders_count   = 1;
		$i2_tot_num_items_sold = 4;
		$i2_tot_shipping       = $i2_tot_orders_count * $shipping_amnt;
		$i2_tot_net_revenue    = 4 * $product_1_price;
		$i2_tot_gross_revenue  = $i2_tot_net_revenue + $i2_tot_shipping;
		$i2_tot_new_customers  = 1;

		// I2 Segments.
		$i2_p1_orders_count   = 1;
		$i2_p1_num_items_sold = 4;
		$i2_p1_shipping       = $shipping_amnt;
		$i2_p1_net_revenue    = 4 * $product_1_price;
		$i2_p1_gross_revenue  = $i2_p1_net_revenue + $i2_p1_shipping;
		$i2_p1_new_customers  = 1;

		$i2_p2_orders_count   = 0;
		$i2_p2_num_items_sold = 0;
		$i2_p2_shipping       = 0;
		$i2_p2_net_revenue    = 0;
		$i2_p2_gross_revenue  = $i2_p2_net_revenue + $i2_p2_shipping;
		$i2_p2_new_customers  = 0;
>>>>>>> 84ef5ffb

		$expected_stats = array(
			'totals'    => array(
				'orders_count'            => $orders_count,
				'num_items_sold'          => $num_items_sold,
				'gross_revenue'           => $gross_revenue,
<<<<<<< HEAD
				'coupons'                 => $coupons,
=======
				'coupons'                 => 0,
>>>>>>> 84ef5ffb
				'refunds'                 => 0,
				'taxes'                   => 0,
				'shipping'                => $shipping,
				'net_revenue'             => $net_revenue,
<<<<<<< HEAD
				'avg_items_per_order'     => $num_items_sold / $orders_count,
				'avg_order_value'         => $net_revenue / $orders_count,
				'num_returning_customers' => 0,
				'num_new_customers'       => $new_customers,
				'products'                => 1,
			),
			'intervals' => array(
				array(
					'interval'       => $current_hour_start->format( 'Y-m-d H' ),
					'date_start'     => $current_hour_start->format( 'Y-m-d H:i:s' ),
					'date_start_gmt' => $current_hour_start->format( 'Y-m-d H:i:s' ),
					'date_end'       => $current_hour_end->format( 'Y-m-d H:i:s' ),
					'date_end_gmt'   => $current_hour_end->format( 'Y-m-d H:i:s' ),
					'subtotals'      => array(
						'orders_count'            => $orders_count,
						'num_items_sold'          => $num_items_sold,
						'gross_revenue'           => $gross_revenue,
						'coupons'                 => $coupons,
						'refunds'                 => 0,
						'taxes'                   => 0,
						'shipping'                => $shipping,
						'net_revenue'             => $net_revenue,
						'avg_items_per_order'     => $num_items_sold / $orders_count,
						'avg_order_value'         => $net_revenue / $orders_count,
						'num_returning_customers' => 0,
						'num_new_customers'       => $new_customers,
					),
				),
			),
			'total'     => 1,
			'pages'     => 1,
			'page_no'   => 1,
		);
		$this->assertEquals( $expected_stats, json_decode( json_encode( $data_store->get_data( $query_args ) ), true ), 'Query args: ' . print_r( $query_args, true ) . "; query: {$wpdb->last_query}" );

		// ASC -- only 1 interval, so should be the same.
		$query_args = array(
			'after'    => $current_hour_start->format( WC_Admin_Reports_Interval::$sql_datetime_format ),
			'before'   => $current_hour_end->format( WC_Admin_Reports_Interval::$sql_datetime_format ),
			'interval' => 'hour',
			'orderby'  => 'date',
			'order'    => 'asc',
		);
		$this->assertEquals( $expected_stats, json_decode( json_encode( $data_store->get_data( $query_args ) ), true ), 'Query args: ' . print_r( $query_args, true ) . "; query: {$wpdb->last_query}" );

		/*
		 * Test for [-5 hours, now] -- partial 1 page.
		 * bottom            ...                  top
		 * | --------------------|------|-----|-----|
		 * minus 5 hours         |      |   order1  now
		 *                       |      |   order2
		 *                       |  now-1 hour
		 *                     order 3
		 */
		// DESC.
		$hour_offset   = 5;
		$minus_5_hours = new DateTime();
		$now_timestamp = (int) $current_hour_end->format( 'U' );
		$minus_5_hours->setTimestamp( $now_timestamp - $hour_offset * HOUR_IN_SECONDS );

		$query_args = array(
			'after'    => $minus_5_hours->format( WC_Admin_Reports_Interval::$sql_datetime_format ),
			'before'   => $current_hour_end->format( WC_Admin_Reports_Interval::$sql_datetime_format ),
			'interval' => 'hour',
			'orderby'  => 'date',
			'order'    => 'desc',
		);

		// Expected Intervals section construction.
		$expected_intervals = [];
		// Even in case this runs exactly at the hour turn second, there should still be 6 intervals:
		// e.g. 20:30:51 -(minus 5 hours)- 15:30:51 means intervals 15:30:51--15:59:59, 16:00-16:59, 17, 18, 19, 20:00-20:30, i.e. 6 intervals
		// also if this run exactly at 20:00 -(minus 5 hours)- 15:00, then intervals should be 15:00-15:59, 16, 17, 18, 19, 20:00-20:00.
		$interval_count = $hour_offset + 1;
		for ( $i = 0; $i < $interval_count; $i ++ ) {
			if ( 0 === $i ) {
				$date_start = new DateTime( $current_hour_end->format( 'Y-m-d H:00:00' ) );
				$date_end = $current_hour_end;
			} elseif ( $hour_offset === $i ) {
				$date_start = $minus_5_hours;
				$date_end   = new DateTime( $minus_5_hours->format( 'Y-m-d H:59:59' ) );
			} else {
				$hour_anchor = new DateTime();
				$hour_anchor->setTimestamp( $now_timestamp - $i * HOUR_IN_SECONDS );
				$date_start = new DateTime( $hour_anchor->format( 'Y-m-d H:00:00' ) );
				$date_end   = new DateTime( $hour_anchor->format( 'Y-m-d H:59:59' ) );
			}

			if ( 0 === $i ) {
				$orders_count   = count( $order_during_this_['hour'] );
				$num_items_sold = $orders_count * $qty_per_product;
				$coupons        = 0;
				$shipping       = $orders_count * 10;
				$net_revenue    = $product_price * $qty_per_product * $orders_count - $coupons;
				$gross_revenue  = $net_revenue + $shipping;
				$new_customers  = 1;
			} elseif ( 1 === $i ) {
				$orders_count   = 1;
				$num_items_sold = $orders_count * $qty_per_product;
				$coupons        = 0;
				$shipping       = $orders_count * 10;
				$net_revenue    = $product_price * $qty_per_product * $orders_count - $coupons;
				$gross_revenue  = $net_revenue + $shipping;
				$new_customers  = 1;
			} else {
				$orders_count   = 0;
				$num_items_sold = $orders_count * $qty_per_product;
				$coupons        = 0;
				$shipping       = $orders_count * 10;
				$net_revenue    = $product_price * $qty_per_product * $orders_count - $coupons;
				$gross_revenue  = $net_revenue + $shipping;
				$new_customers  = 0;
			}

			$expected_interval = array(
				'interval'       => $date_start->format( 'Y-m-d H' ),
				'date_start'     => $date_start->format( 'Y-m-d H:i:s' ),
				'date_start_gmt' => $date_start->format( 'Y-m-d H:i:s' ),
				'date_end'       => $date_end->format( 'Y-m-d H:i:s' ),
				'date_end_gmt'   => $date_end->format( 'Y-m-d H:i:s' ),
				'subtotals'      => array(
					'orders_count'            => $orders_count,
					'num_items_sold'          => $num_items_sold,
					'gross_revenue'           => $gross_revenue,
					'coupons'                 => $coupons,
					'refunds'                 => 0,
					'taxes'                   => 0,
					'shipping'                => $shipping,
					'net_revenue'             => $net_revenue,
					'avg_items_per_order'     => 0 === $orders_count ? 0 : $num_items_sold / $orders_count,
					'avg_order_value'         => 0 === $orders_count ? 0 : $net_revenue / $orders_count,
					'num_returning_customers' => 0,
					'num_new_customers'       => $new_customers,
				),
			);

			$expected_intervals[] = $expected_interval;
		}

		// Totals section.
		$orders_count   = count( $order_during_this_['hour'] ) + 1; // order 3 is 1 hour before order 1 & 2, so include it.
		$num_items_sold = $orders_count * $qty_per_product;
		$coupons        = 0;
		$shipping       = $orders_count * 10;
		$net_revenue    = $product_price * $qty_per_product * $orders_count - $coupons;
		$gross_revenue  = $net_revenue + $shipping;
		$new_customers  = 1;

		$expected_stats = array(
			'totals'    => array(
				'orders_count'            => $orders_count,
				'num_items_sold'          => $num_items_sold,
				'gross_revenue'           => $gross_revenue,
				'coupons'                 => $coupons,
				'refunds'                 => 0,
				'taxes'                   => 0,
				'shipping'                => $shipping,
				'net_revenue'             => $net_revenue,
				'avg_items_per_order'     => $num_items_sold / $orders_count,
				'avg_order_value'         => $net_revenue / $orders_count,
				'num_returning_customers' => 0,
				'num_new_customers'       => $new_customers,
				'products'                => 1,
			),
			'intervals' => $expected_intervals,
			'total'     => $interval_count,
			'pages'     => 1,
			'page_no'   => 1,
		);
		$actual = json_decode( json_encode( $data_store->get_data( $query_args ) ), true );
		$this->assertEquals( $expected_stats, $actual, 'Query args: ' . print_r( $query_args, true ) . "; query: {$wpdb->last_query}" );

		// ASC -- reverse the intervals array, but numbers stay the same.
		$query_args = array(
			'after'    => $minus_5_hours->format( WC_Admin_Reports_Interval::$sql_datetime_format ),
			'before'   => $current_hour_end->format( WC_Admin_Reports_Interval::$sql_datetime_format ),
			'interval' => 'hour',
			'orderby'  => 'date',
			'order'    => 'asc',
		);
		$expected_stats['intervals'] = array_reverse( $expected_stats['intervals'] );

		$actual = json_decode( json_encode( $data_store->get_data( $query_args ) ), true );
		$this->assertEquals( $expected_stats, $actual, 'Query args: ' . print_r( $query_args, true ) . "; query: {$wpdb->last_query}" );

		/*
		 * Test for [-9 hours, now] -- full 1 page.
		 * DESC:
		 * bottom         ...                     top
		 * | --------------------|------|-----|-----|
		 * minus 9 hours         |      |   order1  now
		 *                       |      |   order2
		 *                       |  now-1 hour
		 *                     order 3
		 */
		$hour_offset   = 9;
		$minus_9_hours = new DateTime();
		$now_timestamp = (int) $current_hour_end->format( 'U' );
		$minus_9_hours->setTimestamp( $now_timestamp - $hour_offset * HOUR_IN_SECONDS );

		$query_args = array(
			'after'    => $minus_9_hours->format( WC_Admin_Reports_Interval::$sql_datetime_format ),
			'before'   => $current_hour_end->format( WC_Admin_Reports_Interval::$sql_datetime_format ),
			'interval' => 'hour',
			'orderby'  => 'date',
			'order'    => 'desc',
		);

		// Expected Intervals section construction.
		$expected_intervals = [];
		$interval_count     = $hour_offset + 1;
		for ( $i = 0; $i < $interval_count; $i ++ ) {
			if ( 0 === $i ) {
				$date_start = new DateTime( $current_hour_end->format( 'Y-m-d H:00:00' ) );
				$date_end = $current_hour_end;
			} elseif ( $hour_offset === $i ) {
				$date_start = $minus_9_hours;
				$date_end   = new DateTime( $minus_9_hours->format( 'Y-m-d H:59:59' ) );
			} else {
				$hour_anchor = new DateTime();
				$hour_anchor->setTimestamp( $now_timestamp - $i * HOUR_IN_SECONDS );
				$date_start = new DateTime( $hour_anchor->format( 'Y-m-d H:00:00' ) );
				$date_end   = new DateTime( $hour_anchor->format( 'Y-m-d H:59:59' ) );
			}

			if ( 0 === $i ) {
				$orders_count   = count( $order_during_this_['hour'] );
				$num_items_sold = $orders_count * $qty_per_product;
				$coupons        = 0;
				$shipping       = $orders_count * 10;
				$net_revenue    = $product_price * $qty_per_product * $orders_count - $coupons;
				$gross_revenue  = $net_revenue + $shipping;
				$new_customers  = 1;
			} elseif ( 1 === $i ) {
				$orders_count   = 1;
				$num_items_sold = $orders_count * $qty_per_product;
				$coupons        = 0;
				$shipping       = $orders_count * 10;
				$net_revenue    = $product_price * $qty_per_product * $orders_count - $coupons;
				$gross_revenue  = $net_revenue + $shipping;
				$new_customers  = 1;
			} else {
				$orders_count   = 0;
				$num_items_sold = $orders_count * $qty_per_product;
				$coupons        = 0;
				$shipping       = $orders_count * 10;
				$net_revenue    = $product_price * $qty_per_product * $orders_count - $coupons;
				$gross_revenue  = $net_revenue + $shipping;
				$new_customers  = 0;
			}

			$expected_interval = array(
				'interval'       => $date_start->format( 'Y-m-d H' ),
				'date_start'     => $date_start->format( 'Y-m-d H:i:s' ),
				'date_start_gmt' => $date_start->format( 'Y-m-d H:i:s' ),
				'date_end'       => $date_end->format( 'Y-m-d H:i:s' ),
				'date_end_gmt'   => $date_end->format( 'Y-m-d H:i:s' ),
				'subtotals'      => array(
					'orders_count'            => $orders_count,
					'num_items_sold'          => $num_items_sold,
					'gross_revenue'           => $gross_revenue,
					'coupons'                 => $coupons,
					'refunds'                 => 0,
					'taxes'                   => 0,
					'shipping'                => $shipping,
					'net_revenue'             => $net_revenue,
					'avg_items_per_order'     => 0 === $orders_count ? 0 : $num_items_sold / $orders_count,
					'avg_order_value'         => 0 === $orders_count ? 0 : $net_revenue / $orders_count,
					'num_returning_customers' => 0,
					'num_new_customers'       => $new_customers,
				),
			);

			$expected_intervals[] = $expected_interval;
		}

		// Totals section.
		$orders_count   = count( $order_during_this_['hour'] ) + 1; // order 3 is 1 hour before order 1 & 2, so include it.
		$num_items_sold = $orders_count * $qty_per_product;
		$coupons        = 0;
		$shipping       = $orders_count * 10;
		$net_revenue    = $product_price * $qty_per_product * $orders_count - $coupons;
		$gross_revenue  = $net_revenue + $shipping;
		$new_customers  = 1;

		$expected_stats = array(
			'totals'    => array(
				'orders_count'            => $orders_count,
				'num_items_sold'          => $num_items_sold,
				'gross_revenue'           => $gross_revenue,
				'coupons'                 => $coupons,
				'refunds'                 => 0,
				'taxes'                   => 0,
				'shipping'                => $shipping,
				'net_revenue'             => $net_revenue,
				'avg_items_per_order'     => $num_items_sold / $orders_count,
				'avg_order_value'         => $net_revenue / $orders_count,
				'num_returning_customers' => 0,
				'num_new_customers'       => $new_customers,
				'products'                => 1,
			),
			'intervals' => $expected_intervals,
			'total'     => $interval_count,
			'pages'     => 1,
			'page_no'   => 1,
		);

		$this->assertEquals( $expected_stats, json_decode( json_encode( $data_store->get_data( $query_args ) ), true ), 'Query args: ' . print_r( $query_args, true ) . "; query: {$wpdb->last_query}" );

		// ASC -- same values, just reverse order of intervals.
		$query_args = array(
			'after'    => $minus_9_hours->format( WC_Admin_Reports_Interval::$sql_datetime_format ),
			'before'   => $current_hour_end->format( WC_Admin_Reports_Interval::$sql_datetime_format ),
			'interval' => 'hour',
			'orderby'  => 'date',
			'order'    => 'asc',
		);

		$expected_stats['intervals'] = array_reverse( $expected_stats['intervals'] );

		$actual = json_decode( json_encode( $data_store->get_data( $query_args ) ), true );
		$this->assertEquals( $expected_stats, $actual, 'Query args: ' . print_r( $query_args, true ) . "; query: {$wpdb->last_query}" );

		/*
		 * Test for [-10 hours, now] -- 1 page full, 1 interval on 2nd page.
		 * DESC:
		 * bottom           ...                    top
		 *                 page 1
		 * | --------------------|------|-----|-----|
		 * minus 9 hours         |      |   order1  now
		 *                       |      |   order2
		 *                       |  now-1 hour
		 *                     order 3
		 *
		 *                 page 2
		 * |---|
		 * minus 10 hours
		 *     minus 9 hours
		 */
		$hour_offset    = 10;
		$minus_10_hours = new DateTime();
		$now_timestamp  = (int) $current_hour_end->format( 'U' );
		$minus_10_hours->setTimestamp( $now_timestamp - $hour_offset * HOUR_IN_SECONDS );
		$per_page = 10;

		// Page 1.
		$query_args = array(
			'after'    => $minus_10_hours->format( WC_Admin_Reports_Interval::$sql_datetime_format ),
			'before'   => $current_hour_end->format( WC_Admin_Reports_Interval::$sql_datetime_format ),
			'interval' => 'hour',
			'orderby'  => 'date',
			'order'    => 'desc',
			'page'     => 1,
			'per_page' => $per_page,
		);

		// Expected Intervals section construction.
		$expected_intervals = [];
		$interval_count     = 11;
		for ( $i = 0; $i < $interval_count; $i ++ ) {
			if ( 0 === $i ) {
				$date_start = new DateTime( $current_hour_end->format( 'Y-m-d H:00:00' ) );
				$date_end = $current_hour_end;
			} elseif ( $hour_offset === $i ) {
				$date_start = $minus_10_hours;
				$date_end   = new DateTime( $minus_10_hours->format( 'Y-m-d H:59:59' ) );
			} else {
				$hour_anchor = new DateTime();
				$hour_anchor->setTimestamp( $now_timestamp - $i * HOUR_IN_SECONDS );
				$date_start = new DateTime( $hour_anchor->format( 'Y-m-d H:00:00' ) );
				$date_end   = new DateTime( $hour_anchor->format( 'Y-m-d H:59:59' ) );
			}

			if ( 0 === $i ) {
				$orders_count   = count( $order_during_this_['hour'] );
				$num_items_sold = $orders_count * $qty_per_product;
				$coupons        = 0;
				$shipping       = $orders_count * 10;
				$net_revenue    = $product_price * $qty_per_product * $orders_count - $coupons;
				$gross_revenue  = $net_revenue + $shipping;
				$new_customers  = 1;
			} elseif ( 1 === $i ) {
				$orders_count   = 1;
				$num_items_sold = $orders_count * $qty_per_product;
				$coupons        = 0;
				$shipping       = $orders_count * 10;
				$net_revenue    = $product_price * $qty_per_product * $orders_count - $coupons;
				$gross_revenue  = $net_revenue + $shipping;
				$new_customers  = 1;
			} else {
				$orders_count   = 0;
				$num_items_sold = $orders_count * $qty_per_product;
				$coupons        = 0;
				$shipping       = $orders_count * 10;
				$net_revenue    = $product_price * $qty_per_product * $orders_count - $coupons;
				$gross_revenue  = $net_revenue + $shipping;
				$new_customers  = 0;
			}

			$expected_interval = array(
				'interval'       => $date_start->format( 'Y-m-d H' ),
				'date_start'     => $date_start->format( 'Y-m-d H:i:s' ),
				'date_start_gmt' => $date_start->format( 'Y-m-d H:i:s' ),
				'date_end'       => $date_end->format( 'Y-m-d H:i:s' ),
				'date_end_gmt'   => $date_end->format( 'Y-m-d H:i:s' ),
				'subtotals'      => array(
					'orders_count'            => $orders_count,
					'num_items_sold'          => $num_items_sold,
					'gross_revenue'           => $gross_revenue,
					'coupons'                 => $coupons,
					'refunds'                 => 0,
					'taxes'                   => 0,
					'shipping'                => $shipping,
					'net_revenue'             => $net_revenue,
					'avg_items_per_order'     => 0 === $orders_count ? 0 : $num_items_sold / $orders_count,
					'avg_order_value'         => 0 === $orders_count ? 0 : $net_revenue / $orders_count,
					'num_returning_customers' => 0,
					'num_new_customers'       => $new_customers,
				),
			);

			$expected_intervals[] = $expected_interval;
		}

		// Totals section.
		$orders_count   = count( $order_during_this_['hour'] ) + 1; // order 3 is 1 hour before order 1 & 2, so include it.
		$num_items_sold = $orders_count * $qty_per_product;
		$coupons        = 0;
		$shipping       = $orders_count * 10;
		$net_revenue    = $product_price * $qty_per_product * $orders_count - $coupons;
		$gross_revenue  = $net_revenue + $shipping;
		$new_customers  = 1;

		$expected_stats = array(
			'totals'    => array(
				'orders_count'            => $orders_count,
				'num_items_sold'          => $num_items_sold,
				'gross_revenue'           => $gross_revenue,
				'coupons'                 => $coupons,
				'refunds'                 => 0,
				'taxes'                   => 0,
				'shipping'                => $shipping,
				'net_revenue'             => $net_revenue,
				'avg_items_per_order'     => $num_items_sold / $orders_count,
				'avg_order_value'         => $net_revenue / $orders_count,
				'num_returning_customers' => 0,
				'num_new_customers'       => $new_customers,
				'products'                => 1,
			),
			'intervals' => array_slice( $expected_intervals, 0, $per_page ),
			'total'     => 11,
			'pages'     => 2,
			'page_no'   => 1,
		);

		$this->assertEquals( $expected_stats, json_decode( json_encode( $data_store->get_data( $query_args ) ), true ), 'Query args: ' . print_r( $query_args, true ) . "; query: {$wpdb->last_query}" );

		// Page 2.
		$query_args = array(
			'after'    => $minus_10_hours->format( WC_Admin_Reports_Interval::$sql_datetime_format ),
			'before'   => $current_hour_end->format( WC_Admin_Reports_Interval::$sql_datetime_format ),
			'interval' => 'hour',
			'orderby'  => 'date',
			'order'    => 'desc',
			'page'     => 2,
		);

		$expected_stats = array(
			'totals'    => array(
				'orders_count'            => $orders_count,
				'num_items_sold'          => $num_items_sold,
				'gross_revenue'           => $gross_revenue,
				'coupons'                 => $coupons,
				'refunds'                 => 0,
				'taxes'                   => 0,
				'shipping'                => $shipping,
				'net_revenue'             => $net_revenue,
				'avg_items_per_order'     => $num_items_sold / $orders_count,
				'avg_order_value'         => $net_revenue / $orders_count,
				'num_returning_customers' => 0,
				'num_new_customers'       => $new_customers,
				'products'                => 1,
			),
			'intervals' => array_slice( $expected_intervals, $per_page ),
			'total'     => 11,
			'pages'     => 2,
			'page_no'   => 2,
		);

		$this->assertEquals( $expected_stats, json_decode( json_encode( $data_store->get_data( $query_args ) ), true ), 'Query args: ' . print_r( $query_args, true ) . "; query: {$wpdb->last_query}" );

		/*
		 * Test for [-10 hours, now] -- 1 page full, 1 interval on 2nd page.
		 * ASC:
		 * bottom           ...                    top
		 *                 page 1
		 * | -----------|-----|-----------|-----------|
		 * minus 1 hour |     |           |        minus 10 hours
		 *           order 3  |           |
		 *                    |          minus 9 hours
		 *                   minus 2 hours
		 *
		 *                 page 2
		 * |-----------|
		 * now hours
		 *            minus 1 hour
		 */
		$expected_intervals = array_reverse( $expected_intervals );

		// Page 1.
		$query_args = array(
			'after'    => $minus_10_hours->format( WC_Admin_Reports_Interval::$sql_datetime_format ),
			'before'   => $current_hour_end->format( WC_Admin_Reports_Interval::$sql_datetime_format ),
			'interval' => 'hour',
			'orderby'  => 'date',
			'order'    => 'asc',
			'page'     => 1,
			'per_page' => $per_page,
		);

		$expected_stats = array(
			'totals'    => array(
				'orders_count'            => $orders_count,
				'num_items_sold'          => $num_items_sold,
				'gross_revenue'           => $gross_revenue,
				'coupons'                 => $coupons,
				'refunds'                 => 0,
				'taxes'                   => 0,
				'shipping'                => $shipping,
				'net_revenue'             => $net_revenue,
				'avg_items_per_order'     => $num_items_sold / $orders_count,
				'avg_order_value'         => $net_revenue / $orders_count,
				'num_returning_customers' => 0,
				'num_new_customers'       => $new_customers,
				'products'                => 1,
			),
			'intervals' => array_slice( $expected_intervals, 0, $per_page ),
			'total'     => 11,
			'pages'     => 2,
			'page_no'   => 1,
		);

		$this->assertEquals( $expected_stats, json_decode( json_encode( $data_store->get_data( $query_args ) ), true ), 'Query args: ' . print_r( $query_args, true ) . "; query: {$wpdb->last_query}" );

		// Page 2.
		$query_args = array(
			'after'    => $minus_10_hours->format( WC_Admin_Reports_Interval::$sql_datetime_format ),
			'before'   => $current_hour_end->format( WC_Admin_Reports_Interval::$sql_datetime_format ),
			'interval' => 'hour',
			'orderby'  => 'date',
			'order'    => 'asc',
			'page'     => 2,
			'per_page' => $per_page,
		);

		$expected_stats = array(
			'totals'    => array(
				'orders_count'            => $orders_count,
				'num_items_sold'          => $num_items_sold,
				'gross_revenue'           => $gross_revenue,
				'coupons'                 => $coupons,
				'refunds'                 => 0,
				'taxes'                   => 0,
				'shipping'                => $shipping,
				'net_revenue'             => $net_revenue,
				'avg_items_per_order'     => $num_items_sold / $orders_count,
				'avg_order_value'         => $net_revenue / $orders_count,
				'num_returning_customers' => 0,
				'num_new_customers'       => $new_customers,
				'products'                => 1,
			),
			'intervals' => array_slice( $expected_intervals, $per_page ),
			'total'     => 11,
			'pages'     => 2,
			'page_no'   => 2,
		);

		$this->assertEquals( $expected_stats, json_decode( json_encode( $data_store->get_data( $query_args ) ), true ), 'Query args: ' . print_r( $query_args, true ) . "; query: {$wpdb->last_query}" );

		// Now the same should be done for days, weeks, months and years. But I'm too low on mana to do that.
	}

	/**
	 * Test zero filling when ordering by non-date property, in this case orders_count.
	 */
	public function test_zero_fill_order_orders_count() {
		global $wpdb;
		WC_Helper_Reports::reset_stats_dbs();

		$product_price = 11;
		$product       = new WC_Product_Simple();
		$product->set_name( 'Test Product' );
		$product->set_regular_price( $product_price );
		$product->save();

		$customer = WC_Helper_Customer::create_customer( 'cust_1', 'pwd_1', 'user_1@mail.test' );

		// 1 order within the current hour.
		$order_1_time = time();

		$order_during_this_['hour']  = array( 1 );
		$order_during_this_['day']   = array( 1 );
		$order_during_this_['week']  = array( 1 );
		$order_during_this_['month'] = array( 1 );
		$order_during_this_['year']  = array( 1 );

		$order_1_datetime = new DateTime();
		$order_1_datetime = $order_1_datetime->setTimestamp( $order_1_time );

		// Create one order in previous year.
		$order_7_datetime  = new DateTime();
		$order_7_datetime  = $order_7_datetime->setTimestamp( $order_1_time - YEAR_IN_SECONDS );
		$order_7_time      = $order_7_datetime->format( 'U' );
		$order[7]['year']  = (int) $order_7_datetime->format( 'Y' );
		$order[7]['month'] = (int) $order_7_datetime->format( 'm' );
		$order[7]['week']  = (int) $order_7_datetime->format( 'W' );
		$order[7]['day']   = (int) $order_7_datetime->format( 'd' );

		// Create one order in previous month.
		$order_6_datetime  = new DateTime();
		$order_6_datetime  = $order_6_datetime->setTimestamp( $order_1_time - MONTH_IN_SECONDS );
		$order_6_time      = $order_6_datetime->format( 'U' );
		$order[6]['year']  = (int) $order_6_datetime->format( 'Y' );
		$order[6]['month'] = (int) $order_6_datetime->format( 'm' );
		$order[6]['week']  = (int) $order_6_datetime->format( 'W' );
		$order[6]['day']   = (int) $order_6_datetime->format( 'd' );

		// Create one order in previous week.
		$order_5_datetime  = new DateTime();
		$order_5_datetime  = $order_5_datetime->setTimestamp( $order_1_time - WEEK_IN_SECONDS );
		$order_5_time      = $order_5_datetime->format( 'U' );
		$order[5]['year']  = (int) $order_5_datetime->format( 'Y' );
		$order[5]['month'] = (int) $order_5_datetime->format( 'm' );
		$order[5]['week']  = (int) $order_5_datetime->format( 'W' );
		$order[5]['day']   = (int) $order_5_datetime->format( 'd' );

		// Create one order in previous day.
		$order_4_datetime  = new DateTime();
		$order_4_datetime  = $order_4_datetime->setTimestamp( $order_1_time - DAY_IN_SECONDS );
		$order_4_time      = $order_4_datetime->format( 'U' );
		$order[4]['year']  = (int) $order_4_datetime->format( 'Y' );
		$order[4]['month'] = (int) $order_4_datetime->format( 'm' );
		$order[4]['week']  = (int) $order_4_datetime->format( 'W' );
		$order[4]['day']   = (int) $order_4_datetime->format( 'd' );

		// Create one order in same day, -1 hour.
		$order_3_datetime  = new DateTime();
		$order_3_datetime  = $order_3_datetime->setTimestamp( $order_1_time - HOUR_IN_SECONDS );
		$order_3_time      = $order_3_datetime->format( 'U' );
		$order[3]['year']  = (int) $order_3_datetime->format( 'Y' );
		$order[3]['month'] = (int) $order_3_datetime->format( 'm' );
		$order[3]['week']  = (int) $order_3_datetime->format( 'W' );
		$order[3]['day']   = (int) $order_3_datetime->format( 'd' );

		// Current order.
		$order[1]['year']  = (int) $order_1_datetime->format( 'Y' );
		$order[1]['month'] = (int) $order_1_datetime->format( 'm' );
		$order[1]['week']  = (int) $order_1_datetime->format( 'W' );
		$order[1]['day']   = (int) $order_1_datetime->format( 'd' );
		$order[1]['hour']  = (int) $order_1_datetime->format( 'H' );

		// 2 orders within 1 hour before now to test multiple orders within one time interval.
		$order_2_time = $order_3_time;
		$order_during_this_['hour-1']  = array( 2, 3 );

		// In case some of the orders end up on different day/hour/month/year, we need to find out where exactly they ended up.
		foreach ( array( 3, 4, 5, 6, 7 ) as $order_no ) {
			if ( $order[ $order_no ]['day'] === $order[1]['day'] && $order[ $order_no ]['month'] === $order[1]['month'] && $order[ $order_no ]['year'] === $order[1]['year'] ) {
				$order_during_this_['day'][] = $order_no;
			}
			if ( $order[ $order_no ]['week'] === $order[1]['week'] && $order[ $order_no ]['year'] === $order[1]['year'] ) {
				$order_during_this_['week'][] = $order_no;
			}
			if ( $order[ $order_no ]['month'] === $order[1]['month'] && $order[ $order_no ]['year'] === $order[1]['year'] ) {
				$order_during_this_['month'][] = $order_no;
			}
			if ( $order[ $order_no ]['year'] === $order[1]['year'] ) {
				$order_during_this_['year'][] = $order_no;
			}
		}

		$order_status    = 'completed';
		$qty_per_product = 4; // Hardcoded in WC_Helper_Order::create_order.

		// Create orders for the test cases.
		$orders = array();
		foreach (
			array(
				$order_1_time,
				$order_2_time,
				$order_3_time,
				$order_4_time,
				$order_5_time,
				$order_6_time,
				$order_7_time,
			) as $order_time
		) {
			// Order with 1 product.
			$order = WC_Helper_Order::create_order( $customer->get_id(), $product );
			$order->set_date_created( $order_time );
			$order->set_status( $order_status );

			$order->calculate_totals();
			$order->save();

			$orders[] = $order;
		}

		$data_store = new WC_Admin_Reports_Orders_Stats_Data_Store();

		// Tests for before & after set to current hour.
		// (this sets minutes for current hour to 0, seconds are left as they arem e.g. 15:23:43 becomes 15:00:43).
		$current_hour_start = new DateTime();
		$current_hour_start->setTimestamp( $order_1_time );
		$current_hour_minutes = (int) $current_hour_start->format( 'i' );
		$current_hour_start->setTimestamp( $order_1_time - $current_hour_minutes * MINUTE_IN_SECONDS );

		// This is the last second of the current hour, e.g. 15:23:43 becomes 15:59:59.
		$current_hour_end = new DateTime();
		$current_hour_end->setTimestamp( $order_1_time );
		$seconds_into_hour = (int) $current_hour_end->format( 'U' ) % HOUR_IN_SECONDS;
		$current_hour_end->setTimestamp( $order_1_time + ( HOUR_IN_SECONDS - $seconds_into_hour ) - 1 );

		// Test 1: only one hour visible, so only 1 interval in the response, no real ordering.
		// DESC.
		$query_args = array(
			'after'    => $current_hour_start->format( WC_Admin_Reports_Interval::$sql_datetime_format ),
			'before'   => $current_hour_end->format( WC_Admin_Reports_Interval::$sql_datetime_format ),
			'interval' => 'hour',
			'orderby'  => 'orders_count',
			'order'    => 'desc',
		);

		$orders_count   = count( $order_during_this_['hour'] );
		$num_items_sold = $orders_count * $qty_per_product;
		$coupons        = 0;
		$shipping       = $orders_count * 10;
		$net_revenue    = $product_price * $qty_per_product * $orders_count - $coupons;
		$gross_revenue  = $net_revenue + $shipping;
		$new_customers  = 1;

		$expected_stats = array(
			'totals'    => array(
				'orders_count'            => $orders_count,
				'num_items_sold'          => $num_items_sold,
				'gross_revenue'           => $gross_revenue,
				'coupons'                 => $coupons,
				'refunds'                 => 0,
				'taxes'                   => 0,
				'shipping'                => $shipping,
				'net_revenue'             => $net_revenue,
				'avg_items_per_order'     => $num_items_sold / $orders_count,
				'avg_order_value'         => $net_revenue / $orders_count,
				'num_returning_customers' => 0,
				'num_new_customers'       => $new_customers,
				'products'                => 1,
			),
			'intervals' => array(
				array(
					'interval'       => $current_hour_start->format( 'Y-m-d H' ),
					'date_start'     => $current_hour_start->format( 'Y-m-d H:i:s' ),
					'date_start_gmt' => $current_hour_start->format( 'Y-m-d H:i:s' ),
					'date_end'       => $current_hour_end->format( 'Y-m-d H:i:s' ),
					'date_end_gmt'   => $current_hour_end->format( 'Y-m-d H:i:s' ),
					'subtotals'      => array(
						'orders_count'            => $orders_count,
						'num_items_sold'          => $num_items_sold,
						'gross_revenue'           => $gross_revenue,
						'coupons'                 => $coupons,
						'refunds'                 => 0,
						'taxes'                   => 0,
						'shipping'                => $shipping,
						'net_revenue'             => $net_revenue,
						'avg_items_per_order'     => $num_items_sold / $orders_count,
						'avg_order_value'         => $net_revenue / $orders_count,
						'num_returning_customers' => 0,
						'num_new_customers'       => $new_customers,
					),
				),
			),
			'total'     => 1,
			'pages'     => 1,
			'page_no'   => 1,
		);
		$this->assertEquals( $expected_stats, json_decode( json_encode( $data_store->get_data( $query_args ) ), true ), 'Query args: ' . print_r( $query_args, true ) . "; query: {$wpdb->last_query}" );

		// ASC -- only 1 interval, so should be the same.
		$query_args = array(
			'after'    => $current_hour_start->format( WC_Admin_Reports_Interval::$sql_datetime_format ),
			'before'   => $current_hour_end->format( WC_Admin_Reports_Interval::$sql_datetime_format ),
			'interval' => 'hour',
			'orderby'  => 'orders_count',
			'order'    => 'asc',
		);
		$this->assertEquals( $expected_stats, json_decode( json_encode( $data_store->get_data( $query_args ) ), true ), 'Query args: ' . print_r( $query_args, true ) . "; query: {$wpdb->last_query}" );

		/*
		 * Test for [-5 hours, now] -- partial 1 page.
		 * This should include 3 orders, 2 done at hour-1 and one in the current hour.
		 *
		 * DESC ordering by order count =>
		 *  previous hour with 2 orders at the top,
		 *  then current hour with 1 order,
		 *  then zero-filled intervals.
		 */
		$hour_offset   = 5;
		$minus_5_hours = new DateTime();
		$now_timestamp = (int) $current_hour_end->format( 'U' );
		$minus_5_hours->setTimestamp( $now_timestamp - $hour_offset * HOUR_IN_SECONDS );

		$query_args = array(
			'after'    => $minus_5_hours->format( WC_Admin_Reports_Interval::$sql_datetime_format ),
			'before'   => $current_hour_end->format( WC_Admin_Reports_Interval::$sql_datetime_format ),
			'interval' => 'hour',
			'orderby'  => 'orders_count',
			'order'    => 'desc',
		);

		// Expected Intervals section construction.
		$expected_intervals = [];
		// Even in case this runs exactly at the hour turn second, there should still be 6 intervals:
		// e.g. 20:30:51 -(minus 5 hours)- 15:30:51 means intervals 15:30:51--15:59:59, 16:00-16:59, 17, 18, 19, 20:00-20:30, i.e. 6 intervals
		// also if this run exactly at 20:00 -(minus 5 hours)- 15:00, then intervals should be 15:00-15:59, 16, 17, 18, 19, 20:00-20:00.
		$interval_count = $hour_offset + 1;
		for ( $i = $interval_count - 1; $i >= 0; $i -- ) {
			if ( 0 === $i ) {
				$date_start = new DateTime( $current_hour_end->format( 'Y-m-d H:00:00' ) );
				$date_end = $current_hour_end;
			} elseif ( $hour_offset === $i ) {
				$date_start = $minus_5_hours;
				$date_end   = new DateTime( $minus_5_hours->format( 'Y-m-d H:59:59' ) );
			} else {
				$hour_anchor = new DateTime();
				$hour_anchor->setTimestamp( $now_timestamp - $i * HOUR_IN_SECONDS );
				$date_start = new DateTime( $hour_anchor->format( 'Y-m-d H:00:00' ) );
				$date_end   = new DateTime( $hour_anchor->format( 'Y-m-d H:59:59' ) );
			}

			if ( 1 === $i ) {
				$orders_count   = count( $order_during_this_['hour-1'] );
				$num_items_sold = $orders_count * $qty_per_product;
				$coupons        = 0;
				$shipping       = $orders_count * 10;
				$net_revenue    = $product_price * $qty_per_product * $orders_count - $coupons;
				$gross_revenue  = $net_revenue + $shipping;
				$new_customers  = 1;
			} elseif ( 0 === $i ) {
				$orders_count   = count( $order_during_this_['hour'] );
				$num_items_sold = $orders_count * $qty_per_product;
				$coupons        = 0;
				$shipping       = $orders_count * 10;
				$net_revenue    = $product_price * $qty_per_product * $orders_count - $coupons;
				$gross_revenue  = $net_revenue + $shipping;
				$new_customers  = 1;
			} else {
				$orders_count   = 0;
				$num_items_sold = $orders_count * $qty_per_product;
				$coupons        = 0;
				$shipping       = $orders_count * 10;
				$net_revenue    = $product_price * $qty_per_product * $orders_count - $coupons;
				$gross_revenue  = $net_revenue + $shipping;
				$new_customers  = 0;
			}

			$expected_interval = array(
				'interval'       => $date_start->format( 'Y-m-d H' ),
				'date_start'     => $date_start->format( 'Y-m-d H:i:s' ),
				'date_start_gmt' => $date_start->format( 'Y-m-d H:i:s' ),
				'date_end'       => $date_end->format( 'Y-m-d H:i:s' ),
				'date_end_gmt'   => $date_end->format( 'Y-m-d H:i:s' ),
				'subtotals'      => array(
					'orders_count'            => $orders_count,
					'num_items_sold'          => $num_items_sold,
					'gross_revenue'           => $gross_revenue,
					'coupons'                 => $coupons,
					'refunds'                 => 0,
					'taxes'                   => 0,
					'shipping'                => $shipping,
					'net_revenue'             => $net_revenue,
					'avg_items_per_order'     => 0 === $orders_count ? 0 : $num_items_sold / $orders_count,
					'avg_order_value'         => 0 === $orders_count ? 0 : $net_revenue / $orders_count,
					'num_returning_customers' => 0,
					'num_new_customers'       => $new_customers,
				),
			);

			$expected_intervals[] = $expected_interval;
		}

		/*
		 * The zero-filled intervals are actually always ordered by time ASC if the primary sorting condition is the same.
		 * $expected_intervals now:
		 *  - [0] => 0 orders, hour - 5
		 *  - [1] => 0 orders, hour - 4
		 *  - [2] => 0 orders, hour - 3
		 *  - [3] => 0 orders, hour - 2
		 *  - [4] => 2 orders, hour - 1
		 *  - [5] => 1 orders, hour - 0
		 *
		 * This means we need to put last two to the beginning of the array.
		 */
		$to_be_second = array_pop( $expected_intervals );
		$to_be_first = array_pop( $expected_intervals );
		array_unshift( $expected_intervals, $to_be_second );
		array_unshift( $expected_intervals, $to_be_first );

		// Totals section.
		$orders_count   = count( $order_during_this_['hour'] ) + count( $order_during_this_['hour-1'] ); // order 2 & 3 is 1 hour before order 1, so include all of those.
		$num_items_sold = $orders_count * $qty_per_product;
		$coupons        = 0;
		$shipping       = $orders_count * 10;
		$net_revenue    = $product_price * $qty_per_product * $orders_count - $coupons;
		$gross_revenue  = $net_revenue + $shipping;
		$new_customers  = 1;

		$expected_stats = array(
			'totals'    => array(
				'orders_count'            => $orders_count,
				'num_items_sold'          => $num_items_sold,
				'gross_revenue'           => $gross_revenue,
				'coupons'                 => $coupons,
				'refunds'                 => 0,
				'taxes'                   => 0,
				'shipping'                => $shipping,
				'net_revenue'             => $net_revenue,
				'avg_items_per_order'     => $num_items_sold / $orders_count,
				'avg_order_value'         => $net_revenue / $orders_count,
				'num_returning_customers' => 0,
				'num_new_customers'       => $new_customers,
				'products'                => 1,
			),
			'intervals' => $expected_intervals,
			'total'     => $interval_count,
			'pages'     => 1,
			'page_no'   => 1,
		);
		$actual = json_decode( json_encode( $data_store->get_data( $query_args ) ), true );
		$this->assertEquals( $expected_stats, $actual, 'Query args: ' . print_r( $query_args, true ) . "; query: {$wpdb->last_query}" );

		/*
		 * 5 hour time window, ASC ordering -- numbers stay the same, but first include zero intervals in asc order, then the rest.
		 * $expected_intervals now:
		 *  - [0] => 2 orders, hour - 1
		 *  - [1] => 1 orders, hour - 0
		 *  - [2] => 0 orders, hour - 2
		 *  - [3] => 0 orders, hour - 3
		 *  - [4] => 0 orders, hour - 4
		 *  - [5] => 0 orders, hour - 5
		 * so we need to revert first two and put them at the bottom of the array.
		 */
		$to_be_last = array_shift( $expected_stats['intervals'] );
		$to_be_second_last = array_shift( $expected_stats['intervals'] );
		array_push( $expected_stats['intervals'], $to_be_second_last );
		array_push( $expected_stats['intervals'], $to_be_last );

		$query_args = array(
			'after'    => $minus_5_hours->format( WC_Admin_Reports_Interval::$sql_datetime_format ),
			'before'   => $current_hour_end->format( WC_Admin_Reports_Interval::$sql_datetime_format ),
			'interval' => 'hour',
			'orderby'  => 'orders_count',
			'order'    => 'asc',
		);

		$actual = json_decode( json_encode( $data_store->get_data( $query_args ) ), true );
		$this->assertEquals( $expected_stats, $actual, 'Query args: ' . print_r( $query_args, true ) . "; query: {$wpdb->last_query}" );

		/*
		 * Test for [-9 hours, now] -- full 1 page.
		 * Very similar to -5 hours.
		 *
		 */
		$hour_offset   = 9;
		$minus_9_hours = new DateTime();
		$now_timestamp = (int) $current_hour_end->format( 'U' );
		$minus_9_hours->setTimestamp( $now_timestamp - $hour_offset * HOUR_IN_SECONDS );

		$query_args = array(
			'after'    => $minus_9_hours->format( WC_Admin_Reports_Interval::$sql_datetime_format ),
			'before'   => $current_hour_end->format( WC_Admin_Reports_Interval::$sql_datetime_format ),
			'interval' => 'hour',
			'orderby'  => 'orders_count',
			'order'    => 'desc',
		);

		/*
		 * Expected Intervals section construction.
		 * Initially intervals are ordered from the least recent to most recent, i.e.:
		 *  - [0] => 0 orders, hour - 9
		 *  - [1] => 0 orders, hour - 8
		 *  ...
		 *  - [7] => 0 orders, hour - 2
		 *  - [8] => 2 orders, hour - 1
		 *  - [9] => 1 orders, hour - 0
		 *
		 * To change ordering by orders_count, just pop last two and push them to the front (aka unshift in php).
		 */
		$expected_intervals = [];
		$interval_count     = $hour_offset + 1;
		for ( $i = $interval_count - 1; $i >= 0; $i -- ) {
			if ( 0 === $i ) {
				$date_start = new DateTime( $current_hour_end->format( 'Y-m-d H:00:00' ) );
				$date_end = $current_hour_end;
			} elseif ( $hour_offset === $i ) {
				$date_start = $minus_9_hours;
				$date_end   = new DateTime( $minus_9_hours->format( 'Y-m-d H:59:59' ) );
			} else {
				$hour_anchor = new DateTime();
				$hour_anchor->setTimestamp( $now_timestamp - $i * HOUR_IN_SECONDS );
				$date_start = new DateTime( $hour_anchor->format( 'Y-m-d H:00:00' ) );
				$date_end   = new DateTime( $hour_anchor->format( 'Y-m-d H:59:59' ) );
			}

			if ( 0 === $i ) {
				$orders_count   = count( $order_during_this_['hour'] );
				$num_items_sold = $orders_count * $qty_per_product;
				$coupons        = 0;
				$shipping       = $orders_count * 10;
				$net_revenue    = $product_price * $qty_per_product * $orders_count - $coupons;
				$gross_revenue  = $net_revenue + $shipping;
				$new_customers  = 1;
			} elseif ( 1 === $i ) {
				$orders_count   = count( $order_during_this_['hour-1'] );
				$num_items_sold = $orders_count * $qty_per_product;
				$coupons        = 0;
				$shipping       = $orders_count * 10;
				$net_revenue    = $product_price * $qty_per_product * $orders_count - $coupons;
				$gross_revenue  = $net_revenue + $shipping;
				$new_customers  = 1;
			} else {
				$orders_count   = 0;
				$num_items_sold = $orders_count * $qty_per_product;
				$coupons        = 0;
				$shipping       = $orders_count * 10;
				$net_revenue    = $product_price * $qty_per_product * $orders_count - $coupons;
				$gross_revenue  = $net_revenue + $shipping;
				$new_customers  = 0;
			}

			$expected_interval = array(
				'interval'       => $date_start->format( 'Y-m-d H' ),
				'date_start'     => $date_start->format( 'Y-m-d H:i:s' ),
				'date_start_gmt' => $date_start->format( 'Y-m-d H:i:s' ),
				'date_end'       => $date_end->format( 'Y-m-d H:i:s' ),
				'date_end_gmt'   => $date_end->format( 'Y-m-d H:i:s' ),
				'subtotals'      => array(
					'orders_count'            => $orders_count,
					'num_items_sold'          => $num_items_sold,
					'gross_revenue'           => $gross_revenue,
					'coupons'                 => $coupons,
					'refunds'                 => 0,
					'taxes'                   => 0,
					'shipping'                => $shipping,
					'net_revenue'             => $net_revenue,
					'avg_items_per_order'     => 0 === $orders_count ? 0 : $num_items_sold / $orders_count,
					'avg_order_value'         => 0 === $orders_count ? 0 : $net_revenue / $orders_count,
					'num_returning_customers' => 0,
					'num_new_customers'       => $new_customers,
				),
			);

			$expected_intervals[] = $expected_interval;
		}
		$to_be_second = array_pop( $expected_intervals );
		$to_be_first  = array_pop( $expected_intervals );
		array_unshift( $expected_intervals, $to_be_second );
		array_unshift( $expected_intervals, $to_be_first );

		// Totals section.
		$orders_count   = count( $order_during_this_['hour'] ) + count( $order_during_this_['hour-1'] ); // order 3 is 1 hour before order 1 & 2, so include it.
		$num_items_sold = $orders_count * $qty_per_product;
		$coupons        = 0;
		$shipping       = $orders_count * 10;
		$net_revenue    = $product_price * $qty_per_product * $orders_count - $coupons;
		$gross_revenue  = $net_revenue + $shipping;
		$new_customers  = 1;

		$expected_stats = array(
			'totals'    => array(
				'orders_count'            => $orders_count,
				'num_items_sold'          => $num_items_sold,
				'gross_revenue'           => $gross_revenue,
				'coupons'                 => $coupons,
				'refunds'                 => 0,
				'taxes'                   => 0,
				'shipping'                => $shipping,
				'net_revenue'             => $net_revenue,
				'avg_items_per_order'     => $num_items_sold / $orders_count,
				'avg_order_value'         => $net_revenue / $orders_count,
				'num_returning_customers' => 0,
				'num_new_customers'       => $new_customers,
				'products'                => 1,
			),
			'intervals' => $expected_intervals,
			'total'     => $interval_count,
			'pages'     => 1,
			'page_no'   => 1,
		);

		$this->assertEquals( $expected_stats, json_decode( json_encode( $data_store->get_data( $query_args ) ), true ), 'Query args: ' . print_r( $query_args, true ) . "; query: {$wpdb->last_query}" );

		/*
		 * ASC ordering -- same values, different intervals order.
		 *
		 * Now the intervals are ordered by order count desc, i.e.:
		 *  - [0] => 2 orders, hour - 1
		 *  - [1] => 1 orders, hour - 0
		 *  - [2] => 0 orders, hour - 9
		 *  ...
		 *  - [8] => 0 orders, hour - 3
		 *  - [9] => 0 orders, hour - 2
		 *
		 * To change ordering to orders_count ASC, just shift first two and push them to the back in reversed order.
		 */
		$to_be_last        = array_shift( $expected_stats['intervals'] );
		$to_be_second_last = array_shift( $expected_stats['intervals'] );
		array_push( $expected_stats['intervals'], $to_be_second_last );
		array_push( $expected_stats['intervals'], $to_be_last );

		$query_args = array(
			'after'    => $minus_9_hours->format( WC_Admin_Reports_Interval::$sql_datetime_format ),
			'before'   => $current_hour_end->format( WC_Admin_Reports_Interval::$sql_datetime_format ),
			'interval' => 'hour',
			'orderby'  => 'orders_count',
			'order'    => 'asc',
		);

		$actual = json_decode( json_encode( $data_store->get_data( $query_args ) ), true );
		$this->assertEquals( $expected_stats, $actual, 'Query args: ' . print_r( $query_args, true ) . "; query: {$wpdb->last_query}" );

		/*
		 * Test for [-10 hours, now] -- 1 page full, 1 interval on 2nd page.
		 * DESC.
		 */
		$hour_offset    = 10;
		$minus_10_hours = new DateTime();
		$now_timestamp  = (int) $current_hour_end->format( 'U' );
		$minus_10_hours->setTimestamp( $now_timestamp - $hour_offset * HOUR_IN_SECONDS );
		$per_page = 10;

		// Page 1.
		$query_args = array(
			'after'    => $minus_10_hours->format( WC_Admin_Reports_Interval::$sql_datetime_format ),
			'before'   => $current_hour_end->format( WC_Admin_Reports_Interval::$sql_datetime_format ),
			'interval' => 'hour',
			'orderby'  => 'orders_count',
			'order'    => 'desc',
			'page'     => 1,
			'per_page' => $per_page,
		);

		/**
		 * Expected Intervals section construction.
		 * Initially created as:
		 *  - [0]  => 0 orders, hour - 10
		 *  - [1]  => 0 orders, hour - 9
		 *  ...
		 *  - [8]  => 0 orders, hour - 2
		 *  - [9]  => 2 orders, hour - 1
		 *  - [10] => 1 orders, hour - 0
		 *
		 * so last two need to be put first (last one second, second last one first).
		 */
		$expected_intervals = [];
		$interval_count     = 11;
		for ( $i = $interval_count - 1; $i >= 0; $i -- ) {
			if ( 0 === $i ) {
				$date_start = new DateTime( $current_hour_end->format( 'Y-m-d H:00:00' ) );
				$date_end = $current_hour_end;
			} elseif ( $hour_offset === $i ) {
				$date_start = $minus_10_hours;
				$date_end   = new DateTime( $minus_10_hours->format( 'Y-m-d H:59:59' ) );
			} else {
				$hour_anchor = new DateTime();
				$hour_anchor->setTimestamp( $now_timestamp - $i * HOUR_IN_SECONDS );
				$date_start = new DateTime( $hour_anchor->format( 'Y-m-d H:00:00' ) );
				$date_end   = new DateTime( $hour_anchor->format( 'Y-m-d H:59:59' ) );
			}

			if ( 0 === $i ) {
				$orders_count   = count( $order_during_this_['hour'] );
				$num_items_sold = $orders_count * $qty_per_product;
				$coupons        = 0;
				$shipping       = $orders_count * 10;
				$net_revenue    = $product_price * $qty_per_product * $orders_count - $coupons;
				$gross_revenue  = $net_revenue + $shipping;
				$new_customers  = 1;
			} elseif ( 1 === $i ) {
				$orders_count   = count( $order_during_this_['hour-1'] );
				$num_items_sold = $orders_count * $qty_per_product;
				$coupons        = 0;
				$shipping       = $orders_count * 10;
				$net_revenue    = $product_price * $qty_per_product * $orders_count - $coupons;
				$gross_revenue  = $net_revenue + $shipping;
				$new_customers  = 1;
			} else {
				$orders_count   = 0;
				$num_items_sold = $orders_count * $qty_per_product;
				$coupons        = 0;
				$shipping       = $orders_count * 10;
				$net_revenue    = $product_price * $qty_per_product * $orders_count - $coupons;
				$gross_revenue  = $net_revenue + $shipping;
				$new_customers  = 0;
			}

			$expected_interval = array(
				'interval'       => $date_start->format( 'Y-m-d H' ),
				'date_start'     => $date_start->format( 'Y-m-d H:i:s' ),
				'date_start_gmt' => $date_start->format( 'Y-m-d H:i:s' ),
				'date_end'       => $date_end->format( 'Y-m-d H:i:s' ),
				'date_end_gmt'   => $date_end->format( 'Y-m-d H:i:s' ),
				'subtotals'      => array(
					'orders_count'            => $orders_count,
					'num_items_sold'          => $num_items_sold,
					'gross_revenue'           => $gross_revenue,
					'coupons'                 => $coupons,
					'refunds'                 => 0,
					'taxes'                   => 0,
					'shipping'                => $shipping,
					'net_revenue'             => $net_revenue,
					'avg_items_per_order'     => 0 === $orders_count ? 0 : $num_items_sold / $orders_count,
					'avg_order_value'         => 0 === $orders_count ? 0 : $net_revenue / $orders_count,
					'num_returning_customers' => 0,
					'num_new_customers'       => $new_customers,
				),
			);

			$expected_intervals[] = $expected_interval;
		}
		$to_be_second = array_pop( $expected_intervals );
		$to_be_first  = array_pop( $expected_intervals );
		array_unshift( $expected_intervals, $to_be_second );
		array_unshift( $expected_intervals, $to_be_first );

		// Totals section.
		$orders_count   = count( $order_during_this_['hour'] ) + count( $order_during_this_['hour-1'] ); // orders 2 & 3 are 1 hour before order 1, so include all of those.
		$num_items_sold = $orders_count * $qty_per_product;
		$coupons        = 0;
		$shipping       = $orders_count * 10;
		$net_revenue    = $product_price * $qty_per_product * $orders_count - $coupons;
		$gross_revenue  = $net_revenue + $shipping;
		$new_customers  = 1;

		$expected_stats = array(
			'totals'    => array(
				'orders_count'            => $orders_count,
				'num_items_sold'          => $num_items_sold,
				'gross_revenue'           => $gross_revenue,
				'coupons'                 => $coupons,
				'refunds'                 => 0,
				'taxes'                   => 0,
				'shipping'                => $shipping,
				'net_revenue'             => $net_revenue,
				'avg_items_per_order'     => $num_items_sold / $orders_count,
				'avg_order_value'         => $net_revenue / $orders_count,
				'num_returning_customers' => 0,
				'num_new_customers'       => $new_customers,
				'products'                => 1,
			),
			'intervals' => array_slice( $expected_intervals, 0, $per_page ),
			'total'     => 11,
			'pages'     => 2,
			'page_no'   => 1,
		);
		$this->assertEquals( $expected_stats, json_decode( json_encode( $data_store->get_data( $query_args ) ), true ), 'Query args: ' . print_r( $query_args, true ) . "; query: {$wpdb->last_query}" );

		// Page 2.
		$query_args = array(
			'after'    => $minus_10_hours->format( WC_Admin_Reports_Interval::$sql_datetime_format ),
			'before'   => $current_hour_end->format( WC_Admin_Reports_Interval::$sql_datetime_format ),
			'interval' => 'hour',
			'orderby'  => 'orders_count',
			'order'    => 'desc',
			'page'     => 2,
		);

		$expected_stats = array(
			'totals'    => array(
				'orders_count'            => $orders_count,
				'num_items_sold'          => $num_items_sold,
				'gross_revenue'           => $gross_revenue,
				'coupons'                 => $coupons,
				'refunds'                 => 0,
				'taxes'                   => 0,
				'shipping'                => $shipping,
				'net_revenue'             => $net_revenue,
				'avg_items_per_order'     => $num_items_sold / $orders_count,
				'avg_order_value'         => $net_revenue / $orders_count,
				'num_returning_customers' => 0,
				'num_new_customers'       => $new_customers,
				'products'                => 1,
			),
			'intervals' => array_slice( $expected_intervals, $per_page ),
			'total'     => 11,
			'pages'     => 2,
			'page_no'   => 2,
		);
		$this->assertEquals( $expected_stats, json_decode( json_encode( $data_store->get_data( $query_args ) ), true ), 'Query args: ' . print_r( $query_args, true ) . "; query: {$wpdb->last_query}" );

		/*
		 * Test for [-10 hours, now] -- 1 page full, 1 interval on 2nd page.
		 * ASC
		 *
		 * Currently, the intervals are in DESC order by orders_count:
		 *  - [0]  => 2 orders, hour - 1
		 *  - [1]  => 1 orders, hour - 0
		 *  - [2]  => 0 orders, hour - 10
		 *  - [3]  => 0 orders, hour - 9
		 *  ...
		 *  - [9]  => 0 orders, hour - 3
		 *  - [10] => 0 orders, hour - 2
		 * so first one needs to become the last one, second one the second last.
		 */
		$to_be_last        = array_shift( $expected_intervals );
		$to_be_second_last = array_shift( $expected_intervals );
		array_push( $expected_intervals, $to_be_second_last );
		array_push( $expected_intervals, $to_be_last );

		// Page 1.
		$query_args = array(
			'after'    => $minus_10_hours->format( WC_Admin_Reports_Interval::$sql_datetime_format ),
			'before'   => $current_hour_end->format( WC_Admin_Reports_Interval::$sql_datetime_format ),
			'interval' => 'hour',
			'orderby'  => 'orders_count',
			'order'    => 'asc',
			'page'     => 1,
			'per_page' => $per_page,
		);

		$expected_stats = array(
			'totals'    => array(
				'orders_count'            => $orders_count,
				'num_items_sold'          => $num_items_sold,
				'gross_revenue'           => $gross_revenue,
				'coupons'                 => $coupons,
				'refunds'                 => 0,
				'taxes'                   => 0,
				'shipping'                => $shipping,
				'net_revenue'             => $net_revenue,
				'avg_items_per_order'     => $num_items_sold / $orders_count,
				'avg_order_value'         => $net_revenue / $orders_count,
				'num_returning_customers' => 0,
				'num_new_customers'       => $new_customers,
				'products'                => 1,
			),
			'intervals' => array_slice( $expected_intervals, 0, $per_page ),
			'total'     => 11,
			'pages'     => 2,
			'page_no'   => 1,
		);

		$actual = json_decode( json_encode( $data_store->get_data( $query_args ) ), true );
		$this->assertEquals( $expected_stats, $actual, 'Query args: ' . print_r( $query_args, true ) . "; query: {$wpdb->last_query}" );

		// Page 2.
		$query_args = array(
			'after'    => $minus_10_hours->format( WC_Admin_Reports_Interval::$sql_datetime_format ),
			'before'   => $current_hour_end->format( WC_Admin_Reports_Interval::$sql_datetime_format ),
			'interval' => 'hour',
			'orderby'  => 'orders_count',
			'order'    => 'asc',
			'page'     => 2,
			'per_page' => $per_page,
		);

		$expected_stats = array(
			'totals'    => array(
				'orders_count'            => $orders_count,
				'num_items_sold'          => $num_items_sold,
				'gross_revenue'           => $gross_revenue,
				'coupons'                 => $coupons,
				'refunds'                 => 0,
				'taxes'                   => 0,
				'shipping'                => $shipping,
				'net_revenue'             => $net_revenue,
				'avg_items_per_order'     => $num_items_sold / $orders_count,
				'avg_order_value'         => $net_revenue / $orders_count,
				'num_returning_customers' => 0,
				'num_new_customers'       => $new_customers,
				'products'                => 1,
			),
			'intervals' => array_slice( $expected_intervals, $per_page ),
			'total'     => 11,
			'pages'     => 2,
			'page_no'   => 2,
		);

		$this->assertEquals( $expected_stats, json_decode( json_encode( $data_store->get_data( $query_args ) ), true ), 'Query args: ' . print_r( $query_args, true ) . "; query: {$wpdb->last_query}" );
	}
=======
				'avg_items_per_order'     => round( $num_items_sold / $orders_count, 4 ),
				'avg_order_value'         => $net_revenue / $orders_count,
				'num_returning_customers' => 0,
				'num_new_customers'       => $new_customers,
				'products'                => 2,
				'segments'                => array(
					array(
						'segment_id' => $product_1->get_id(),
						'subtotals'  => array(
							'orders_count'            => $p1_orders_count,
							'num_items_sold'          => $p1_num_items_sold,
							'gross_revenue'           => $p1_gross_revenue,
							'coupons'                 => 0,
							'refunds'                 => 0,
							'taxes'                   => 0,
							'shipping'                => $p1_shipping,
							'net_revenue'             => $p1_net_revenue,
							'avg_items_per_order'     => ( $o1_num_items + $o3_num_items ) / $p1_orders_count,
							'avg_order_value'         => ( $o1_net_revenue + $o3_net_revenue ) / $p1_orders_count,
							'num_returning_customers' => $p1_orders_count - $p1_new_customers,
							'num_new_customers'       => $p1_new_customers,
						),
					),
					array(
						'segment_id' => $product_2->get_id(),
						'subtotals'  => array(
							'orders_count'            => $p2_orders_count,
							'num_items_sold'          => $p2_num_items_sold,
							'gross_revenue'           => $p2_gross_revenue,
							'coupons'                 => 0,
							'refunds'                 => 0,
							'taxes'                   => 0,
							'shipping'                => $p2_shipping,
							'net_revenue'             => $p2_net_revenue,
							'avg_items_per_order'     => ( $o1_num_items + $o2_num_items ) / $p2_orders_count,
							'avg_order_value'         => ( $o1_net_revenue + $o2_net_revenue ) / $p2_orders_count,
							'num_returning_customers' => $p2_orders_count - $p2_new_customers,
							'num_new_customers'       => $p2_new_customers,
						),
					),
					array(
						'segment_id' => $product_3->get_id(),
						'subtotals'  => array(
							'orders_count'            => 0,
							'num_items_sold'          => 0,
							'gross_revenue'           => 0,
							'coupons'                 => 0,
							'refunds'                 => 0,
							'taxes'                   => 0,
							'shipping'                => 0,
							'net_revenue'             => 0,
							'avg_items_per_order'     => 0,
							'avg_order_value'         => 0,
							'num_returning_customers' => 0,
							'num_new_customers'       => 0,
						),
					),
				),
			),
			'intervals' => array(
				array(
					'interval'       => $i3_start->format( 'Y-m-d H' ),
					'date_start'     => $i3_start->format( 'Y-m-d H:i:s' ),
					'date_start_gmt' => $i3_start->format( 'Y-m-d H:i:s' ),
					'date_end'       => $i3_end->format( 'Y-m-d H:i:s' ),
					'date_end_gmt'   => $i3_end->format( 'Y-m-d H:i:s' ),
					'subtotals'      => array(
						'orders_count'            => $i3_tot_orders_count,
						'num_items_sold'          => $i3_tot_num_items_sold,
						'gross_revenue'           => $i3_tot_gross_revenue,
						'coupons'                 => 0,
						'refunds'                 => 0,
						'taxes'                   => 0,
						'shipping'                => $i3_tot_shipping,
						'net_revenue'             => $i3_tot_net_revenue,
						'avg_items_per_order'     => $i3_tot_num_items_sold / $i3_tot_orders_count,
						'avg_order_value'         => $i3_tot_net_revenue / $i3_tot_orders_count,
						'num_returning_customers' => 1,
						'num_new_customers'       => $i3_tot_new_customers,
						'segments'                => array(
							array(
								'segment_id' => $product_1->get_id(),
								'subtotals'  => array(
									'orders_count'        => $i3_p1_orders_count,
									'num_items_sold'      => $i3_p1_num_items_sold,
									'gross_revenue'       => $i3_p1_gross_revenue,
									'coupons'             => 0,
									'refunds'             => 0,
									'taxes'               => 0,
									'shipping'            => $i3_p1_shipping,
									'net_revenue'         => $i3_p1_net_revenue,
									'avg_items_per_order' => $o1_num_items / $i3_p1_orders_count,
									'avg_order_value'     => $o1_net_revenue / $i3_p1_orders_count,
									'num_returning_customers' => $i3_p1_orders_count - $i3_p1_new_customers,
									'num_new_customers'   => $i3_p1_new_customers,
								),
							),
							array(
								'segment_id' => $product_2->get_id(),
								'subtotals'  => array(
									'orders_count'        => $i3_p2_orders_count,
									'num_items_sold'      => $i3_p2_num_items_sold,
									'gross_revenue'       => $i3_p2_gross_revenue,
									'coupons'             => 0,
									'refunds'             => 0,
									'taxes'               => 0,
									'shipping'            => $i3_p2_shipping,
									'net_revenue'         => $i3_p2_net_revenue,
									'avg_items_per_order' => ( $o1_num_items + $o2_num_items ) / $i3_p2_orders_count,
									'avg_order_value'     => ( $o1_net_revenue + $o2_net_revenue ) / $i3_p2_orders_count,
									'num_returning_customers' => $i3_p2_orders_count - $i3_p2_new_customers,
									'num_new_customers'   => $i3_p2_new_customers,
								),
							),
							array(
								'segment_id' => $product_3->get_id(),
								'subtotals'  => array(
									'orders_count'        => 0,
									'num_items_sold'      => 0,
									'gross_revenue'       => 0,
									'coupons'             => 0,
									'refunds'             => 0,
									'taxes'               => 0,
									'shipping'            => 0,
									'net_revenue'         => 0,
									'avg_items_per_order' => 0,
									'avg_order_value'     => 0,
									'num_returning_customers' => 0,
									'num_new_customers'   => 0,
								),
							),
						),
					),
				),
				array(
					'interval'       => $i2_start->format( 'Y-m-d H' ),
					'date_start'     => $i2_start->format( 'Y-m-d H:i:s' ),
					'date_start_gmt' => $i2_start->format( 'Y-m-d H:i:s' ),
					'date_end'       => $i2_end->format( 'Y-m-d H:i:s' ),
					'date_end_gmt'   => $i2_end->format( 'Y-m-d H:i:s' ),
					'subtotals'      => array(
						'orders_count'            => $i2_tot_orders_count,
						'num_items_sold'          => $i2_tot_num_items_sold,
						'gross_revenue'           => $i2_tot_gross_revenue,
						'coupons'                 => 0,
						'refunds'                 => 0,
						'taxes'                   => 0,
						'shipping'                => $i2_tot_shipping,
						'net_revenue'             => $i2_tot_net_revenue,
						'avg_items_per_order'     => $i2_tot_num_items_sold / $i2_tot_orders_count,
						'avg_order_value'         => $i2_tot_net_revenue / $i2_tot_orders_count,
						'num_returning_customers' => $i2_tot_orders_count - $i2_tot_new_customers,
						'num_new_customers'       => $i2_tot_new_customers,
						'segments'                => array(
							array(
								'segment_id' => $product_1->get_id(),
								'subtotals'  => array(
									'orders_count'        => $i2_p1_orders_count,
									'num_items_sold'      => $i2_p1_num_items_sold,
									'gross_revenue'       => $i2_p1_gross_revenue,
									'coupons'             => 0,
									'refunds'             => 0,
									'taxes'               => 0,
									'shipping'            => $i2_p1_shipping,
									'net_revenue'         => $i2_p1_net_revenue,
									'avg_items_per_order' => $o3_num_items / $i2_p1_orders_count,
									'avg_order_value'     => $o3_net_revenue / $i2_p1_orders_count,
									'num_returning_customers' => $i2_p1_orders_count - $i2_p1_new_customers,
									'num_new_customers'   => $i2_p1_new_customers,
								),
							),
							array(
								'segment_id' => $product_2->get_id(),
								'subtotals'  => array(
									'orders_count'        => $i2_p2_orders_count,
									'num_items_sold'      => $i2_p2_num_items_sold,
									'gross_revenue'       => $i2_p2_gross_revenue,
									'coupons'             => 0,
									'refunds'             => 0,
									'taxes'               => 0,
									'shipping'            => $i2_p2_shipping,
									'net_revenue'         => $i2_p2_net_revenue,
									'avg_items_per_order' => $i2_p2_orders_count ? $o3_num_items / $i2_p2_orders_count : 0,
									'avg_order_value'     => $i2_p2_orders_count ? $o3_net_revenue / $i2_p2_orders_count : 0,
									'num_returning_customers' => $i2_p2_orders_count - $i2_p2_new_customers,
									'num_new_customers'   => $i2_p2_new_customers,
								),
							),
							array(
								'segment_id' => $product_3->get_id(),
								'subtotals'  => array(
									'orders_count'        => 0,
									'num_items_sold'      => 0,
									'gross_revenue'       => 0,
									'coupons'             => 0,
									'refunds'             => 0,
									'taxes'               => 0,
									'shipping'            => 0,
									'net_revenue'         => 0,
									'avg_items_per_order' => 0,
									'avg_order_value'     => 0,
									'num_returning_customers' => 0,
									'num_new_customers'   => 0,
								),
							),
						),
					),
				),
				array(
					'interval'       => $i1_start->format( 'Y-m-d H' ),
					'date_start'     => $i1_start->format( 'Y-m-d H:i:s' ),
					'date_start_gmt' => $i1_start->format( 'Y-m-d H:i:s' ),
					'date_end'       => $i1_end->format( 'Y-m-d H:i:s' ),
					'date_end_gmt'   => $i1_end->format( 'Y-m-d H:i:s' ),
					'subtotals'      => array(
						'orders_count'            => 0,
						'num_items_sold'          => 0,
						'gross_revenue'           => 0,
						'coupons'                 => 0,
						'refunds'                 => 0,
						'taxes'                   => 0,
						'shipping'                => 0,
						'net_revenue'             => 0,
						'avg_items_per_order'     => 0,
						'avg_order_value'         => 0,
						'num_returning_customers' => 0,
						'num_new_customers'       => 0,
						'segments'                => array(
							array(
								'segment_id' => $product_1->get_id(),
								'subtotals'  => array(
									'orders_count'        => 0,
									'num_items_sold'      => 0,
									'gross_revenue'       => 0,
									'coupons'             => 0,
									'refunds'             => 0,
									'taxes'               => 0,
									'shipping'            => 0,
									'net_revenue'         => 0,
									'avg_items_per_order' => 0,
									'avg_order_value'     => 0,
									'num_returning_customers' => 0,
									'num_new_customers'   => 0,
								),
							),
							array(
								'segment_id' => $product_2->get_id(),
								'subtotals'  => array(
									'orders_count'        => 0,
									'num_items_sold'      => 0,
									'gross_revenue'       => 0,
									'coupons'             => 0,
									'refunds'             => 0,
									'taxes'               => 0,
									'shipping'            => 0,
									'net_revenue'         => 0,
									'avg_items_per_order' => 0,
									'avg_order_value'     => 0,
									'num_returning_customers' => 0,
									'num_new_customers'   => 0,
								),
							),
							array(
								'segment_id' => $product_3->get_id(),
								'subtotals'  => array(
									'orders_count'        => 0,
									'num_items_sold'      => 0,
									'gross_revenue'       => 0,
									'coupons'             => 0,
									'refunds'             => 0,
									'taxes'               => 0,
									'shipping'            => 0,
									'net_revenue'         => 0,
									'avg_items_per_order' => 0,
									'avg_order_value'     => 0,
									'num_returning_customers' => 0,
									'num_new_customers'   => 0,
								),
							),
						),
					),
				),
			),
			'total'     => 3,
			'pages'     => 1,
			'page_no'   => 1,
		);
		$actual = json_decode( json_encode( $data_store->get_data( $query_args ) ), true );
		$this->assertEquals( $expected_stats, $actual, 'Segmenting by product, expected: ' . print_r( $expected_stats, true ) . '; actual: ' . print_r( $actual, true ) );
	}

>>>>>>> 84ef5ffb
}<|MERGE_RESOLUTION|>--- conflicted
+++ resolved
@@ -3242,126 +3242,6 @@
 	}
 
 	/**
-<<<<<<< HEAD
-	 * Test zero filling when ordering by date in descending and ascending order.
-	 */
-	public function test_zero_fill_order_date() {
-		global $wpdb;
-		WC_Helper_Reports::reset_stats_dbs();
-
-		$product_price = 11;
-		$product       = new WC_Product_Simple();
-		$product->set_name( 'Test Product' );
-		$product->set_regular_price( $product_price );
-		$product->save();
-
-		$customer = WC_Helper_Customer::create_customer( 'cust_1', 'pwd_1', 'user_1@mail.com' );
-
-		$order_1_time = time();
-		$order_2_time = $order_1_time;
-
-		$order_during_this_['hour']  = array( 1, 2 );
-		$order_during_this_['day']   = array( 1, 2 );
-		$order_during_this_['week']  = array( 1, 2 );
-		$order_during_this_['month'] = array( 1, 2 );
-		$order_during_this_['year']  = array( 1, 2 );
-
-		$order_1_datetime = new DateTime();
-		$order_1_datetime = $order_1_datetime->setTimestamp( $order_1_time );
-
-		// Previous year.
-		$order_7_datetime  = new DateTime();
-		$order_7_datetime  = $order_7_datetime->setTimestamp( $order_1_time - YEAR_IN_SECONDS );
-		$order_7_time      = $order_7_datetime->format( 'U' );
-		$order[7]['year']  = (int) $order_7_datetime->format( 'Y' );
-		$order[7]['month'] = (int) $order_7_datetime->format( 'm' );
-		$order[7]['week']  = (int) $order_7_datetime->format( 'W' );
-		$order[7]['day']   = (int) $order_7_datetime->format( 'd' );
-
-		// Previous month.
-		$order_6_datetime  = new DateTime();
-		$order_6_datetime  = $order_6_datetime->setTimestamp( $order_1_time - MONTH_IN_SECONDS );
-		$order_6_time      = $order_6_datetime->format( 'U' );
-		$order[6]['year']  = (int) $order_6_datetime->format( 'Y' );
-		$order[6]['month'] = (int) $order_6_datetime->format( 'm' );
-		$order[6]['week']  = (int) $order_6_datetime->format( 'W' );
-		$order[6]['day']   = (int) $order_6_datetime->format( 'd' );
-
-		// Previous week.
-		$order_5_datetime  = new DateTime();
-		$order_5_datetime  = $order_5_datetime->setTimestamp( $order_1_time - WEEK_IN_SECONDS );
-		$order_5_time      = $order_5_datetime->format( 'U' );
-		$order[5]['year']  = (int) $order_5_datetime->format( 'Y' );
-		$order[5]['month'] = (int) $order_5_datetime->format( 'm' );
-		$order[5]['week']  = (int) $order_5_datetime->format( 'W' );
-		$order[5]['day']   = (int) $order_5_datetime->format( 'd' );
-
-		// Previous day.
-		$order_4_datetime  = new DateTime();
-		$order_4_datetime  = $order_4_datetime->setTimestamp( $order_1_time - DAY_IN_SECONDS );
-		$order_4_time      = $order_4_datetime->format( 'U' );
-		$order[4]['year']  = (int) $order_4_datetime->format( 'Y' );
-		$order[4]['month'] = (int) $order_4_datetime->format( 'm' );
-		$order[4]['week']  = (int) $order_4_datetime->format( 'W' );
-		$order[4]['day']   = (int) $order_4_datetime->format( 'd' );
-
-		// same day, -1 hour.
-		$order_3_datetime  = new DateTime();
-		$order_3_datetime  = $order_3_datetime->setTimestamp( $order_1_time - HOUR_IN_SECONDS );
-		$order_3_time      = $order_3_datetime->format( 'U' );
-		$order[3]['year']  = (int) $order_3_datetime->format( 'Y' );
-		$order[3]['month'] = (int) $order_3_datetime->format( 'm' );
-		$order[3]['week']  = (int) $order_3_datetime->format( 'W' );
-		$order[3]['day']   = (int) $order_3_datetime->format( 'd' );
-
-		// Current order.
-		$order[1]['year']  = (int) $order_1_datetime->format( 'Y' );
-		$order[1]['month'] = (int) $order_1_datetime->format( 'm' );
-		$order[1]['week']  = (int) $order_1_datetime->format( 'W' );
-		$order[1]['day']   = (int) $order_1_datetime->format( 'd' );
-		$order[1]['hour']  = (int) $order_1_datetime->format( 'H' );
-
-		foreach ( array( 3, 4, 5, 6, 7 ) as $order_no ) {
-			if ( $order[ $order_no ]['day'] === $order[1]['day'] && $order[ $order_no ]['month'] === $order[1]['month'] && $order[ $order_no ]['year'] === $order[1]['year'] ) {
-				$order_during_this_['day'][] = $order_no;
-			}
-			if ( $order[ $order_no ]['week'] === $order[1]['week'] && $order[ $order_no ]['year'] === $order[1]['year'] ) {
-				$order_during_this_['week'][] = $order_no;
-			}
-			if ( $order[ $order_no ]['month'] === $order[1]['month'] && $order[ $order_no ]['year'] === $order[1]['year'] ) {
-				$order_during_this_['month'][] = $order_no;
-			}
-			if ( $order[ $order_no ]['year'] === $order[1]['year'] ) {
-				$order_during_this_['year'][] = $order_no;
-			}
-		}
-
-		$order_status    = 'completed';
-		$qty_per_product = 4; // Hardcoded in WC_Helper_Order::create_order.
-
-		$orders = array();
-		foreach (
-			array(
-				$order_1_time,
-				$order_2_time,
-				$order_3_time,
-				$order_4_time,
-				$order_5_time,
-				$order_6_time,
-				$order_7_time,
-			) as $order_time
-		) {
-			// Order with 1 product.
-			$order = WC_Helper_Order::create_order( $customer->get_id(), $product );
-			$order->set_date_created( $order_time );
-			$order->set_status( $order_status );
-
-			$order->calculate_totals();
-			$order->save();
-
-			$orders[] = $order;
-		}
-=======
 	 * Test segmenting by product id and by variation id.
 	 */
 	public function test_segmenting_by_product_and_variation() {
@@ -3454,40 +3334,10 @@
 		$order_2->save();
 
 		WC_Helper_Queue::run_all_pending();
->>>>>>> 84ef5ffb
 
 		$data_store = new WC_Admin_Reports_Orders_Stats_Data_Store();
 
 		// Tests for before & after set to current hour.
-<<<<<<< HEAD
-		$current_hour_start = new DateTime();
-		$current_hour_start->setTimestamp( $order_1_time );
-		$current_hour_minutes = (int) $current_hour_start->format( 'i' );
-		$current_hour_start->setTimestamp( $order_1_time - $current_hour_minutes * MINUTE_IN_SECONDS );
-
-		$current_hour_end = new DateTime();
-		$current_hour_end->setTimestamp( $order_1_time );
-		$seconds_into_hour = (int) $current_hour_end->format( 'U' ) % HOUR_IN_SECONDS;
-		$current_hour_end->setTimestamp( $order_1_time + ( HOUR_IN_SECONDS - $seconds_into_hour ) - 1 );
-
-		// Test for current hour--only 1 hour visible.
-		// DESC.
-		$query_args = array(
-			'after'    => $current_hour_start->format( WC_Admin_Reports_Interval::$sql_datetime_format ),
-			'before'   => $current_hour_end->format( WC_Admin_Reports_Interval::$sql_datetime_format ),
-			'interval' => 'hour',
-			'orderby'  => 'date',
-			'order'    => 'desc',
-		);
-
-		$orders_count   = count( $order_during_this_['hour'] );
-		$num_items_sold = $orders_count * $qty_per_product;
-		$coupons        = 0;
-		$shipping       = $orders_count * 10;
-		$net_revenue    = $product_price * $qty_per_product * $orders_count - $coupons;
-		$gross_revenue  = $net_revenue + $shipping;
-		$new_customers  = 1;
-=======
 		$now = new DateTime();
 
 		$two_hours_back     = new DateTime();
@@ -3597,1412 +3447,17 @@
 		$i2_p2_net_revenue    = 0;
 		$i2_p2_gross_revenue  = $i2_p2_net_revenue + $i2_p2_shipping;
 		$i2_p2_new_customers  = 0;
->>>>>>> 84ef5ffb
 
 		$expected_stats = array(
 			'totals'    => array(
 				'orders_count'            => $orders_count,
 				'num_items_sold'          => $num_items_sold,
 				'gross_revenue'           => $gross_revenue,
-<<<<<<< HEAD
-				'coupons'                 => $coupons,
-=======
 				'coupons'                 => 0,
->>>>>>> 84ef5ffb
 				'refunds'                 => 0,
 				'taxes'                   => 0,
 				'shipping'                => $shipping,
 				'net_revenue'             => $net_revenue,
-<<<<<<< HEAD
-				'avg_items_per_order'     => $num_items_sold / $orders_count,
-				'avg_order_value'         => $net_revenue / $orders_count,
-				'num_returning_customers' => 0,
-				'num_new_customers'       => $new_customers,
-				'products'                => 1,
-			),
-			'intervals' => array(
-				array(
-					'interval'       => $current_hour_start->format( 'Y-m-d H' ),
-					'date_start'     => $current_hour_start->format( 'Y-m-d H:i:s' ),
-					'date_start_gmt' => $current_hour_start->format( 'Y-m-d H:i:s' ),
-					'date_end'       => $current_hour_end->format( 'Y-m-d H:i:s' ),
-					'date_end_gmt'   => $current_hour_end->format( 'Y-m-d H:i:s' ),
-					'subtotals'      => array(
-						'orders_count'            => $orders_count,
-						'num_items_sold'          => $num_items_sold,
-						'gross_revenue'           => $gross_revenue,
-						'coupons'                 => $coupons,
-						'refunds'                 => 0,
-						'taxes'                   => 0,
-						'shipping'                => $shipping,
-						'net_revenue'             => $net_revenue,
-						'avg_items_per_order'     => $num_items_sold / $orders_count,
-						'avg_order_value'         => $net_revenue / $orders_count,
-						'num_returning_customers' => 0,
-						'num_new_customers'       => $new_customers,
-					),
-				),
-			),
-			'total'     => 1,
-			'pages'     => 1,
-			'page_no'   => 1,
-		);
-		$this->assertEquals( $expected_stats, json_decode( json_encode( $data_store->get_data( $query_args ) ), true ), 'Query args: ' . print_r( $query_args, true ) . "; query: {$wpdb->last_query}" );
-
-		// ASC -- only 1 interval, so should be the same.
-		$query_args = array(
-			'after'    => $current_hour_start->format( WC_Admin_Reports_Interval::$sql_datetime_format ),
-			'before'   => $current_hour_end->format( WC_Admin_Reports_Interval::$sql_datetime_format ),
-			'interval' => 'hour',
-			'orderby'  => 'date',
-			'order'    => 'asc',
-		);
-		$this->assertEquals( $expected_stats, json_decode( json_encode( $data_store->get_data( $query_args ) ), true ), 'Query args: ' . print_r( $query_args, true ) . "; query: {$wpdb->last_query}" );
-
-		/*
-		 * Test for [-5 hours, now] -- partial 1 page.
-		 * bottom            ...                  top
-		 * | --------------------|------|-----|-----|
-		 * minus 5 hours         |      |   order1  now
-		 *                       |      |   order2
-		 *                       |  now-1 hour
-		 *                     order 3
-		 */
-		// DESC.
-		$hour_offset   = 5;
-		$minus_5_hours = new DateTime();
-		$now_timestamp = (int) $current_hour_end->format( 'U' );
-		$minus_5_hours->setTimestamp( $now_timestamp - $hour_offset * HOUR_IN_SECONDS );
-
-		$query_args = array(
-			'after'    => $minus_5_hours->format( WC_Admin_Reports_Interval::$sql_datetime_format ),
-			'before'   => $current_hour_end->format( WC_Admin_Reports_Interval::$sql_datetime_format ),
-			'interval' => 'hour',
-			'orderby'  => 'date',
-			'order'    => 'desc',
-		);
-
-		// Expected Intervals section construction.
-		$expected_intervals = [];
-		// Even in case this runs exactly at the hour turn second, there should still be 6 intervals:
-		// e.g. 20:30:51 -(minus 5 hours)- 15:30:51 means intervals 15:30:51--15:59:59, 16:00-16:59, 17, 18, 19, 20:00-20:30, i.e. 6 intervals
-		// also if this run exactly at 20:00 -(minus 5 hours)- 15:00, then intervals should be 15:00-15:59, 16, 17, 18, 19, 20:00-20:00.
-		$interval_count = $hour_offset + 1;
-		for ( $i = 0; $i < $interval_count; $i ++ ) {
-			if ( 0 === $i ) {
-				$date_start = new DateTime( $current_hour_end->format( 'Y-m-d H:00:00' ) );
-				$date_end = $current_hour_end;
-			} elseif ( $hour_offset === $i ) {
-				$date_start = $minus_5_hours;
-				$date_end   = new DateTime( $minus_5_hours->format( 'Y-m-d H:59:59' ) );
-			} else {
-				$hour_anchor = new DateTime();
-				$hour_anchor->setTimestamp( $now_timestamp - $i * HOUR_IN_SECONDS );
-				$date_start = new DateTime( $hour_anchor->format( 'Y-m-d H:00:00' ) );
-				$date_end   = new DateTime( $hour_anchor->format( 'Y-m-d H:59:59' ) );
-			}
-
-			if ( 0 === $i ) {
-				$orders_count   = count( $order_during_this_['hour'] );
-				$num_items_sold = $orders_count * $qty_per_product;
-				$coupons        = 0;
-				$shipping       = $orders_count * 10;
-				$net_revenue    = $product_price * $qty_per_product * $orders_count - $coupons;
-				$gross_revenue  = $net_revenue + $shipping;
-				$new_customers  = 1;
-			} elseif ( 1 === $i ) {
-				$orders_count   = 1;
-				$num_items_sold = $orders_count * $qty_per_product;
-				$coupons        = 0;
-				$shipping       = $orders_count * 10;
-				$net_revenue    = $product_price * $qty_per_product * $orders_count - $coupons;
-				$gross_revenue  = $net_revenue + $shipping;
-				$new_customers  = 1;
-			} else {
-				$orders_count   = 0;
-				$num_items_sold = $orders_count * $qty_per_product;
-				$coupons        = 0;
-				$shipping       = $orders_count * 10;
-				$net_revenue    = $product_price * $qty_per_product * $orders_count - $coupons;
-				$gross_revenue  = $net_revenue + $shipping;
-				$new_customers  = 0;
-			}
-
-			$expected_interval = array(
-				'interval'       => $date_start->format( 'Y-m-d H' ),
-				'date_start'     => $date_start->format( 'Y-m-d H:i:s' ),
-				'date_start_gmt' => $date_start->format( 'Y-m-d H:i:s' ),
-				'date_end'       => $date_end->format( 'Y-m-d H:i:s' ),
-				'date_end_gmt'   => $date_end->format( 'Y-m-d H:i:s' ),
-				'subtotals'      => array(
-					'orders_count'            => $orders_count,
-					'num_items_sold'          => $num_items_sold,
-					'gross_revenue'           => $gross_revenue,
-					'coupons'                 => $coupons,
-					'refunds'                 => 0,
-					'taxes'                   => 0,
-					'shipping'                => $shipping,
-					'net_revenue'             => $net_revenue,
-					'avg_items_per_order'     => 0 === $orders_count ? 0 : $num_items_sold / $orders_count,
-					'avg_order_value'         => 0 === $orders_count ? 0 : $net_revenue / $orders_count,
-					'num_returning_customers' => 0,
-					'num_new_customers'       => $new_customers,
-				),
-			);
-
-			$expected_intervals[] = $expected_interval;
-		}
-
-		// Totals section.
-		$orders_count   = count( $order_during_this_['hour'] ) + 1; // order 3 is 1 hour before order 1 & 2, so include it.
-		$num_items_sold = $orders_count * $qty_per_product;
-		$coupons        = 0;
-		$shipping       = $orders_count * 10;
-		$net_revenue    = $product_price * $qty_per_product * $orders_count - $coupons;
-		$gross_revenue  = $net_revenue + $shipping;
-		$new_customers  = 1;
-
-		$expected_stats = array(
-			'totals'    => array(
-				'orders_count'            => $orders_count,
-				'num_items_sold'          => $num_items_sold,
-				'gross_revenue'           => $gross_revenue,
-				'coupons'                 => $coupons,
-				'refunds'                 => 0,
-				'taxes'                   => 0,
-				'shipping'                => $shipping,
-				'net_revenue'             => $net_revenue,
-				'avg_items_per_order'     => $num_items_sold / $orders_count,
-				'avg_order_value'         => $net_revenue / $orders_count,
-				'num_returning_customers' => 0,
-				'num_new_customers'       => $new_customers,
-				'products'                => 1,
-			),
-			'intervals' => $expected_intervals,
-			'total'     => $interval_count,
-			'pages'     => 1,
-			'page_no'   => 1,
-		);
-		$actual = json_decode( json_encode( $data_store->get_data( $query_args ) ), true );
-		$this->assertEquals( $expected_stats, $actual, 'Query args: ' . print_r( $query_args, true ) . "; query: {$wpdb->last_query}" );
-
-		// ASC -- reverse the intervals array, but numbers stay the same.
-		$query_args = array(
-			'after'    => $minus_5_hours->format( WC_Admin_Reports_Interval::$sql_datetime_format ),
-			'before'   => $current_hour_end->format( WC_Admin_Reports_Interval::$sql_datetime_format ),
-			'interval' => 'hour',
-			'orderby'  => 'date',
-			'order'    => 'asc',
-		);
-		$expected_stats['intervals'] = array_reverse( $expected_stats['intervals'] );
-
-		$actual = json_decode( json_encode( $data_store->get_data( $query_args ) ), true );
-		$this->assertEquals( $expected_stats, $actual, 'Query args: ' . print_r( $query_args, true ) . "; query: {$wpdb->last_query}" );
-
-		/*
-		 * Test for [-9 hours, now] -- full 1 page.
-		 * DESC:
-		 * bottom         ...                     top
-		 * | --------------------|------|-----|-----|
-		 * minus 9 hours         |      |   order1  now
-		 *                       |      |   order2
-		 *                       |  now-1 hour
-		 *                     order 3
-		 */
-		$hour_offset   = 9;
-		$minus_9_hours = new DateTime();
-		$now_timestamp = (int) $current_hour_end->format( 'U' );
-		$minus_9_hours->setTimestamp( $now_timestamp - $hour_offset * HOUR_IN_SECONDS );
-
-		$query_args = array(
-			'after'    => $minus_9_hours->format( WC_Admin_Reports_Interval::$sql_datetime_format ),
-			'before'   => $current_hour_end->format( WC_Admin_Reports_Interval::$sql_datetime_format ),
-			'interval' => 'hour',
-			'orderby'  => 'date',
-			'order'    => 'desc',
-		);
-
-		// Expected Intervals section construction.
-		$expected_intervals = [];
-		$interval_count     = $hour_offset + 1;
-		for ( $i = 0; $i < $interval_count; $i ++ ) {
-			if ( 0 === $i ) {
-				$date_start = new DateTime( $current_hour_end->format( 'Y-m-d H:00:00' ) );
-				$date_end = $current_hour_end;
-			} elseif ( $hour_offset === $i ) {
-				$date_start = $minus_9_hours;
-				$date_end   = new DateTime( $minus_9_hours->format( 'Y-m-d H:59:59' ) );
-			} else {
-				$hour_anchor = new DateTime();
-				$hour_anchor->setTimestamp( $now_timestamp - $i * HOUR_IN_SECONDS );
-				$date_start = new DateTime( $hour_anchor->format( 'Y-m-d H:00:00' ) );
-				$date_end   = new DateTime( $hour_anchor->format( 'Y-m-d H:59:59' ) );
-			}
-
-			if ( 0 === $i ) {
-				$orders_count   = count( $order_during_this_['hour'] );
-				$num_items_sold = $orders_count * $qty_per_product;
-				$coupons        = 0;
-				$shipping       = $orders_count * 10;
-				$net_revenue    = $product_price * $qty_per_product * $orders_count - $coupons;
-				$gross_revenue  = $net_revenue + $shipping;
-				$new_customers  = 1;
-			} elseif ( 1 === $i ) {
-				$orders_count   = 1;
-				$num_items_sold = $orders_count * $qty_per_product;
-				$coupons        = 0;
-				$shipping       = $orders_count * 10;
-				$net_revenue    = $product_price * $qty_per_product * $orders_count - $coupons;
-				$gross_revenue  = $net_revenue + $shipping;
-				$new_customers  = 1;
-			} else {
-				$orders_count   = 0;
-				$num_items_sold = $orders_count * $qty_per_product;
-				$coupons        = 0;
-				$shipping       = $orders_count * 10;
-				$net_revenue    = $product_price * $qty_per_product * $orders_count - $coupons;
-				$gross_revenue  = $net_revenue + $shipping;
-				$new_customers  = 0;
-			}
-
-			$expected_interval = array(
-				'interval'       => $date_start->format( 'Y-m-d H' ),
-				'date_start'     => $date_start->format( 'Y-m-d H:i:s' ),
-				'date_start_gmt' => $date_start->format( 'Y-m-d H:i:s' ),
-				'date_end'       => $date_end->format( 'Y-m-d H:i:s' ),
-				'date_end_gmt'   => $date_end->format( 'Y-m-d H:i:s' ),
-				'subtotals'      => array(
-					'orders_count'            => $orders_count,
-					'num_items_sold'          => $num_items_sold,
-					'gross_revenue'           => $gross_revenue,
-					'coupons'                 => $coupons,
-					'refunds'                 => 0,
-					'taxes'                   => 0,
-					'shipping'                => $shipping,
-					'net_revenue'             => $net_revenue,
-					'avg_items_per_order'     => 0 === $orders_count ? 0 : $num_items_sold / $orders_count,
-					'avg_order_value'         => 0 === $orders_count ? 0 : $net_revenue / $orders_count,
-					'num_returning_customers' => 0,
-					'num_new_customers'       => $new_customers,
-				),
-			);
-
-			$expected_intervals[] = $expected_interval;
-		}
-
-		// Totals section.
-		$orders_count   = count( $order_during_this_['hour'] ) + 1; // order 3 is 1 hour before order 1 & 2, so include it.
-		$num_items_sold = $orders_count * $qty_per_product;
-		$coupons        = 0;
-		$shipping       = $orders_count * 10;
-		$net_revenue    = $product_price * $qty_per_product * $orders_count - $coupons;
-		$gross_revenue  = $net_revenue + $shipping;
-		$new_customers  = 1;
-
-		$expected_stats = array(
-			'totals'    => array(
-				'orders_count'            => $orders_count,
-				'num_items_sold'          => $num_items_sold,
-				'gross_revenue'           => $gross_revenue,
-				'coupons'                 => $coupons,
-				'refunds'                 => 0,
-				'taxes'                   => 0,
-				'shipping'                => $shipping,
-				'net_revenue'             => $net_revenue,
-				'avg_items_per_order'     => $num_items_sold / $orders_count,
-				'avg_order_value'         => $net_revenue / $orders_count,
-				'num_returning_customers' => 0,
-				'num_new_customers'       => $new_customers,
-				'products'                => 1,
-			),
-			'intervals' => $expected_intervals,
-			'total'     => $interval_count,
-			'pages'     => 1,
-			'page_no'   => 1,
-		);
-
-		$this->assertEquals( $expected_stats, json_decode( json_encode( $data_store->get_data( $query_args ) ), true ), 'Query args: ' . print_r( $query_args, true ) . "; query: {$wpdb->last_query}" );
-
-		// ASC -- same values, just reverse order of intervals.
-		$query_args = array(
-			'after'    => $minus_9_hours->format( WC_Admin_Reports_Interval::$sql_datetime_format ),
-			'before'   => $current_hour_end->format( WC_Admin_Reports_Interval::$sql_datetime_format ),
-			'interval' => 'hour',
-			'orderby'  => 'date',
-			'order'    => 'asc',
-		);
-
-		$expected_stats['intervals'] = array_reverse( $expected_stats['intervals'] );
-
-		$actual = json_decode( json_encode( $data_store->get_data( $query_args ) ), true );
-		$this->assertEquals( $expected_stats, $actual, 'Query args: ' . print_r( $query_args, true ) . "; query: {$wpdb->last_query}" );
-
-		/*
-		 * Test for [-10 hours, now] -- 1 page full, 1 interval on 2nd page.
-		 * DESC:
-		 * bottom           ...                    top
-		 *                 page 1
-		 * | --------------------|------|-----|-----|
-		 * minus 9 hours         |      |   order1  now
-		 *                       |      |   order2
-		 *                       |  now-1 hour
-		 *                     order 3
-		 *
-		 *                 page 2
-		 * |---|
-		 * minus 10 hours
-		 *     minus 9 hours
-		 */
-		$hour_offset    = 10;
-		$minus_10_hours = new DateTime();
-		$now_timestamp  = (int) $current_hour_end->format( 'U' );
-		$minus_10_hours->setTimestamp( $now_timestamp - $hour_offset * HOUR_IN_SECONDS );
-		$per_page = 10;
-
-		// Page 1.
-		$query_args = array(
-			'after'    => $minus_10_hours->format( WC_Admin_Reports_Interval::$sql_datetime_format ),
-			'before'   => $current_hour_end->format( WC_Admin_Reports_Interval::$sql_datetime_format ),
-			'interval' => 'hour',
-			'orderby'  => 'date',
-			'order'    => 'desc',
-			'page'     => 1,
-			'per_page' => $per_page,
-		);
-
-		// Expected Intervals section construction.
-		$expected_intervals = [];
-		$interval_count     = 11;
-		for ( $i = 0; $i < $interval_count; $i ++ ) {
-			if ( 0 === $i ) {
-				$date_start = new DateTime( $current_hour_end->format( 'Y-m-d H:00:00' ) );
-				$date_end = $current_hour_end;
-			} elseif ( $hour_offset === $i ) {
-				$date_start = $minus_10_hours;
-				$date_end   = new DateTime( $minus_10_hours->format( 'Y-m-d H:59:59' ) );
-			} else {
-				$hour_anchor = new DateTime();
-				$hour_anchor->setTimestamp( $now_timestamp - $i * HOUR_IN_SECONDS );
-				$date_start = new DateTime( $hour_anchor->format( 'Y-m-d H:00:00' ) );
-				$date_end   = new DateTime( $hour_anchor->format( 'Y-m-d H:59:59' ) );
-			}
-
-			if ( 0 === $i ) {
-				$orders_count   = count( $order_during_this_['hour'] );
-				$num_items_sold = $orders_count * $qty_per_product;
-				$coupons        = 0;
-				$shipping       = $orders_count * 10;
-				$net_revenue    = $product_price * $qty_per_product * $orders_count - $coupons;
-				$gross_revenue  = $net_revenue + $shipping;
-				$new_customers  = 1;
-			} elseif ( 1 === $i ) {
-				$orders_count   = 1;
-				$num_items_sold = $orders_count * $qty_per_product;
-				$coupons        = 0;
-				$shipping       = $orders_count * 10;
-				$net_revenue    = $product_price * $qty_per_product * $orders_count - $coupons;
-				$gross_revenue  = $net_revenue + $shipping;
-				$new_customers  = 1;
-			} else {
-				$orders_count   = 0;
-				$num_items_sold = $orders_count * $qty_per_product;
-				$coupons        = 0;
-				$shipping       = $orders_count * 10;
-				$net_revenue    = $product_price * $qty_per_product * $orders_count - $coupons;
-				$gross_revenue  = $net_revenue + $shipping;
-				$new_customers  = 0;
-			}
-
-			$expected_interval = array(
-				'interval'       => $date_start->format( 'Y-m-d H' ),
-				'date_start'     => $date_start->format( 'Y-m-d H:i:s' ),
-				'date_start_gmt' => $date_start->format( 'Y-m-d H:i:s' ),
-				'date_end'       => $date_end->format( 'Y-m-d H:i:s' ),
-				'date_end_gmt'   => $date_end->format( 'Y-m-d H:i:s' ),
-				'subtotals'      => array(
-					'orders_count'            => $orders_count,
-					'num_items_sold'          => $num_items_sold,
-					'gross_revenue'           => $gross_revenue,
-					'coupons'                 => $coupons,
-					'refunds'                 => 0,
-					'taxes'                   => 0,
-					'shipping'                => $shipping,
-					'net_revenue'             => $net_revenue,
-					'avg_items_per_order'     => 0 === $orders_count ? 0 : $num_items_sold / $orders_count,
-					'avg_order_value'         => 0 === $orders_count ? 0 : $net_revenue / $orders_count,
-					'num_returning_customers' => 0,
-					'num_new_customers'       => $new_customers,
-				),
-			);
-
-			$expected_intervals[] = $expected_interval;
-		}
-
-		// Totals section.
-		$orders_count   = count( $order_during_this_['hour'] ) + 1; // order 3 is 1 hour before order 1 & 2, so include it.
-		$num_items_sold = $orders_count * $qty_per_product;
-		$coupons        = 0;
-		$shipping       = $orders_count * 10;
-		$net_revenue    = $product_price * $qty_per_product * $orders_count - $coupons;
-		$gross_revenue  = $net_revenue + $shipping;
-		$new_customers  = 1;
-
-		$expected_stats = array(
-			'totals'    => array(
-				'orders_count'            => $orders_count,
-				'num_items_sold'          => $num_items_sold,
-				'gross_revenue'           => $gross_revenue,
-				'coupons'                 => $coupons,
-				'refunds'                 => 0,
-				'taxes'                   => 0,
-				'shipping'                => $shipping,
-				'net_revenue'             => $net_revenue,
-				'avg_items_per_order'     => $num_items_sold / $orders_count,
-				'avg_order_value'         => $net_revenue / $orders_count,
-				'num_returning_customers' => 0,
-				'num_new_customers'       => $new_customers,
-				'products'                => 1,
-			),
-			'intervals' => array_slice( $expected_intervals, 0, $per_page ),
-			'total'     => 11,
-			'pages'     => 2,
-			'page_no'   => 1,
-		);
-
-		$this->assertEquals( $expected_stats, json_decode( json_encode( $data_store->get_data( $query_args ) ), true ), 'Query args: ' . print_r( $query_args, true ) . "; query: {$wpdb->last_query}" );
-
-		// Page 2.
-		$query_args = array(
-			'after'    => $minus_10_hours->format( WC_Admin_Reports_Interval::$sql_datetime_format ),
-			'before'   => $current_hour_end->format( WC_Admin_Reports_Interval::$sql_datetime_format ),
-			'interval' => 'hour',
-			'orderby'  => 'date',
-			'order'    => 'desc',
-			'page'     => 2,
-		);
-
-		$expected_stats = array(
-			'totals'    => array(
-				'orders_count'            => $orders_count,
-				'num_items_sold'          => $num_items_sold,
-				'gross_revenue'           => $gross_revenue,
-				'coupons'                 => $coupons,
-				'refunds'                 => 0,
-				'taxes'                   => 0,
-				'shipping'                => $shipping,
-				'net_revenue'             => $net_revenue,
-				'avg_items_per_order'     => $num_items_sold / $orders_count,
-				'avg_order_value'         => $net_revenue / $orders_count,
-				'num_returning_customers' => 0,
-				'num_new_customers'       => $new_customers,
-				'products'                => 1,
-			),
-			'intervals' => array_slice( $expected_intervals, $per_page ),
-			'total'     => 11,
-			'pages'     => 2,
-			'page_no'   => 2,
-		);
-
-		$this->assertEquals( $expected_stats, json_decode( json_encode( $data_store->get_data( $query_args ) ), true ), 'Query args: ' . print_r( $query_args, true ) . "; query: {$wpdb->last_query}" );
-
-		/*
-		 * Test for [-10 hours, now] -- 1 page full, 1 interval on 2nd page.
-		 * ASC:
-		 * bottom           ...                    top
-		 *                 page 1
-		 * | -----------|-----|-----------|-----------|
-		 * minus 1 hour |     |           |        minus 10 hours
-		 *           order 3  |           |
-		 *                    |          minus 9 hours
-		 *                   minus 2 hours
-		 *
-		 *                 page 2
-		 * |-----------|
-		 * now hours
-		 *            minus 1 hour
-		 */
-		$expected_intervals = array_reverse( $expected_intervals );
-
-		// Page 1.
-		$query_args = array(
-			'after'    => $minus_10_hours->format( WC_Admin_Reports_Interval::$sql_datetime_format ),
-			'before'   => $current_hour_end->format( WC_Admin_Reports_Interval::$sql_datetime_format ),
-			'interval' => 'hour',
-			'orderby'  => 'date',
-			'order'    => 'asc',
-			'page'     => 1,
-			'per_page' => $per_page,
-		);
-
-		$expected_stats = array(
-			'totals'    => array(
-				'orders_count'            => $orders_count,
-				'num_items_sold'          => $num_items_sold,
-				'gross_revenue'           => $gross_revenue,
-				'coupons'                 => $coupons,
-				'refunds'                 => 0,
-				'taxes'                   => 0,
-				'shipping'                => $shipping,
-				'net_revenue'             => $net_revenue,
-				'avg_items_per_order'     => $num_items_sold / $orders_count,
-				'avg_order_value'         => $net_revenue / $orders_count,
-				'num_returning_customers' => 0,
-				'num_new_customers'       => $new_customers,
-				'products'                => 1,
-			),
-			'intervals' => array_slice( $expected_intervals, 0, $per_page ),
-			'total'     => 11,
-			'pages'     => 2,
-			'page_no'   => 1,
-		);
-
-		$this->assertEquals( $expected_stats, json_decode( json_encode( $data_store->get_data( $query_args ) ), true ), 'Query args: ' . print_r( $query_args, true ) . "; query: {$wpdb->last_query}" );
-
-		// Page 2.
-		$query_args = array(
-			'after'    => $minus_10_hours->format( WC_Admin_Reports_Interval::$sql_datetime_format ),
-			'before'   => $current_hour_end->format( WC_Admin_Reports_Interval::$sql_datetime_format ),
-			'interval' => 'hour',
-			'orderby'  => 'date',
-			'order'    => 'asc',
-			'page'     => 2,
-			'per_page' => $per_page,
-		);
-
-		$expected_stats = array(
-			'totals'    => array(
-				'orders_count'            => $orders_count,
-				'num_items_sold'          => $num_items_sold,
-				'gross_revenue'           => $gross_revenue,
-				'coupons'                 => $coupons,
-				'refunds'                 => 0,
-				'taxes'                   => 0,
-				'shipping'                => $shipping,
-				'net_revenue'             => $net_revenue,
-				'avg_items_per_order'     => $num_items_sold / $orders_count,
-				'avg_order_value'         => $net_revenue / $orders_count,
-				'num_returning_customers' => 0,
-				'num_new_customers'       => $new_customers,
-				'products'                => 1,
-			),
-			'intervals' => array_slice( $expected_intervals, $per_page ),
-			'total'     => 11,
-			'pages'     => 2,
-			'page_no'   => 2,
-		);
-
-		$this->assertEquals( $expected_stats, json_decode( json_encode( $data_store->get_data( $query_args ) ), true ), 'Query args: ' . print_r( $query_args, true ) . "; query: {$wpdb->last_query}" );
-
-		// Now the same should be done for days, weeks, months and years. But I'm too low on mana to do that.
-	}
-
-	/**
-	 * Test zero filling when ordering by non-date property, in this case orders_count.
-	 */
-	public function test_zero_fill_order_orders_count() {
-		global $wpdb;
-		WC_Helper_Reports::reset_stats_dbs();
-
-		$product_price = 11;
-		$product       = new WC_Product_Simple();
-		$product->set_name( 'Test Product' );
-		$product->set_regular_price( $product_price );
-		$product->save();
-
-		$customer = WC_Helper_Customer::create_customer( 'cust_1', 'pwd_1', 'user_1@mail.test' );
-
-		// 1 order within the current hour.
-		$order_1_time = time();
-
-		$order_during_this_['hour']  = array( 1 );
-		$order_during_this_['day']   = array( 1 );
-		$order_during_this_['week']  = array( 1 );
-		$order_during_this_['month'] = array( 1 );
-		$order_during_this_['year']  = array( 1 );
-
-		$order_1_datetime = new DateTime();
-		$order_1_datetime = $order_1_datetime->setTimestamp( $order_1_time );
-
-		// Create one order in previous year.
-		$order_7_datetime  = new DateTime();
-		$order_7_datetime  = $order_7_datetime->setTimestamp( $order_1_time - YEAR_IN_SECONDS );
-		$order_7_time      = $order_7_datetime->format( 'U' );
-		$order[7]['year']  = (int) $order_7_datetime->format( 'Y' );
-		$order[7]['month'] = (int) $order_7_datetime->format( 'm' );
-		$order[7]['week']  = (int) $order_7_datetime->format( 'W' );
-		$order[7]['day']   = (int) $order_7_datetime->format( 'd' );
-
-		// Create one order in previous month.
-		$order_6_datetime  = new DateTime();
-		$order_6_datetime  = $order_6_datetime->setTimestamp( $order_1_time - MONTH_IN_SECONDS );
-		$order_6_time      = $order_6_datetime->format( 'U' );
-		$order[6]['year']  = (int) $order_6_datetime->format( 'Y' );
-		$order[6]['month'] = (int) $order_6_datetime->format( 'm' );
-		$order[6]['week']  = (int) $order_6_datetime->format( 'W' );
-		$order[6]['day']   = (int) $order_6_datetime->format( 'd' );
-
-		// Create one order in previous week.
-		$order_5_datetime  = new DateTime();
-		$order_5_datetime  = $order_5_datetime->setTimestamp( $order_1_time - WEEK_IN_SECONDS );
-		$order_5_time      = $order_5_datetime->format( 'U' );
-		$order[5]['year']  = (int) $order_5_datetime->format( 'Y' );
-		$order[5]['month'] = (int) $order_5_datetime->format( 'm' );
-		$order[5]['week']  = (int) $order_5_datetime->format( 'W' );
-		$order[5]['day']   = (int) $order_5_datetime->format( 'd' );
-
-		// Create one order in previous day.
-		$order_4_datetime  = new DateTime();
-		$order_4_datetime  = $order_4_datetime->setTimestamp( $order_1_time - DAY_IN_SECONDS );
-		$order_4_time      = $order_4_datetime->format( 'U' );
-		$order[4]['year']  = (int) $order_4_datetime->format( 'Y' );
-		$order[4]['month'] = (int) $order_4_datetime->format( 'm' );
-		$order[4]['week']  = (int) $order_4_datetime->format( 'W' );
-		$order[4]['day']   = (int) $order_4_datetime->format( 'd' );
-
-		// Create one order in same day, -1 hour.
-		$order_3_datetime  = new DateTime();
-		$order_3_datetime  = $order_3_datetime->setTimestamp( $order_1_time - HOUR_IN_SECONDS );
-		$order_3_time      = $order_3_datetime->format( 'U' );
-		$order[3]['year']  = (int) $order_3_datetime->format( 'Y' );
-		$order[3]['month'] = (int) $order_3_datetime->format( 'm' );
-		$order[3]['week']  = (int) $order_3_datetime->format( 'W' );
-		$order[3]['day']   = (int) $order_3_datetime->format( 'd' );
-
-		// Current order.
-		$order[1]['year']  = (int) $order_1_datetime->format( 'Y' );
-		$order[1]['month'] = (int) $order_1_datetime->format( 'm' );
-		$order[1]['week']  = (int) $order_1_datetime->format( 'W' );
-		$order[1]['day']   = (int) $order_1_datetime->format( 'd' );
-		$order[1]['hour']  = (int) $order_1_datetime->format( 'H' );
-
-		// 2 orders within 1 hour before now to test multiple orders within one time interval.
-		$order_2_time = $order_3_time;
-		$order_during_this_['hour-1']  = array( 2, 3 );
-
-		// In case some of the orders end up on different day/hour/month/year, we need to find out where exactly they ended up.
-		foreach ( array( 3, 4, 5, 6, 7 ) as $order_no ) {
-			if ( $order[ $order_no ]['day'] === $order[1]['day'] && $order[ $order_no ]['month'] === $order[1]['month'] && $order[ $order_no ]['year'] === $order[1]['year'] ) {
-				$order_during_this_['day'][] = $order_no;
-			}
-			if ( $order[ $order_no ]['week'] === $order[1]['week'] && $order[ $order_no ]['year'] === $order[1]['year'] ) {
-				$order_during_this_['week'][] = $order_no;
-			}
-			if ( $order[ $order_no ]['month'] === $order[1]['month'] && $order[ $order_no ]['year'] === $order[1]['year'] ) {
-				$order_during_this_['month'][] = $order_no;
-			}
-			if ( $order[ $order_no ]['year'] === $order[1]['year'] ) {
-				$order_during_this_['year'][] = $order_no;
-			}
-		}
-
-		$order_status    = 'completed';
-		$qty_per_product = 4; // Hardcoded in WC_Helper_Order::create_order.
-
-		// Create orders for the test cases.
-		$orders = array();
-		foreach (
-			array(
-				$order_1_time,
-				$order_2_time,
-				$order_3_time,
-				$order_4_time,
-				$order_5_time,
-				$order_6_time,
-				$order_7_time,
-			) as $order_time
-		) {
-			// Order with 1 product.
-			$order = WC_Helper_Order::create_order( $customer->get_id(), $product );
-			$order->set_date_created( $order_time );
-			$order->set_status( $order_status );
-
-			$order->calculate_totals();
-			$order->save();
-
-			$orders[] = $order;
-		}
-
-		$data_store = new WC_Admin_Reports_Orders_Stats_Data_Store();
-
-		// Tests for before & after set to current hour.
-		// (this sets minutes for current hour to 0, seconds are left as they arem e.g. 15:23:43 becomes 15:00:43).
-		$current_hour_start = new DateTime();
-		$current_hour_start->setTimestamp( $order_1_time );
-		$current_hour_minutes = (int) $current_hour_start->format( 'i' );
-		$current_hour_start->setTimestamp( $order_1_time - $current_hour_minutes * MINUTE_IN_SECONDS );
-
-		// This is the last second of the current hour, e.g. 15:23:43 becomes 15:59:59.
-		$current_hour_end = new DateTime();
-		$current_hour_end->setTimestamp( $order_1_time );
-		$seconds_into_hour = (int) $current_hour_end->format( 'U' ) % HOUR_IN_SECONDS;
-		$current_hour_end->setTimestamp( $order_1_time + ( HOUR_IN_SECONDS - $seconds_into_hour ) - 1 );
-
-		// Test 1: only one hour visible, so only 1 interval in the response, no real ordering.
-		// DESC.
-		$query_args = array(
-			'after'    => $current_hour_start->format( WC_Admin_Reports_Interval::$sql_datetime_format ),
-			'before'   => $current_hour_end->format( WC_Admin_Reports_Interval::$sql_datetime_format ),
-			'interval' => 'hour',
-			'orderby'  => 'orders_count',
-			'order'    => 'desc',
-		);
-
-		$orders_count   = count( $order_during_this_['hour'] );
-		$num_items_sold = $orders_count * $qty_per_product;
-		$coupons        = 0;
-		$shipping       = $orders_count * 10;
-		$net_revenue    = $product_price * $qty_per_product * $orders_count - $coupons;
-		$gross_revenue  = $net_revenue + $shipping;
-		$new_customers  = 1;
-
-		$expected_stats = array(
-			'totals'    => array(
-				'orders_count'            => $orders_count,
-				'num_items_sold'          => $num_items_sold,
-				'gross_revenue'           => $gross_revenue,
-				'coupons'                 => $coupons,
-				'refunds'                 => 0,
-				'taxes'                   => 0,
-				'shipping'                => $shipping,
-				'net_revenue'             => $net_revenue,
-				'avg_items_per_order'     => $num_items_sold / $orders_count,
-				'avg_order_value'         => $net_revenue / $orders_count,
-				'num_returning_customers' => 0,
-				'num_new_customers'       => $new_customers,
-				'products'                => 1,
-			),
-			'intervals' => array(
-				array(
-					'interval'       => $current_hour_start->format( 'Y-m-d H' ),
-					'date_start'     => $current_hour_start->format( 'Y-m-d H:i:s' ),
-					'date_start_gmt' => $current_hour_start->format( 'Y-m-d H:i:s' ),
-					'date_end'       => $current_hour_end->format( 'Y-m-d H:i:s' ),
-					'date_end_gmt'   => $current_hour_end->format( 'Y-m-d H:i:s' ),
-					'subtotals'      => array(
-						'orders_count'            => $orders_count,
-						'num_items_sold'          => $num_items_sold,
-						'gross_revenue'           => $gross_revenue,
-						'coupons'                 => $coupons,
-						'refunds'                 => 0,
-						'taxes'                   => 0,
-						'shipping'                => $shipping,
-						'net_revenue'             => $net_revenue,
-						'avg_items_per_order'     => $num_items_sold / $orders_count,
-						'avg_order_value'         => $net_revenue / $orders_count,
-						'num_returning_customers' => 0,
-						'num_new_customers'       => $new_customers,
-					),
-				),
-			),
-			'total'     => 1,
-			'pages'     => 1,
-			'page_no'   => 1,
-		);
-		$this->assertEquals( $expected_stats, json_decode( json_encode( $data_store->get_data( $query_args ) ), true ), 'Query args: ' . print_r( $query_args, true ) . "; query: {$wpdb->last_query}" );
-
-		// ASC -- only 1 interval, so should be the same.
-		$query_args = array(
-			'after'    => $current_hour_start->format( WC_Admin_Reports_Interval::$sql_datetime_format ),
-			'before'   => $current_hour_end->format( WC_Admin_Reports_Interval::$sql_datetime_format ),
-			'interval' => 'hour',
-			'orderby'  => 'orders_count',
-			'order'    => 'asc',
-		);
-		$this->assertEquals( $expected_stats, json_decode( json_encode( $data_store->get_data( $query_args ) ), true ), 'Query args: ' . print_r( $query_args, true ) . "; query: {$wpdb->last_query}" );
-
-		/*
-		 * Test for [-5 hours, now] -- partial 1 page.
-		 * This should include 3 orders, 2 done at hour-1 and one in the current hour.
-		 *
-		 * DESC ordering by order count =>
-		 *  previous hour with 2 orders at the top,
-		 *  then current hour with 1 order,
-		 *  then zero-filled intervals.
-		 */
-		$hour_offset   = 5;
-		$minus_5_hours = new DateTime();
-		$now_timestamp = (int) $current_hour_end->format( 'U' );
-		$minus_5_hours->setTimestamp( $now_timestamp - $hour_offset * HOUR_IN_SECONDS );
-
-		$query_args = array(
-			'after'    => $minus_5_hours->format( WC_Admin_Reports_Interval::$sql_datetime_format ),
-			'before'   => $current_hour_end->format( WC_Admin_Reports_Interval::$sql_datetime_format ),
-			'interval' => 'hour',
-			'orderby'  => 'orders_count',
-			'order'    => 'desc',
-		);
-
-		// Expected Intervals section construction.
-		$expected_intervals = [];
-		// Even in case this runs exactly at the hour turn second, there should still be 6 intervals:
-		// e.g. 20:30:51 -(minus 5 hours)- 15:30:51 means intervals 15:30:51--15:59:59, 16:00-16:59, 17, 18, 19, 20:00-20:30, i.e. 6 intervals
-		// also if this run exactly at 20:00 -(minus 5 hours)- 15:00, then intervals should be 15:00-15:59, 16, 17, 18, 19, 20:00-20:00.
-		$interval_count = $hour_offset + 1;
-		for ( $i = $interval_count - 1; $i >= 0; $i -- ) {
-			if ( 0 === $i ) {
-				$date_start = new DateTime( $current_hour_end->format( 'Y-m-d H:00:00' ) );
-				$date_end = $current_hour_end;
-			} elseif ( $hour_offset === $i ) {
-				$date_start = $minus_5_hours;
-				$date_end   = new DateTime( $minus_5_hours->format( 'Y-m-d H:59:59' ) );
-			} else {
-				$hour_anchor = new DateTime();
-				$hour_anchor->setTimestamp( $now_timestamp - $i * HOUR_IN_SECONDS );
-				$date_start = new DateTime( $hour_anchor->format( 'Y-m-d H:00:00' ) );
-				$date_end   = new DateTime( $hour_anchor->format( 'Y-m-d H:59:59' ) );
-			}
-
-			if ( 1 === $i ) {
-				$orders_count   = count( $order_during_this_['hour-1'] );
-				$num_items_sold = $orders_count * $qty_per_product;
-				$coupons        = 0;
-				$shipping       = $orders_count * 10;
-				$net_revenue    = $product_price * $qty_per_product * $orders_count - $coupons;
-				$gross_revenue  = $net_revenue + $shipping;
-				$new_customers  = 1;
-			} elseif ( 0 === $i ) {
-				$orders_count   = count( $order_during_this_['hour'] );
-				$num_items_sold = $orders_count * $qty_per_product;
-				$coupons        = 0;
-				$shipping       = $orders_count * 10;
-				$net_revenue    = $product_price * $qty_per_product * $orders_count - $coupons;
-				$gross_revenue  = $net_revenue + $shipping;
-				$new_customers  = 1;
-			} else {
-				$orders_count   = 0;
-				$num_items_sold = $orders_count * $qty_per_product;
-				$coupons        = 0;
-				$shipping       = $orders_count * 10;
-				$net_revenue    = $product_price * $qty_per_product * $orders_count - $coupons;
-				$gross_revenue  = $net_revenue + $shipping;
-				$new_customers  = 0;
-			}
-
-			$expected_interval = array(
-				'interval'       => $date_start->format( 'Y-m-d H' ),
-				'date_start'     => $date_start->format( 'Y-m-d H:i:s' ),
-				'date_start_gmt' => $date_start->format( 'Y-m-d H:i:s' ),
-				'date_end'       => $date_end->format( 'Y-m-d H:i:s' ),
-				'date_end_gmt'   => $date_end->format( 'Y-m-d H:i:s' ),
-				'subtotals'      => array(
-					'orders_count'            => $orders_count,
-					'num_items_sold'          => $num_items_sold,
-					'gross_revenue'           => $gross_revenue,
-					'coupons'                 => $coupons,
-					'refunds'                 => 0,
-					'taxes'                   => 0,
-					'shipping'                => $shipping,
-					'net_revenue'             => $net_revenue,
-					'avg_items_per_order'     => 0 === $orders_count ? 0 : $num_items_sold / $orders_count,
-					'avg_order_value'         => 0 === $orders_count ? 0 : $net_revenue / $orders_count,
-					'num_returning_customers' => 0,
-					'num_new_customers'       => $new_customers,
-				),
-			);
-
-			$expected_intervals[] = $expected_interval;
-		}
-
-		/*
-		 * The zero-filled intervals are actually always ordered by time ASC if the primary sorting condition is the same.
-		 * $expected_intervals now:
-		 *  - [0] => 0 orders, hour - 5
-		 *  - [1] => 0 orders, hour - 4
-		 *  - [2] => 0 orders, hour - 3
-		 *  - [3] => 0 orders, hour - 2
-		 *  - [4] => 2 orders, hour - 1
-		 *  - [5] => 1 orders, hour - 0
-		 *
-		 * This means we need to put last two to the beginning of the array.
-		 */
-		$to_be_second = array_pop( $expected_intervals );
-		$to_be_first = array_pop( $expected_intervals );
-		array_unshift( $expected_intervals, $to_be_second );
-		array_unshift( $expected_intervals, $to_be_first );
-
-		// Totals section.
-		$orders_count   = count( $order_during_this_['hour'] ) + count( $order_during_this_['hour-1'] ); // order 2 & 3 is 1 hour before order 1, so include all of those.
-		$num_items_sold = $orders_count * $qty_per_product;
-		$coupons        = 0;
-		$shipping       = $orders_count * 10;
-		$net_revenue    = $product_price * $qty_per_product * $orders_count - $coupons;
-		$gross_revenue  = $net_revenue + $shipping;
-		$new_customers  = 1;
-
-		$expected_stats = array(
-			'totals'    => array(
-				'orders_count'            => $orders_count,
-				'num_items_sold'          => $num_items_sold,
-				'gross_revenue'           => $gross_revenue,
-				'coupons'                 => $coupons,
-				'refunds'                 => 0,
-				'taxes'                   => 0,
-				'shipping'                => $shipping,
-				'net_revenue'             => $net_revenue,
-				'avg_items_per_order'     => $num_items_sold / $orders_count,
-				'avg_order_value'         => $net_revenue / $orders_count,
-				'num_returning_customers' => 0,
-				'num_new_customers'       => $new_customers,
-				'products'                => 1,
-			),
-			'intervals' => $expected_intervals,
-			'total'     => $interval_count,
-			'pages'     => 1,
-			'page_no'   => 1,
-		);
-		$actual = json_decode( json_encode( $data_store->get_data( $query_args ) ), true );
-		$this->assertEquals( $expected_stats, $actual, 'Query args: ' . print_r( $query_args, true ) . "; query: {$wpdb->last_query}" );
-
-		/*
-		 * 5 hour time window, ASC ordering -- numbers stay the same, but first include zero intervals in asc order, then the rest.
-		 * $expected_intervals now:
-		 *  - [0] => 2 orders, hour - 1
-		 *  - [1] => 1 orders, hour - 0
-		 *  - [2] => 0 orders, hour - 2
-		 *  - [3] => 0 orders, hour - 3
-		 *  - [4] => 0 orders, hour - 4
-		 *  - [5] => 0 orders, hour - 5
-		 * so we need to revert first two and put them at the bottom of the array.
-		 */
-		$to_be_last = array_shift( $expected_stats['intervals'] );
-		$to_be_second_last = array_shift( $expected_stats['intervals'] );
-		array_push( $expected_stats['intervals'], $to_be_second_last );
-		array_push( $expected_stats['intervals'], $to_be_last );
-
-		$query_args = array(
-			'after'    => $minus_5_hours->format( WC_Admin_Reports_Interval::$sql_datetime_format ),
-			'before'   => $current_hour_end->format( WC_Admin_Reports_Interval::$sql_datetime_format ),
-			'interval' => 'hour',
-			'orderby'  => 'orders_count',
-			'order'    => 'asc',
-		);
-
-		$actual = json_decode( json_encode( $data_store->get_data( $query_args ) ), true );
-		$this->assertEquals( $expected_stats, $actual, 'Query args: ' . print_r( $query_args, true ) . "; query: {$wpdb->last_query}" );
-
-		/*
-		 * Test for [-9 hours, now] -- full 1 page.
-		 * Very similar to -5 hours.
-		 *
-		 */
-		$hour_offset   = 9;
-		$minus_9_hours = new DateTime();
-		$now_timestamp = (int) $current_hour_end->format( 'U' );
-		$minus_9_hours->setTimestamp( $now_timestamp - $hour_offset * HOUR_IN_SECONDS );
-
-		$query_args = array(
-			'after'    => $minus_9_hours->format( WC_Admin_Reports_Interval::$sql_datetime_format ),
-			'before'   => $current_hour_end->format( WC_Admin_Reports_Interval::$sql_datetime_format ),
-			'interval' => 'hour',
-			'orderby'  => 'orders_count',
-			'order'    => 'desc',
-		);
-
-		/*
-		 * Expected Intervals section construction.
-		 * Initially intervals are ordered from the least recent to most recent, i.e.:
-		 *  - [0] => 0 orders, hour - 9
-		 *  - [1] => 0 orders, hour - 8
-		 *  ...
-		 *  - [7] => 0 orders, hour - 2
-		 *  - [8] => 2 orders, hour - 1
-		 *  - [9] => 1 orders, hour - 0
-		 *
-		 * To change ordering by orders_count, just pop last two and push them to the front (aka unshift in php).
-		 */
-		$expected_intervals = [];
-		$interval_count     = $hour_offset + 1;
-		for ( $i = $interval_count - 1; $i >= 0; $i -- ) {
-			if ( 0 === $i ) {
-				$date_start = new DateTime( $current_hour_end->format( 'Y-m-d H:00:00' ) );
-				$date_end = $current_hour_end;
-			} elseif ( $hour_offset === $i ) {
-				$date_start = $minus_9_hours;
-				$date_end   = new DateTime( $minus_9_hours->format( 'Y-m-d H:59:59' ) );
-			} else {
-				$hour_anchor = new DateTime();
-				$hour_anchor->setTimestamp( $now_timestamp - $i * HOUR_IN_SECONDS );
-				$date_start = new DateTime( $hour_anchor->format( 'Y-m-d H:00:00' ) );
-				$date_end   = new DateTime( $hour_anchor->format( 'Y-m-d H:59:59' ) );
-			}
-
-			if ( 0 === $i ) {
-				$orders_count   = count( $order_during_this_['hour'] );
-				$num_items_sold = $orders_count * $qty_per_product;
-				$coupons        = 0;
-				$shipping       = $orders_count * 10;
-				$net_revenue    = $product_price * $qty_per_product * $orders_count - $coupons;
-				$gross_revenue  = $net_revenue + $shipping;
-				$new_customers  = 1;
-			} elseif ( 1 === $i ) {
-				$orders_count   = count( $order_during_this_['hour-1'] );
-				$num_items_sold = $orders_count * $qty_per_product;
-				$coupons        = 0;
-				$shipping       = $orders_count * 10;
-				$net_revenue    = $product_price * $qty_per_product * $orders_count - $coupons;
-				$gross_revenue  = $net_revenue + $shipping;
-				$new_customers  = 1;
-			} else {
-				$orders_count   = 0;
-				$num_items_sold = $orders_count * $qty_per_product;
-				$coupons        = 0;
-				$shipping       = $orders_count * 10;
-				$net_revenue    = $product_price * $qty_per_product * $orders_count - $coupons;
-				$gross_revenue  = $net_revenue + $shipping;
-				$new_customers  = 0;
-			}
-
-			$expected_interval = array(
-				'interval'       => $date_start->format( 'Y-m-d H' ),
-				'date_start'     => $date_start->format( 'Y-m-d H:i:s' ),
-				'date_start_gmt' => $date_start->format( 'Y-m-d H:i:s' ),
-				'date_end'       => $date_end->format( 'Y-m-d H:i:s' ),
-				'date_end_gmt'   => $date_end->format( 'Y-m-d H:i:s' ),
-				'subtotals'      => array(
-					'orders_count'            => $orders_count,
-					'num_items_sold'          => $num_items_sold,
-					'gross_revenue'           => $gross_revenue,
-					'coupons'                 => $coupons,
-					'refunds'                 => 0,
-					'taxes'                   => 0,
-					'shipping'                => $shipping,
-					'net_revenue'             => $net_revenue,
-					'avg_items_per_order'     => 0 === $orders_count ? 0 : $num_items_sold / $orders_count,
-					'avg_order_value'         => 0 === $orders_count ? 0 : $net_revenue / $orders_count,
-					'num_returning_customers' => 0,
-					'num_new_customers'       => $new_customers,
-				),
-			);
-
-			$expected_intervals[] = $expected_interval;
-		}
-		$to_be_second = array_pop( $expected_intervals );
-		$to_be_first  = array_pop( $expected_intervals );
-		array_unshift( $expected_intervals, $to_be_second );
-		array_unshift( $expected_intervals, $to_be_first );
-
-		// Totals section.
-		$orders_count   = count( $order_during_this_['hour'] ) + count( $order_during_this_['hour-1'] ); // order 3 is 1 hour before order 1 & 2, so include it.
-		$num_items_sold = $orders_count * $qty_per_product;
-		$coupons        = 0;
-		$shipping       = $orders_count * 10;
-		$net_revenue    = $product_price * $qty_per_product * $orders_count - $coupons;
-		$gross_revenue  = $net_revenue + $shipping;
-		$new_customers  = 1;
-
-		$expected_stats = array(
-			'totals'    => array(
-				'orders_count'            => $orders_count,
-				'num_items_sold'          => $num_items_sold,
-				'gross_revenue'           => $gross_revenue,
-				'coupons'                 => $coupons,
-				'refunds'                 => 0,
-				'taxes'                   => 0,
-				'shipping'                => $shipping,
-				'net_revenue'             => $net_revenue,
-				'avg_items_per_order'     => $num_items_sold / $orders_count,
-				'avg_order_value'         => $net_revenue / $orders_count,
-				'num_returning_customers' => 0,
-				'num_new_customers'       => $new_customers,
-				'products'                => 1,
-			),
-			'intervals' => $expected_intervals,
-			'total'     => $interval_count,
-			'pages'     => 1,
-			'page_no'   => 1,
-		);
-
-		$this->assertEquals( $expected_stats, json_decode( json_encode( $data_store->get_data( $query_args ) ), true ), 'Query args: ' . print_r( $query_args, true ) . "; query: {$wpdb->last_query}" );
-
-		/*
-		 * ASC ordering -- same values, different intervals order.
-		 *
-		 * Now the intervals are ordered by order count desc, i.e.:
-		 *  - [0] => 2 orders, hour - 1
-		 *  - [1] => 1 orders, hour - 0
-		 *  - [2] => 0 orders, hour - 9
-		 *  ...
-		 *  - [8] => 0 orders, hour - 3
-		 *  - [9] => 0 orders, hour - 2
-		 *
-		 * To change ordering to orders_count ASC, just shift first two and push them to the back in reversed order.
-		 */
-		$to_be_last        = array_shift( $expected_stats['intervals'] );
-		$to_be_second_last = array_shift( $expected_stats['intervals'] );
-		array_push( $expected_stats['intervals'], $to_be_second_last );
-		array_push( $expected_stats['intervals'], $to_be_last );
-
-		$query_args = array(
-			'after'    => $minus_9_hours->format( WC_Admin_Reports_Interval::$sql_datetime_format ),
-			'before'   => $current_hour_end->format( WC_Admin_Reports_Interval::$sql_datetime_format ),
-			'interval' => 'hour',
-			'orderby'  => 'orders_count',
-			'order'    => 'asc',
-		);
-
-		$actual = json_decode( json_encode( $data_store->get_data( $query_args ) ), true );
-		$this->assertEquals( $expected_stats, $actual, 'Query args: ' . print_r( $query_args, true ) . "; query: {$wpdb->last_query}" );
-
-		/*
-		 * Test for [-10 hours, now] -- 1 page full, 1 interval on 2nd page.
-		 * DESC.
-		 */
-		$hour_offset    = 10;
-		$minus_10_hours = new DateTime();
-		$now_timestamp  = (int) $current_hour_end->format( 'U' );
-		$minus_10_hours->setTimestamp( $now_timestamp - $hour_offset * HOUR_IN_SECONDS );
-		$per_page = 10;
-
-		// Page 1.
-		$query_args = array(
-			'after'    => $minus_10_hours->format( WC_Admin_Reports_Interval::$sql_datetime_format ),
-			'before'   => $current_hour_end->format( WC_Admin_Reports_Interval::$sql_datetime_format ),
-			'interval' => 'hour',
-			'orderby'  => 'orders_count',
-			'order'    => 'desc',
-			'page'     => 1,
-			'per_page' => $per_page,
-		);
-
-		/**
-		 * Expected Intervals section construction.
-		 * Initially created as:
-		 *  - [0]  => 0 orders, hour - 10
-		 *  - [1]  => 0 orders, hour - 9
-		 *  ...
-		 *  - [8]  => 0 orders, hour - 2
-		 *  - [9]  => 2 orders, hour - 1
-		 *  - [10] => 1 orders, hour - 0
-		 *
-		 * so last two need to be put first (last one second, second last one first).
-		 */
-		$expected_intervals = [];
-		$interval_count     = 11;
-		for ( $i = $interval_count - 1; $i >= 0; $i -- ) {
-			if ( 0 === $i ) {
-				$date_start = new DateTime( $current_hour_end->format( 'Y-m-d H:00:00' ) );
-				$date_end = $current_hour_end;
-			} elseif ( $hour_offset === $i ) {
-				$date_start = $minus_10_hours;
-				$date_end   = new DateTime( $minus_10_hours->format( 'Y-m-d H:59:59' ) );
-			} else {
-				$hour_anchor = new DateTime();
-				$hour_anchor->setTimestamp( $now_timestamp - $i * HOUR_IN_SECONDS );
-				$date_start = new DateTime( $hour_anchor->format( 'Y-m-d H:00:00' ) );
-				$date_end   = new DateTime( $hour_anchor->format( 'Y-m-d H:59:59' ) );
-			}
-
-			if ( 0 === $i ) {
-				$orders_count   = count( $order_during_this_['hour'] );
-				$num_items_sold = $orders_count * $qty_per_product;
-				$coupons        = 0;
-				$shipping       = $orders_count * 10;
-				$net_revenue    = $product_price * $qty_per_product * $orders_count - $coupons;
-				$gross_revenue  = $net_revenue + $shipping;
-				$new_customers  = 1;
-			} elseif ( 1 === $i ) {
-				$orders_count   = count( $order_during_this_['hour-1'] );
-				$num_items_sold = $orders_count * $qty_per_product;
-				$coupons        = 0;
-				$shipping       = $orders_count * 10;
-				$net_revenue    = $product_price * $qty_per_product * $orders_count - $coupons;
-				$gross_revenue  = $net_revenue + $shipping;
-				$new_customers  = 1;
-			} else {
-				$orders_count   = 0;
-				$num_items_sold = $orders_count * $qty_per_product;
-				$coupons        = 0;
-				$shipping       = $orders_count * 10;
-				$net_revenue    = $product_price * $qty_per_product * $orders_count - $coupons;
-				$gross_revenue  = $net_revenue + $shipping;
-				$new_customers  = 0;
-			}
-
-			$expected_interval = array(
-				'interval'       => $date_start->format( 'Y-m-d H' ),
-				'date_start'     => $date_start->format( 'Y-m-d H:i:s' ),
-				'date_start_gmt' => $date_start->format( 'Y-m-d H:i:s' ),
-				'date_end'       => $date_end->format( 'Y-m-d H:i:s' ),
-				'date_end_gmt'   => $date_end->format( 'Y-m-d H:i:s' ),
-				'subtotals'      => array(
-					'orders_count'            => $orders_count,
-					'num_items_sold'          => $num_items_sold,
-					'gross_revenue'           => $gross_revenue,
-					'coupons'                 => $coupons,
-					'refunds'                 => 0,
-					'taxes'                   => 0,
-					'shipping'                => $shipping,
-					'net_revenue'             => $net_revenue,
-					'avg_items_per_order'     => 0 === $orders_count ? 0 : $num_items_sold / $orders_count,
-					'avg_order_value'         => 0 === $orders_count ? 0 : $net_revenue / $orders_count,
-					'num_returning_customers' => 0,
-					'num_new_customers'       => $new_customers,
-				),
-			);
-
-			$expected_intervals[] = $expected_interval;
-		}
-		$to_be_second = array_pop( $expected_intervals );
-		$to_be_first  = array_pop( $expected_intervals );
-		array_unshift( $expected_intervals, $to_be_second );
-		array_unshift( $expected_intervals, $to_be_first );
-
-		// Totals section.
-		$orders_count   = count( $order_during_this_['hour'] ) + count( $order_during_this_['hour-1'] ); // orders 2 & 3 are 1 hour before order 1, so include all of those.
-		$num_items_sold = $orders_count * $qty_per_product;
-		$coupons        = 0;
-		$shipping       = $orders_count * 10;
-		$net_revenue    = $product_price * $qty_per_product * $orders_count - $coupons;
-		$gross_revenue  = $net_revenue + $shipping;
-		$new_customers  = 1;
-
-		$expected_stats = array(
-			'totals'    => array(
-				'orders_count'            => $orders_count,
-				'num_items_sold'          => $num_items_sold,
-				'gross_revenue'           => $gross_revenue,
-				'coupons'                 => $coupons,
-				'refunds'                 => 0,
-				'taxes'                   => 0,
-				'shipping'                => $shipping,
-				'net_revenue'             => $net_revenue,
-				'avg_items_per_order'     => $num_items_sold / $orders_count,
-				'avg_order_value'         => $net_revenue / $orders_count,
-				'num_returning_customers' => 0,
-				'num_new_customers'       => $new_customers,
-				'products'                => 1,
-			),
-			'intervals' => array_slice( $expected_intervals, 0, $per_page ),
-			'total'     => 11,
-			'pages'     => 2,
-			'page_no'   => 1,
-		);
-		$this->assertEquals( $expected_stats, json_decode( json_encode( $data_store->get_data( $query_args ) ), true ), 'Query args: ' . print_r( $query_args, true ) . "; query: {$wpdb->last_query}" );
-
-		// Page 2.
-		$query_args = array(
-			'after'    => $minus_10_hours->format( WC_Admin_Reports_Interval::$sql_datetime_format ),
-			'before'   => $current_hour_end->format( WC_Admin_Reports_Interval::$sql_datetime_format ),
-			'interval' => 'hour',
-			'orderby'  => 'orders_count',
-			'order'    => 'desc',
-			'page'     => 2,
-		);
-
-		$expected_stats = array(
-			'totals'    => array(
-				'orders_count'            => $orders_count,
-				'num_items_sold'          => $num_items_sold,
-				'gross_revenue'           => $gross_revenue,
-				'coupons'                 => $coupons,
-				'refunds'                 => 0,
-				'taxes'                   => 0,
-				'shipping'                => $shipping,
-				'net_revenue'             => $net_revenue,
-				'avg_items_per_order'     => $num_items_sold / $orders_count,
-				'avg_order_value'         => $net_revenue / $orders_count,
-				'num_returning_customers' => 0,
-				'num_new_customers'       => $new_customers,
-				'products'                => 1,
-			),
-			'intervals' => array_slice( $expected_intervals, $per_page ),
-			'total'     => 11,
-			'pages'     => 2,
-			'page_no'   => 2,
-		);
-		$this->assertEquals( $expected_stats, json_decode( json_encode( $data_store->get_data( $query_args ) ), true ), 'Query args: ' . print_r( $query_args, true ) . "; query: {$wpdb->last_query}" );
-
-		/*
-		 * Test for [-10 hours, now] -- 1 page full, 1 interval on 2nd page.
-		 * ASC
-		 *
-		 * Currently, the intervals are in DESC order by orders_count:
-		 *  - [0]  => 2 orders, hour - 1
-		 *  - [1]  => 1 orders, hour - 0
-		 *  - [2]  => 0 orders, hour - 10
-		 *  - [3]  => 0 orders, hour - 9
-		 *  ...
-		 *  - [9]  => 0 orders, hour - 3
-		 *  - [10] => 0 orders, hour - 2
-		 * so first one needs to become the last one, second one the second last.
-		 */
-		$to_be_last        = array_shift( $expected_intervals );
-		$to_be_second_last = array_shift( $expected_intervals );
-		array_push( $expected_intervals, $to_be_second_last );
-		array_push( $expected_intervals, $to_be_last );
-
-		// Page 1.
-		$query_args = array(
-			'after'    => $minus_10_hours->format( WC_Admin_Reports_Interval::$sql_datetime_format ),
-			'before'   => $current_hour_end->format( WC_Admin_Reports_Interval::$sql_datetime_format ),
-			'interval' => 'hour',
-			'orderby'  => 'orders_count',
-			'order'    => 'asc',
-			'page'     => 1,
-			'per_page' => $per_page,
-		);
-
-		$expected_stats = array(
-			'totals'    => array(
-				'orders_count'            => $orders_count,
-				'num_items_sold'          => $num_items_sold,
-				'gross_revenue'           => $gross_revenue,
-				'coupons'                 => $coupons,
-				'refunds'                 => 0,
-				'taxes'                   => 0,
-				'shipping'                => $shipping,
-				'net_revenue'             => $net_revenue,
-				'avg_items_per_order'     => $num_items_sold / $orders_count,
-				'avg_order_value'         => $net_revenue / $orders_count,
-				'num_returning_customers' => 0,
-				'num_new_customers'       => $new_customers,
-				'products'                => 1,
-			),
-			'intervals' => array_slice( $expected_intervals, 0, $per_page ),
-			'total'     => 11,
-			'pages'     => 2,
-			'page_no'   => 1,
-		);
-
-		$actual = json_decode( json_encode( $data_store->get_data( $query_args ) ), true );
-		$this->assertEquals( $expected_stats, $actual, 'Query args: ' . print_r( $query_args, true ) . "; query: {$wpdb->last_query}" );
-
-		// Page 2.
-		$query_args = array(
-			'after'    => $minus_10_hours->format( WC_Admin_Reports_Interval::$sql_datetime_format ),
-			'before'   => $current_hour_end->format( WC_Admin_Reports_Interval::$sql_datetime_format ),
-			'interval' => 'hour',
-			'orderby'  => 'orders_count',
-			'order'    => 'asc',
-			'page'     => 2,
-			'per_page' => $per_page,
-		);
-
-		$expected_stats = array(
-			'totals'    => array(
-				'orders_count'            => $orders_count,
-				'num_items_sold'          => $num_items_sold,
-				'gross_revenue'           => $gross_revenue,
-				'coupons'                 => $coupons,
-				'refunds'                 => 0,
-				'taxes'                   => 0,
-				'shipping'                => $shipping,
-				'net_revenue'             => $net_revenue,
-				'avg_items_per_order'     => $num_items_sold / $orders_count,
-				'avg_order_value'         => $net_revenue / $orders_count,
-				'num_returning_customers' => 0,
-				'num_new_customers'       => $new_customers,
-				'products'                => 1,
-			),
-			'intervals' => array_slice( $expected_intervals, $per_page ),
-			'total'     => 11,
-			'pages'     => 2,
-			'page_no'   => 2,
-		);
-
-		$this->assertEquals( $expected_stats, json_decode( json_encode( $data_store->get_data( $query_args ) ), true ), 'Query args: ' . print_r( $query_args, true ) . "; query: {$wpdb->last_query}" );
-	}
-=======
 				'avg_items_per_order'     => round( $num_items_sold / $orders_count, 4 ),
 				'avg_order_value'         => $net_revenue / $orders_count,
 				'num_returning_customers' => 0,
@@ -5294,5 +3749,1553 @@
 		$this->assertEquals( $expected_stats, $actual, 'Segmenting by product, expected: ' . print_r( $expected_stats, true ) . '; actual: ' . print_r( $actual, true ) );
 	}
 
->>>>>>> 84ef5ffb
+	/**
+	 * Test zero filling when ordering by date in descending and ascending order.
+	 */
+	public function test_zero_fill_order_date() {
+		global $wpdb;
+		WC_Helper_Reports::reset_stats_dbs();
+
+		$product_price = 11;
+		$product       = new WC_Product_Simple();
+		$product->set_name( 'Test Product' );
+		$product->set_regular_price( $product_price );
+		$product->save();
+
+		$customer = WC_Helper_Customer::create_customer( 'cust_1', 'pwd_1', 'user_1@mail.com' );
+
+		$order_1_time = time();
+		$order_2_time = $order_1_time;
+
+		$order_during_this_['hour']  = array( 1, 2 );
+		$order_during_this_['day']   = array( 1, 2 );
+		$order_during_this_['week']  = array( 1, 2 );
+		$order_during_this_['month'] = array( 1, 2 );
+		$order_during_this_['year']  = array( 1, 2 );
+
+		$order_1_datetime = new DateTime();
+		$order_1_datetime = $order_1_datetime->setTimestamp( $order_1_time );
+
+		// Previous year.
+		$order_7_datetime  = new DateTime();
+		$order_7_datetime  = $order_7_datetime->setTimestamp( $order_1_time - YEAR_IN_SECONDS );
+		$order_7_time      = $order_7_datetime->format( 'U' );
+		$order[7]['year']  = (int) $order_7_datetime->format( 'Y' );
+		$order[7]['month'] = (int) $order_7_datetime->format( 'm' );
+		$order[7]['week']  = (int) $order_7_datetime->format( 'W' );
+		$order[7]['day']   = (int) $order_7_datetime->format( 'd' );
+
+		// Previous month.
+		$order_6_datetime  = new DateTime();
+		$order_6_datetime  = $order_6_datetime->setTimestamp( $order_1_time - MONTH_IN_SECONDS );
+		$order_6_time      = $order_6_datetime->format( 'U' );
+		$order[6]['year']  = (int) $order_6_datetime->format( 'Y' );
+		$order[6]['month'] = (int) $order_6_datetime->format( 'm' );
+		$order[6]['week']  = (int) $order_6_datetime->format( 'W' );
+		$order[6]['day']   = (int) $order_6_datetime->format( 'd' );
+
+		// Previous week.
+		$order_5_datetime  = new DateTime();
+		$order_5_datetime  = $order_5_datetime->setTimestamp( $order_1_time - WEEK_IN_SECONDS );
+		$order_5_time      = $order_5_datetime->format( 'U' );
+		$order[5]['year']  = (int) $order_5_datetime->format( 'Y' );
+		$order[5]['month'] = (int) $order_5_datetime->format( 'm' );
+		$order[5]['week']  = (int) $order_5_datetime->format( 'W' );
+		$order[5]['day']   = (int) $order_5_datetime->format( 'd' );
+
+		// Previous day.
+		$order_4_datetime  = new DateTime();
+		$order_4_datetime  = $order_4_datetime->setTimestamp( $order_1_time - DAY_IN_SECONDS );
+		$order_4_time      = $order_4_datetime->format( 'U' );
+		$order[4]['year']  = (int) $order_4_datetime->format( 'Y' );
+		$order[4]['month'] = (int) $order_4_datetime->format( 'm' );
+		$order[4]['week']  = (int) $order_4_datetime->format( 'W' );
+		$order[4]['day']   = (int) $order_4_datetime->format( 'd' );
+
+		// same day, -1 hour.
+		$order_3_datetime  = new DateTime();
+		$order_3_datetime  = $order_3_datetime->setTimestamp( $order_1_time - HOUR_IN_SECONDS );
+		$order_3_time      = $order_3_datetime->format( 'U' );
+		$order[3]['year']  = (int) $order_3_datetime->format( 'Y' );
+		$order[3]['month'] = (int) $order_3_datetime->format( 'm' );
+		$order[3]['week']  = (int) $order_3_datetime->format( 'W' );
+		$order[3]['day']   = (int) $order_3_datetime->format( 'd' );
+
+		// Current order.
+		$order[1]['year']  = (int) $order_1_datetime->format( 'Y' );
+		$order[1]['month'] = (int) $order_1_datetime->format( 'm' );
+		$order[1]['week']  = (int) $order_1_datetime->format( 'W' );
+		$order[1]['day']   = (int) $order_1_datetime->format( 'd' );
+		$order[1]['hour']  = (int) $order_1_datetime->format( 'H' );
+
+		foreach ( array( 3, 4, 5, 6, 7 ) as $order_no ) {
+			if ( $order[ $order_no ]['day'] === $order[1]['day'] && $order[ $order_no ]['month'] === $order[1]['month'] && $order[ $order_no ]['year'] === $order[1]['year'] ) {
+				$order_during_this_['day'][] = $order_no;
+			}
+			if ( $order[ $order_no ]['week'] === $order[1]['week'] && $order[ $order_no ]['year'] === $order[1]['year'] ) {
+				$order_during_this_['week'][] = $order_no;
+			}
+			if ( $order[ $order_no ]['month'] === $order[1]['month'] && $order[ $order_no ]['year'] === $order[1]['year'] ) {
+				$order_during_this_['month'][] = $order_no;
+			}
+			if ( $order[ $order_no ]['year'] === $order[1]['year'] ) {
+				$order_during_this_['year'][] = $order_no;
+			}
+		}
+
+		$order_status    = 'completed';
+		$qty_per_product = 4; // Hardcoded in WC_Helper_Order::create_order.
+
+		$orders = array();
+		foreach (
+			array(
+				$order_1_time,
+				$order_2_time,
+				$order_3_time,
+				$order_4_time,
+				$order_5_time,
+				$order_6_time,
+				$order_7_time,
+			) as $order_time
+		) {
+			// Order with 1 product.
+			$order = WC_Helper_Order::create_order( $customer->get_id(), $product );
+			$order->set_date_created( $order_time );
+			$order->set_status( $order_status );
+
+			$order->calculate_totals();
+			$order->save();
+
+			$orders[] = $order;
+		}
+
+		$data_store = new WC_Admin_Reports_Orders_Stats_Data_Store();
+
+		// Tests for before & after set to current hour.
+		$current_hour_start = new DateTime();
+		$current_hour_start->setTimestamp( $order_1_time );
+		$current_hour_minutes = (int) $current_hour_start->format( 'i' );
+		$current_hour_start->setTimestamp( $order_1_time - $current_hour_minutes * MINUTE_IN_SECONDS );
+
+		$current_hour_end = new DateTime();
+		$current_hour_end->setTimestamp( $order_1_time );
+		$seconds_into_hour = (int) $current_hour_end->format( 'U' ) % HOUR_IN_SECONDS;
+		$current_hour_end->setTimestamp( $order_1_time + ( HOUR_IN_SECONDS - $seconds_into_hour ) - 1 );
+
+		// Test for current hour--only 1 hour visible.
+		// DESC.
+		$query_args = array(
+			'after'    => $current_hour_start->format( WC_Admin_Reports_Interval::$sql_datetime_format ),
+			'before'   => $current_hour_end->format( WC_Admin_Reports_Interval::$sql_datetime_format ),
+			'interval' => 'hour',
+			'orderby'  => 'date',
+			'order'    => 'desc',
+		);
+
+		$orders_count   = count( $order_during_this_['hour'] );
+		$num_items_sold = $orders_count * $qty_per_product;
+		$coupons        = 0;
+		$shipping       = $orders_count * 10;
+		$net_revenue    = $product_price * $qty_per_product * $orders_count - $coupons;
+		$gross_revenue  = $net_revenue + $shipping;
+		$new_customers  = 1;
+
+		$expected_stats = array(
+			'totals'    => array(
+				'orders_count'            => $orders_count,
+				'num_items_sold'          => $num_items_sold,
+				'gross_revenue'           => $gross_revenue,
+				'coupons'                 => $coupons,
+				'refunds'                 => 0,
+				'taxes'                   => 0,
+				'shipping'                => $shipping,
+				'net_revenue'             => $net_revenue,
+				'avg_items_per_order'     => $num_items_sold / $orders_count,
+				'avg_order_value'         => $net_revenue / $orders_count,
+				'num_returning_customers' => 0,
+				'num_new_customers'       => $new_customers,
+				'products'                => 1,
+			),
+			'intervals' => array(
+				array(
+					'interval'       => $current_hour_start->format( 'Y-m-d H' ),
+					'date_start'     => $current_hour_start->format( 'Y-m-d H:i:s' ),
+					'date_start_gmt' => $current_hour_start->format( 'Y-m-d H:i:s' ),
+					'date_end'       => $current_hour_end->format( 'Y-m-d H:i:s' ),
+					'date_end_gmt'   => $current_hour_end->format( 'Y-m-d H:i:s' ),
+					'subtotals'      => array(
+						'orders_count'            => $orders_count,
+						'num_items_sold'          => $num_items_sold,
+						'gross_revenue'           => $gross_revenue,
+						'coupons'                 => $coupons,
+						'refunds'                 => 0,
+						'taxes'                   => 0,
+						'shipping'                => $shipping,
+						'net_revenue'             => $net_revenue,
+						'avg_items_per_order'     => $num_items_sold / $orders_count,
+						'avg_order_value'         => $net_revenue / $orders_count,
+						'num_returning_customers' => 0,
+						'num_new_customers'       => $new_customers,
+					),
+				),
+			),
+			'total'     => 1,
+			'pages'     => 1,
+			'page_no'   => 1,
+		);
+		$this->assertEquals( $expected_stats, json_decode( json_encode( $data_store->get_data( $query_args ) ), true ), 'Query args: ' . print_r( $query_args, true ) . "; query: {$wpdb->last_query}" );
+
+		// ASC -- only 1 interval, so should be the same.
+		$query_args = array(
+			'after'    => $current_hour_start->format( WC_Admin_Reports_Interval::$sql_datetime_format ),
+			'before'   => $current_hour_end->format( WC_Admin_Reports_Interval::$sql_datetime_format ),
+			'interval' => 'hour',
+			'orderby'  => 'date',
+			'order'    => 'asc',
+		);
+		$this->assertEquals( $expected_stats, json_decode( json_encode( $data_store->get_data( $query_args ) ), true ), 'Query args: ' . print_r( $query_args, true ) . "; query: {$wpdb->last_query}" );
+
+		/*
+		 * Test for [-5 hours, now] -- partial 1 page.
+		 * bottom            ...                  top
+		 * | --------------------|------|-----|-----|
+		 * minus 5 hours         |      |   order1  now
+		 *                       |      |   order2
+		 *                       |  now-1 hour
+		 *                     order 3
+		 */
+		// DESC.
+		$hour_offset   = 5;
+		$minus_5_hours = new DateTime();
+		$now_timestamp = (int) $current_hour_end->format( 'U' );
+		$minus_5_hours->setTimestamp( $now_timestamp - $hour_offset * HOUR_IN_SECONDS );
+
+		$query_args = array(
+			'after'    => $minus_5_hours->format( WC_Admin_Reports_Interval::$sql_datetime_format ),
+			'before'   => $current_hour_end->format( WC_Admin_Reports_Interval::$sql_datetime_format ),
+			'interval' => 'hour',
+			'orderby'  => 'date',
+			'order'    => 'desc',
+		);
+
+		// Expected Intervals section construction.
+		$expected_intervals = [];
+		// Even in case this runs exactly at the hour turn second, there should still be 6 intervals:
+		// e.g. 20:30:51 -(minus 5 hours)- 15:30:51 means intervals 15:30:51--15:59:59, 16:00-16:59, 17, 18, 19, 20:00-20:30, i.e. 6 intervals
+		// also if this run exactly at 20:00 -(minus 5 hours)- 15:00, then intervals should be 15:00-15:59, 16, 17, 18, 19, 20:00-20:00.
+		$interval_count = $hour_offset + 1;
+		for ( $i = 0; $i < $interval_count; $i ++ ) {
+			if ( 0 === $i ) {
+				$date_start = new DateTime( $current_hour_end->format( 'Y-m-d H:00:00' ) );
+				$date_end = $current_hour_end;
+			} elseif ( $hour_offset === $i ) {
+				$date_start = $minus_5_hours;
+				$date_end   = new DateTime( $minus_5_hours->format( 'Y-m-d H:59:59' ) );
+			} else {
+				$hour_anchor = new DateTime();
+				$hour_anchor->setTimestamp( $now_timestamp - $i * HOUR_IN_SECONDS );
+				$date_start = new DateTime( $hour_anchor->format( 'Y-m-d H:00:00' ) );
+				$date_end   = new DateTime( $hour_anchor->format( 'Y-m-d H:59:59' ) );
+			}
+
+			if ( 0 === $i ) {
+				$orders_count   = count( $order_during_this_['hour'] );
+				$num_items_sold = $orders_count * $qty_per_product;
+				$coupons        = 0;
+				$shipping       = $orders_count * 10;
+				$net_revenue    = $product_price * $qty_per_product * $orders_count - $coupons;
+				$gross_revenue  = $net_revenue + $shipping;
+				$new_customers  = 1;
+			} elseif ( 1 === $i ) {
+				$orders_count   = 1;
+				$num_items_sold = $orders_count * $qty_per_product;
+				$coupons        = 0;
+				$shipping       = $orders_count * 10;
+				$net_revenue    = $product_price * $qty_per_product * $orders_count - $coupons;
+				$gross_revenue  = $net_revenue + $shipping;
+				$new_customers  = 1;
+			} else {
+				$orders_count   = 0;
+				$num_items_sold = $orders_count * $qty_per_product;
+				$coupons        = 0;
+				$shipping       = $orders_count * 10;
+				$net_revenue    = $product_price * $qty_per_product * $orders_count - $coupons;
+				$gross_revenue  = $net_revenue + $shipping;
+				$new_customers  = 0;
+			}
+
+			$expected_interval = array(
+				'interval'       => $date_start->format( 'Y-m-d H' ),
+				'date_start'     => $date_start->format( 'Y-m-d H:i:s' ),
+				'date_start_gmt' => $date_start->format( 'Y-m-d H:i:s' ),
+				'date_end'       => $date_end->format( 'Y-m-d H:i:s' ),
+				'date_end_gmt'   => $date_end->format( 'Y-m-d H:i:s' ),
+				'subtotals'      => array(
+					'orders_count'            => $orders_count,
+					'num_items_sold'          => $num_items_sold,
+					'gross_revenue'           => $gross_revenue,
+					'coupons'                 => $coupons,
+					'refunds'                 => 0,
+					'taxes'                   => 0,
+					'shipping'                => $shipping,
+					'net_revenue'             => $net_revenue,
+					'avg_items_per_order'     => 0 === $orders_count ? 0 : $num_items_sold / $orders_count,
+					'avg_order_value'         => 0 === $orders_count ? 0 : $net_revenue / $orders_count,
+					'num_returning_customers' => 0,
+					'num_new_customers'       => $new_customers,
+				),
+			);
+
+			$expected_intervals[] = $expected_interval;
+		}
+
+		// Totals section.
+		$orders_count   = count( $order_during_this_['hour'] ) + 1; // order 3 is 1 hour before order 1 & 2, so include it.
+		$num_items_sold = $orders_count * $qty_per_product;
+		$coupons        = 0;
+		$shipping       = $orders_count * 10;
+		$net_revenue    = $product_price * $qty_per_product * $orders_count - $coupons;
+		$gross_revenue  = $net_revenue + $shipping;
+		$new_customers  = 1;
+
+		$expected_stats = array(
+			'totals'    => array(
+				'orders_count'            => $orders_count,
+				'num_items_sold'          => $num_items_sold,
+				'gross_revenue'           => $gross_revenue,
+				'coupons'                 => $coupons,
+				'refunds'                 => 0,
+				'taxes'                   => 0,
+				'shipping'                => $shipping,
+				'net_revenue'             => $net_revenue,
+				'avg_items_per_order'     => $num_items_sold / $orders_count,
+				'avg_order_value'         => $net_revenue / $orders_count,
+				'num_returning_customers' => 0,
+				'num_new_customers'       => $new_customers,
+				'products'                => 1,
+			),
+			'intervals' => $expected_intervals,
+			'total'     => $interval_count,
+			'pages'     => 1,
+			'page_no'   => 1,
+		);
+		$actual = json_decode( json_encode( $data_store->get_data( $query_args ) ), true );
+		$this->assertEquals( $expected_stats, $actual, 'Query args: ' . print_r( $query_args, true ) . "; query: {$wpdb->last_query}" );
+
+		// ASC -- reverse the intervals array, but numbers stay the same.
+		$query_args = array(
+			'after'    => $minus_5_hours->format( WC_Admin_Reports_Interval::$sql_datetime_format ),
+			'before'   => $current_hour_end->format( WC_Admin_Reports_Interval::$sql_datetime_format ),
+			'interval' => 'hour',
+			'orderby'  => 'date',
+			'order'    => 'asc',
+		);
+		$expected_stats['intervals'] = array_reverse( $expected_stats['intervals'] );
+
+		$actual = json_decode( json_encode( $data_store->get_data( $query_args ) ), true );
+		$this->assertEquals( $expected_stats, $actual, 'Query args: ' . print_r( $query_args, true ) . "; query: {$wpdb->last_query}" );
+
+		/*
+		 * Test for [-9 hours, now] -- full 1 page.
+		 * DESC:
+		 * bottom         ...                     top
+		 * | --------------------|------|-----|-----|
+		 * minus 9 hours         |      |   order1  now
+		 *                       |      |   order2
+		 *                       |  now-1 hour
+		 *                     order 3
+		 */
+		$hour_offset   = 9;
+		$minus_9_hours = new DateTime();
+		$now_timestamp = (int) $current_hour_end->format( 'U' );
+		$minus_9_hours->setTimestamp( $now_timestamp - $hour_offset * HOUR_IN_SECONDS );
+
+		$query_args = array(
+			'after'    => $minus_9_hours->format( WC_Admin_Reports_Interval::$sql_datetime_format ),
+			'before'   => $current_hour_end->format( WC_Admin_Reports_Interval::$sql_datetime_format ),
+			'interval' => 'hour',
+			'orderby'  => 'date',
+			'order'    => 'desc',
+		);
+
+		// Expected Intervals section construction.
+		$expected_intervals = [];
+		$interval_count     = $hour_offset + 1;
+		for ( $i = 0; $i < $interval_count; $i ++ ) {
+			if ( 0 === $i ) {
+				$date_start = new DateTime( $current_hour_end->format( 'Y-m-d H:00:00' ) );
+				$date_end = $current_hour_end;
+			} elseif ( $hour_offset === $i ) {
+				$date_start = $minus_9_hours;
+				$date_end   = new DateTime( $minus_9_hours->format( 'Y-m-d H:59:59' ) );
+			} else {
+				$hour_anchor = new DateTime();
+				$hour_anchor->setTimestamp( $now_timestamp - $i * HOUR_IN_SECONDS );
+				$date_start = new DateTime( $hour_anchor->format( 'Y-m-d H:00:00' ) );
+				$date_end   = new DateTime( $hour_anchor->format( 'Y-m-d H:59:59' ) );
+			}
+
+			if ( 0 === $i ) {
+				$orders_count   = count( $order_during_this_['hour'] );
+				$num_items_sold = $orders_count * $qty_per_product;
+				$coupons        = 0;
+				$shipping       = $orders_count * 10;
+				$net_revenue    = $product_price * $qty_per_product * $orders_count - $coupons;
+				$gross_revenue  = $net_revenue + $shipping;
+				$new_customers  = 1;
+			} elseif ( 1 === $i ) {
+				$orders_count   = 1;
+				$num_items_sold = $orders_count * $qty_per_product;
+				$coupons        = 0;
+				$shipping       = $orders_count * 10;
+				$net_revenue    = $product_price * $qty_per_product * $orders_count - $coupons;
+				$gross_revenue  = $net_revenue + $shipping;
+				$new_customers  = 1;
+			} else {
+				$orders_count   = 0;
+				$num_items_sold = $orders_count * $qty_per_product;
+				$coupons        = 0;
+				$shipping       = $orders_count * 10;
+				$net_revenue    = $product_price * $qty_per_product * $orders_count - $coupons;
+				$gross_revenue  = $net_revenue + $shipping;
+				$new_customers  = 0;
+			}
+
+			$expected_interval = array(
+				'interval'       => $date_start->format( 'Y-m-d H' ),
+				'date_start'     => $date_start->format( 'Y-m-d H:i:s' ),
+				'date_start_gmt' => $date_start->format( 'Y-m-d H:i:s' ),
+				'date_end'       => $date_end->format( 'Y-m-d H:i:s' ),
+				'date_end_gmt'   => $date_end->format( 'Y-m-d H:i:s' ),
+				'subtotals'      => array(
+					'orders_count'            => $orders_count,
+					'num_items_sold'          => $num_items_sold,
+					'gross_revenue'           => $gross_revenue,
+					'coupons'                 => $coupons,
+					'refunds'                 => 0,
+					'taxes'                   => 0,
+					'shipping'                => $shipping,
+					'net_revenue'             => $net_revenue,
+					'avg_items_per_order'     => 0 === $orders_count ? 0 : $num_items_sold / $orders_count,
+					'avg_order_value'         => 0 === $orders_count ? 0 : $net_revenue / $orders_count,
+					'num_returning_customers' => 0,
+					'num_new_customers'       => $new_customers,
+				),
+			);
+
+			$expected_intervals[] = $expected_interval;
+		}
+
+		// Totals section.
+		$orders_count   = count( $order_during_this_['hour'] ) + 1; // order 3 is 1 hour before order 1 & 2, so include it.
+		$num_items_sold = $orders_count * $qty_per_product;
+		$coupons        = 0;
+		$shipping       = $orders_count * 10;
+		$net_revenue    = $product_price * $qty_per_product * $orders_count - $coupons;
+		$gross_revenue  = $net_revenue + $shipping;
+		$new_customers  = 1;
+
+		$expected_stats = array(
+			'totals'    => array(
+				'orders_count'            => $orders_count,
+				'num_items_sold'          => $num_items_sold,
+				'gross_revenue'           => $gross_revenue,
+				'coupons'                 => $coupons,
+				'refunds'                 => 0,
+				'taxes'                   => 0,
+				'shipping'                => $shipping,
+				'net_revenue'             => $net_revenue,
+				'avg_items_per_order'     => $num_items_sold / $orders_count,
+				'avg_order_value'         => $net_revenue / $orders_count,
+				'num_returning_customers' => 0,
+				'num_new_customers'       => $new_customers,
+				'products'                => 1,
+			),
+			'intervals' => $expected_intervals,
+			'total'     => $interval_count,
+			'pages'     => 1,
+			'page_no'   => 1,
+		);
+
+		$this->assertEquals( $expected_stats, json_decode( json_encode( $data_store->get_data( $query_args ) ), true ), 'Query args: ' . print_r( $query_args, true ) . "; query: {$wpdb->last_query}" );
+
+		// ASC -- same values, just reverse order of intervals.
+		$query_args = array(
+			'after'    => $minus_9_hours->format( WC_Admin_Reports_Interval::$sql_datetime_format ),
+			'before'   => $current_hour_end->format( WC_Admin_Reports_Interval::$sql_datetime_format ),
+			'interval' => 'hour',
+			'orderby'  => 'date',
+			'order'    => 'asc',
+		);
+
+		$expected_stats['intervals'] = array_reverse( $expected_stats['intervals'] );
+
+		$actual = json_decode( json_encode( $data_store->get_data( $query_args ) ), true );
+		$this->assertEquals( $expected_stats, $actual, 'Query args: ' . print_r( $query_args, true ) . "; query: {$wpdb->last_query}" );
+
+		/*
+		 * Test for [-10 hours, now] -- 1 page full, 1 interval on 2nd page.
+		 * DESC:
+		 * bottom           ...                    top
+		 *                 page 1
+		 * | --------------------|------|-----|-----|
+		 * minus 9 hours         |      |   order1  now
+		 *                       |      |   order2
+		 *                       |  now-1 hour
+		 *                     order 3
+		 *
+		 *                 page 2
+		 * |---|
+		 * minus 10 hours
+		 *     minus 9 hours
+		 */
+		$hour_offset    = 10;
+		$minus_10_hours = new DateTime();
+		$now_timestamp  = (int) $current_hour_end->format( 'U' );
+		$minus_10_hours->setTimestamp( $now_timestamp - $hour_offset * HOUR_IN_SECONDS );
+		$per_page = 10;
+
+		// Page 1.
+		$query_args = array(
+			'after'    => $minus_10_hours->format( WC_Admin_Reports_Interval::$sql_datetime_format ),
+			'before'   => $current_hour_end->format( WC_Admin_Reports_Interval::$sql_datetime_format ),
+			'interval' => 'hour',
+			'orderby'  => 'date',
+			'order'    => 'desc',
+			'page'     => 1,
+			'per_page' => $per_page,
+		);
+
+		// Expected Intervals section construction.
+		$expected_intervals = [];
+		$interval_count     = 11;
+		for ( $i = 0; $i < $interval_count; $i ++ ) {
+			if ( 0 === $i ) {
+				$date_start = new DateTime( $current_hour_end->format( 'Y-m-d H:00:00' ) );
+				$date_end = $current_hour_end;
+			} elseif ( $hour_offset === $i ) {
+				$date_start = $minus_10_hours;
+				$date_end   = new DateTime( $minus_10_hours->format( 'Y-m-d H:59:59' ) );
+			} else {
+				$hour_anchor = new DateTime();
+				$hour_anchor->setTimestamp( $now_timestamp - $i * HOUR_IN_SECONDS );
+				$date_start = new DateTime( $hour_anchor->format( 'Y-m-d H:00:00' ) );
+				$date_end   = new DateTime( $hour_anchor->format( 'Y-m-d H:59:59' ) );
+			}
+
+			if ( 0 === $i ) {
+				$orders_count   = count( $order_during_this_['hour'] );
+				$num_items_sold = $orders_count * $qty_per_product;
+				$coupons        = 0;
+				$shipping       = $orders_count * 10;
+				$net_revenue    = $product_price * $qty_per_product * $orders_count - $coupons;
+				$gross_revenue  = $net_revenue + $shipping;
+				$new_customers  = 1;
+			} elseif ( 1 === $i ) {
+				$orders_count   = 1;
+				$num_items_sold = $orders_count * $qty_per_product;
+				$coupons        = 0;
+				$shipping       = $orders_count * 10;
+				$net_revenue    = $product_price * $qty_per_product * $orders_count - $coupons;
+				$gross_revenue  = $net_revenue + $shipping;
+				$new_customers  = 1;
+			} else {
+				$orders_count   = 0;
+				$num_items_sold = $orders_count * $qty_per_product;
+				$coupons        = 0;
+				$shipping       = $orders_count * 10;
+				$net_revenue    = $product_price * $qty_per_product * $orders_count - $coupons;
+				$gross_revenue  = $net_revenue + $shipping;
+				$new_customers  = 0;
+			}
+
+			$expected_interval = array(
+				'interval'       => $date_start->format( 'Y-m-d H' ),
+				'date_start'     => $date_start->format( 'Y-m-d H:i:s' ),
+				'date_start_gmt' => $date_start->format( 'Y-m-d H:i:s' ),
+				'date_end'       => $date_end->format( 'Y-m-d H:i:s' ),
+				'date_end_gmt'   => $date_end->format( 'Y-m-d H:i:s' ),
+				'subtotals'      => array(
+					'orders_count'            => $orders_count,
+					'num_items_sold'          => $num_items_sold,
+					'gross_revenue'           => $gross_revenue,
+					'coupons'                 => $coupons,
+					'refunds'                 => 0,
+					'taxes'                   => 0,
+					'shipping'                => $shipping,
+					'net_revenue'             => $net_revenue,
+					'avg_items_per_order'     => 0 === $orders_count ? 0 : $num_items_sold / $orders_count,
+					'avg_order_value'         => 0 === $orders_count ? 0 : $net_revenue / $orders_count,
+					'num_returning_customers' => 0,
+					'num_new_customers'       => $new_customers,
+				),
+			);
+
+			$expected_intervals[] = $expected_interval;
+		}
+
+		// Totals section.
+		$orders_count   = count( $order_during_this_['hour'] ) + 1; // order 3 is 1 hour before order 1 & 2, so include it.
+		$num_items_sold = $orders_count * $qty_per_product;
+		$coupons        = 0;
+		$shipping       = $orders_count * 10;
+		$net_revenue    = $product_price * $qty_per_product * $orders_count - $coupons;
+		$gross_revenue  = $net_revenue + $shipping;
+		$new_customers  = 1;
+
+		$expected_stats = array(
+			'totals'    => array(
+				'orders_count'            => $orders_count,
+				'num_items_sold'          => $num_items_sold,
+				'gross_revenue'           => $gross_revenue,
+				'coupons'                 => $coupons,
+				'refunds'                 => 0,
+				'taxes'                   => 0,
+				'shipping'                => $shipping,
+				'net_revenue'             => $net_revenue,
+				'avg_items_per_order'     => $num_items_sold / $orders_count,
+				'avg_order_value'         => $net_revenue / $orders_count,
+				'num_returning_customers' => 0,
+				'num_new_customers'       => $new_customers,
+				'products'                => 1,
+			),
+			'intervals' => array_slice( $expected_intervals, 0, $per_page ),
+			'total'     => 11,
+			'pages'     => 2,
+			'page_no'   => 1,
+		);
+
+		$this->assertEquals( $expected_stats, json_decode( json_encode( $data_store->get_data( $query_args ) ), true ), 'Query args: ' . print_r( $query_args, true ) . "; query: {$wpdb->last_query}" );
+
+		// Page 2.
+		$query_args = array(
+			'after'    => $minus_10_hours->format( WC_Admin_Reports_Interval::$sql_datetime_format ),
+			'before'   => $current_hour_end->format( WC_Admin_Reports_Interval::$sql_datetime_format ),
+			'interval' => 'hour',
+			'orderby'  => 'date',
+			'order'    => 'desc',
+			'page'     => 2,
+		);
+
+		$expected_stats = array(
+			'totals'    => array(
+				'orders_count'            => $orders_count,
+				'num_items_sold'          => $num_items_sold,
+				'gross_revenue'           => $gross_revenue,
+				'coupons'                 => $coupons,
+				'refunds'                 => 0,
+				'taxes'                   => 0,
+				'shipping'                => $shipping,
+				'net_revenue'             => $net_revenue,
+				'avg_items_per_order'     => $num_items_sold / $orders_count,
+				'avg_order_value'         => $net_revenue / $orders_count,
+				'num_returning_customers' => 0,
+				'num_new_customers'       => $new_customers,
+				'products'                => 1,
+			),
+			'intervals' => array_slice( $expected_intervals, $per_page ),
+			'total'     => 11,
+			'pages'     => 2,
+			'page_no'   => 2,
+		);
+
+		$this->assertEquals( $expected_stats, json_decode( json_encode( $data_store->get_data( $query_args ) ), true ), 'Query args: ' . print_r( $query_args, true ) . "; query: {$wpdb->last_query}" );
+
+		/*
+		 * Test for [-10 hours, now] -- 1 page full, 1 interval on 2nd page.
+		 * ASC:
+		 * bottom           ...                    top
+		 *                 page 1
+		 * | -----------|-----|-----------|-----------|
+		 * minus 1 hour |     |           |        minus 10 hours
+		 *           order 3  |           |
+		 *                    |          minus 9 hours
+		 *                   minus 2 hours
+		 *
+		 *                 page 2
+		 * |-----------|
+		 * now hours
+		 *            minus 1 hour
+		 */
+		$expected_intervals = array_reverse( $expected_intervals );
+
+		// Page 1.
+		$query_args = array(
+			'after'    => $minus_10_hours->format( WC_Admin_Reports_Interval::$sql_datetime_format ),
+			'before'   => $current_hour_end->format( WC_Admin_Reports_Interval::$sql_datetime_format ),
+			'interval' => 'hour',
+			'orderby'  => 'date',
+			'order'    => 'asc',
+			'page'     => 1,
+			'per_page' => $per_page,
+		);
+
+		$expected_stats = array(
+			'totals'    => array(
+				'orders_count'            => $orders_count,
+				'num_items_sold'          => $num_items_sold,
+				'gross_revenue'           => $gross_revenue,
+				'coupons'                 => $coupons,
+				'refunds'                 => 0,
+				'taxes'                   => 0,
+				'shipping'                => $shipping,
+				'net_revenue'             => $net_revenue,
+				'avg_items_per_order'     => $num_items_sold / $orders_count,
+				'avg_order_value'         => $net_revenue / $orders_count,
+				'num_returning_customers' => 0,
+				'num_new_customers'       => $new_customers,
+				'products'                => 1,
+			),
+			'intervals' => array_slice( $expected_intervals, 0, $per_page ),
+			'total'     => 11,
+			'pages'     => 2,
+			'page_no'   => 1,
+		);
+
+		$this->assertEquals( $expected_stats, json_decode( json_encode( $data_store->get_data( $query_args ) ), true ), 'Query args: ' . print_r( $query_args, true ) . "; query: {$wpdb->last_query}" );
+
+		// Page 2.
+		$query_args = array(
+			'after'    => $minus_10_hours->format( WC_Admin_Reports_Interval::$sql_datetime_format ),
+			'before'   => $current_hour_end->format( WC_Admin_Reports_Interval::$sql_datetime_format ),
+			'interval' => 'hour',
+			'orderby'  => 'date',
+			'order'    => 'asc',
+			'page'     => 2,
+			'per_page' => $per_page,
+		);
+
+		$expected_stats = array(
+			'totals'    => array(
+				'orders_count'            => $orders_count,
+				'num_items_sold'          => $num_items_sold,
+				'gross_revenue'           => $gross_revenue,
+				'coupons'                 => $coupons,
+				'refunds'                 => 0,
+				'taxes'                   => 0,
+				'shipping'                => $shipping,
+				'net_revenue'             => $net_revenue,
+				'avg_items_per_order'     => $num_items_sold / $orders_count,
+				'avg_order_value'         => $net_revenue / $orders_count,
+				'num_returning_customers' => 0,
+				'num_new_customers'       => $new_customers,
+				'products'                => 1,
+			),
+			'intervals' => array_slice( $expected_intervals, $per_page ),
+			'total'     => 11,
+			'pages'     => 2,
+			'page_no'   => 2,
+		);
+
+		$this->assertEquals( $expected_stats, json_decode( json_encode( $data_store->get_data( $query_args ) ), true ), 'Query args: ' . print_r( $query_args, true ) . "; query: {$wpdb->last_query}" );
+
+		// Now the same should be done for days, weeks, months and years. But I'm too low on mana to do that.
+	}
+
+	/**
+	 * Test zero filling when ordering by non-date property, in this case orders_count.
+	 */
+	public function test_zero_fill_order_orders_count() {
+		global $wpdb;
+		WC_Helper_Reports::reset_stats_dbs();
+
+		$product_price = 11;
+		$product       = new WC_Product_Simple();
+		$product->set_name( 'Test Product' );
+		$product->set_regular_price( $product_price );
+		$product->save();
+
+		$customer = WC_Helper_Customer::create_customer( 'cust_1', 'pwd_1', 'user_1@mail.test' );
+
+		// 1 order within the current hour.
+		$order_1_time = time();
+
+		$order_during_this_['hour']  = array( 1 );
+		$order_during_this_['day']   = array( 1 );
+		$order_during_this_['week']  = array( 1 );
+		$order_during_this_['month'] = array( 1 );
+		$order_during_this_['year']  = array( 1 );
+
+		$order_1_datetime = new DateTime();
+		$order_1_datetime = $order_1_datetime->setTimestamp( $order_1_time );
+
+		// Create one order in previous year.
+		$order_7_datetime  = new DateTime();
+		$order_7_datetime  = $order_7_datetime->setTimestamp( $order_1_time - YEAR_IN_SECONDS );
+		$order_7_time      = $order_7_datetime->format( 'U' );
+		$order[7]['year']  = (int) $order_7_datetime->format( 'Y' );
+		$order[7]['month'] = (int) $order_7_datetime->format( 'm' );
+		$order[7]['week']  = (int) $order_7_datetime->format( 'W' );
+		$order[7]['day']   = (int) $order_7_datetime->format( 'd' );
+
+		// Create one order in previous month.
+		$order_6_datetime  = new DateTime();
+		$order_6_datetime  = $order_6_datetime->setTimestamp( $order_1_time - MONTH_IN_SECONDS );
+		$order_6_time      = $order_6_datetime->format( 'U' );
+		$order[6]['year']  = (int) $order_6_datetime->format( 'Y' );
+		$order[6]['month'] = (int) $order_6_datetime->format( 'm' );
+		$order[6]['week']  = (int) $order_6_datetime->format( 'W' );
+		$order[6]['day']   = (int) $order_6_datetime->format( 'd' );
+
+		// Create one order in previous week.
+		$order_5_datetime  = new DateTime();
+		$order_5_datetime  = $order_5_datetime->setTimestamp( $order_1_time - WEEK_IN_SECONDS );
+		$order_5_time      = $order_5_datetime->format( 'U' );
+		$order[5]['year']  = (int) $order_5_datetime->format( 'Y' );
+		$order[5]['month'] = (int) $order_5_datetime->format( 'm' );
+		$order[5]['week']  = (int) $order_5_datetime->format( 'W' );
+		$order[5]['day']   = (int) $order_5_datetime->format( 'd' );
+
+		// Create one order in previous day.
+		$order_4_datetime  = new DateTime();
+		$order_4_datetime  = $order_4_datetime->setTimestamp( $order_1_time - DAY_IN_SECONDS );
+		$order_4_time      = $order_4_datetime->format( 'U' );
+		$order[4]['year']  = (int) $order_4_datetime->format( 'Y' );
+		$order[4]['month'] = (int) $order_4_datetime->format( 'm' );
+		$order[4]['week']  = (int) $order_4_datetime->format( 'W' );
+		$order[4]['day']   = (int) $order_4_datetime->format( 'd' );
+
+		// Create one order in same day, -1 hour.
+		$order_3_datetime  = new DateTime();
+		$order_3_datetime  = $order_3_datetime->setTimestamp( $order_1_time - HOUR_IN_SECONDS );
+		$order_3_time      = $order_3_datetime->format( 'U' );
+		$order[3]['year']  = (int) $order_3_datetime->format( 'Y' );
+		$order[3]['month'] = (int) $order_3_datetime->format( 'm' );
+		$order[3]['week']  = (int) $order_3_datetime->format( 'W' );
+		$order[3]['day']   = (int) $order_3_datetime->format( 'd' );
+
+		// Current order.
+		$order[1]['year']  = (int) $order_1_datetime->format( 'Y' );
+		$order[1]['month'] = (int) $order_1_datetime->format( 'm' );
+		$order[1]['week']  = (int) $order_1_datetime->format( 'W' );
+		$order[1]['day']   = (int) $order_1_datetime->format( 'd' );
+		$order[1]['hour']  = (int) $order_1_datetime->format( 'H' );
+
+		// 2 orders within 1 hour before now to test multiple orders within one time interval.
+		$order_2_time = $order_3_time;
+		$order_during_this_['hour-1']  = array( 2, 3 );
+
+		// In case some of the orders end up on different day/hour/month/year, we need to find out where exactly they ended up.
+		foreach ( array( 3, 4, 5, 6, 7 ) as $order_no ) {
+			if ( $order[ $order_no ]['day'] === $order[1]['day'] && $order[ $order_no ]['month'] === $order[1]['month'] && $order[ $order_no ]['year'] === $order[1]['year'] ) {
+				$order_during_this_['day'][] = $order_no;
+			}
+			if ( $order[ $order_no ]['week'] === $order[1]['week'] && $order[ $order_no ]['year'] === $order[1]['year'] ) {
+				$order_during_this_['week'][] = $order_no;
+			}
+			if ( $order[ $order_no ]['month'] === $order[1]['month'] && $order[ $order_no ]['year'] === $order[1]['year'] ) {
+				$order_during_this_['month'][] = $order_no;
+			}
+			if ( $order[ $order_no ]['year'] === $order[1]['year'] ) {
+				$order_during_this_['year'][] = $order_no;
+			}
+		}
+
+		$order_status    = 'completed';
+		$qty_per_product = 4; // Hardcoded in WC_Helper_Order::create_order.
+
+		// Create orders for the test cases.
+		$orders = array();
+		foreach (
+			array(
+				$order_1_time,
+				$order_2_time,
+				$order_3_time,
+				$order_4_time,
+				$order_5_time,
+				$order_6_time,
+				$order_7_time,
+			) as $order_time
+		) {
+			// Order with 1 product.
+			$order = WC_Helper_Order::create_order( $customer->get_id(), $product );
+			$order->set_date_created( $order_time );
+			$order->set_status( $order_status );
+
+			$order->calculate_totals();
+			$order->save();
+
+			$orders[] = $order;
+		}
+
+		$data_store = new WC_Admin_Reports_Orders_Stats_Data_Store();
+
+		// Tests for before & after set to current hour.
+		// (this sets minutes for current hour to 0, seconds are left as they arem e.g. 15:23:43 becomes 15:00:43).
+		$current_hour_start = new DateTime();
+		$current_hour_start->setTimestamp( $order_1_time );
+		$current_hour_minutes = (int) $current_hour_start->format( 'i' );
+		$current_hour_start->setTimestamp( $order_1_time - $current_hour_minutes * MINUTE_IN_SECONDS );
+
+		// This is the last second of the current hour, e.g. 15:23:43 becomes 15:59:59.
+		$current_hour_end = new DateTime();
+		$current_hour_end->setTimestamp( $order_1_time );
+		$seconds_into_hour = (int) $current_hour_end->format( 'U' ) % HOUR_IN_SECONDS;
+		$current_hour_end->setTimestamp( $order_1_time + ( HOUR_IN_SECONDS - $seconds_into_hour ) - 1 );
+
+		// Test 1: only one hour visible, so only 1 interval in the response, no real ordering.
+		// DESC.
+		$query_args = array(
+			'after'    => $current_hour_start->format( WC_Admin_Reports_Interval::$sql_datetime_format ),
+			'before'   => $current_hour_end->format( WC_Admin_Reports_Interval::$sql_datetime_format ),
+			'interval' => 'hour',
+			'orderby'  => 'orders_count',
+			'order'    => 'desc',
+		);
+
+		$orders_count   = count( $order_during_this_['hour'] );
+		$num_items_sold = $orders_count * $qty_per_product;
+		$coupons        = 0;
+		$shipping       = $orders_count * 10;
+		$net_revenue    = $product_price * $qty_per_product * $orders_count - $coupons;
+		$gross_revenue  = $net_revenue + $shipping;
+		$new_customers  = 1;
+
+		$expected_stats = array(
+			'totals'    => array(
+				'orders_count'            => $orders_count,
+				'num_items_sold'          => $num_items_sold,
+				'gross_revenue'           => $gross_revenue,
+				'coupons'                 => $coupons,
+				'refunds'                 => 0,
+				'taxes'                   => 0,
+				'shipping'                => $shipping,
+				'net_revenue'             => $net_revenue,
+				'avg_items_per_order'     => $num_items_sold / $orders_count,
+				'avg_order_value'         => $net_revenue / $orders_count,
+				'num_returning_customers' => 0,
+				'num_new_customers'       => $new_customers,
+				'products'                => 1,
+			),
+			'intervals' => array(
+				array(
+					'interval'       => $current_hour_start->format( 'Y-m-d H' ),
+					'date_start'     => $current_hour_start->format( 'Y-m-d H:i:s' ),
+					'date_start_gmt' => $current_hour_start->format( 'Y-m-d H:i:s' ),
+					'date_end'       => $current_hour_end->format( 'Y-m-d H:i:s' ),
+					'date_end_gmt'   => $current_hour_end->format( 'Y-m-d H:i:s' ),
+					'subtotals'      => array(
+						'orders_count'            => $orders_count,
+						'num_items_sold'          => $num_items_sold,
+						'gross_revenue'           => $gross_revenue,
+						'coupons'                 => $coupons,
+						'refunds'                 => 0,
+						'taxes'                   => 0,
+						'shipping'                => $shipping,
+						'net_revenue'             => $net_revenue,
+						'avg_items_per_order'     => $num_items_sold / $orders_count,
+						'avg_order_value'         => $net_revenue / $orders_count,
+						'num_returning_customers' => 0,
+						'num_new_customers'       => $new_customers,
+					),
+				),
+			),
+			'total'     => 1,
+			'pages'     => 1,
+			'page_no'   => 1,
+		);
+		$this->assertEquals( $expected_stats, json_decode( json_encode( $data_store->get_data( $query_args ) ), true ), 'Query args: ' . print_r( $query_args, true ) . "; query: {$wpdb->last_query}" );
+
+		// ASC -- only 1 interval, so should be the same.
+		$query_args = array(
+			'after'    => $current_hour_start->format( WC_Admin_Reports_Interval::$sql_datetime_format ),
+			'before'   => $current_hour_end->format( WC_Admin_Reports_Interval::$sql_datetime_format ),
+			'interval' => 'hour',
+			'orderby'  => 'orders_count',
+			'order'    => 'asc',
+		);
+		$this->assertEquals( $expected_stats, json_decode( json_encode( $data_store->get_data( $query_args ) ), true ), 'Query args: ' . print_r( $query_args, true ) . "; query: {$wpdb->last_query}" );
+
+		/*
+		 * Test for [-5 hours, now] -- partial 1 page.
+		 * This should include 3 orders, 2 done at hour-1 and one in the current hour.
+		 *
+		 * DESC ordering by order count =>
+		 *  previous hour with 2 orders at the top,
+		 *  then current hour with 1 order,
+		 *  then zero-filled intervals.
+		 */
+		$hour_offset   = 5;
+		$minus_5_hours = new DateTime();
+		$now_timestamp = (int) $current_hour_end->format( 'U' );
+		$minus_5_hours->setTimestamp( $now_timestamp - $hour_offset * HOUR_IN_SECONDS );
+
+		$query_args = array(
+			'after'    => $minus_5_hours->format( WC_Admin_Reports_Interval::$sql_datetime_format ),
+			'before'   => $current_hour_end->format( WC_Admin_Reports_Interval::$sql_datetime_format ),
+			'interval' => 'hour',
+			'orderby'  => 'orders_count',
+			'order'    => 'desc',
+		);
+
+		// Expected Intervals section construction.
+		$expected_intervals = [];
+		// Even in case this runs exactly at the hour turn second, there should still be 6 intervals:
+		// e.g. 20:30:51 -(minus 5 hours)- 15:30:51 means intervals 15:30:51--15:59:59, 16:00-16:59, 17, 18, 19, 20:00-20:30, i.e. 6 intervals
+		// also if this run exactly at 20:00 -(minus 5 hours)- 15:00, then intervals should be 15:00-15:59, 16, 17, 18, 19, 20:00-20:00.
+		$interval_count = $hour_offset + 1;
+		for ( $i = $interval_count - 1; $i >= 0; $i -- ) {
+			if ( 0 === $i ) {
+				$date_start = new DateTime( $current_hour_end->format( 'Y-m-d H:00:00' ) );
+				$date_end = $current_hour_end;
+			} elseif ( $hour_offset === $i ) {
+				$date_start = $minus_5_hours;
+				$date_end   = new DateTime( $minus_5_hours->format( 'Y-m-d H:59:59' ) );
+			} else {
+				$hour_anchor = new DateTime();
+				$hour_anchor->setTimestamp( $now_timestamp - $i * HOUR_IN_SECONDS );
+				$date_start = new DateTime( $hour_anchor->format( 'Y-m-d H:00:00' ) );
+				$date_end   = new DateTime( $hour_anchor->format( 'Y-m-d H:59:59' ) );
+			}
+
+			if ( 1 === $i ) {
+				$orders_count   = count( $order_during_this_['hour-1'] );
+				$num_items_sold = $orders_count * $qty_per_product;
+				$coupons        = 0;
+				$shipping       = $orders_count * 10;
+				$net_revenue    = $product_price * $qty_per_product * $orders_count - $coupons;
+				$gross_revenue  = $net_revenue + $shipping;
+				$new_customers  = 1;
+			} elseif ( 0 === $i ) {
+				$orders_count   = count( $order_during_this_['hour'] );
+				$num_items_sold = $orders_count * $qty_per_product;
+				$coupons        = 0;
+				$shipping       = $orders_count * 10;
+				$net_revenue    = $product_price * $qty_per_product * $orders_count - $coupons;
+				$gross_revenue  = $net_revenue + $shipping;
+				$new_customers  = 1;
+			} else {
+				$orders_count   = 0;
+				$num_items_sold = $orders_count * $qty_per_product;
+				$coupons        = 0;
+				$shipping       = $orders_count * 10;
+				$net_revenue    = $product_price * $qty_per_product * $orders_count - $coupons;
+				$gross_revenue  = $net_revenue + $shipping;
+				$new_customers  = 0;
+			}
+
+			$expected_interval = array(
+				'interval'       => $date_start->format( 'Y-m-d H' ),
+				'date_start'     => $date_start->format( 'Y-m-d H:i:s' ),
+				'date_start_gmt' => $date_start->format( 'Y-m-d H:i:s' ),
+				'date_end'       => $date_end->format( 'Y-m-d H:i:s' ),
+				'date_end_gmt'   => $date_end->format( 'Y-m-d H:i:s' ),
+				'subtotals'      => array(
+					'orders_count'            => $orders_count,
+					'num_items_sold'          => $num_items_sold,
+					'gross_revenue'           => $gross_revenue,
+					'coupons'                 => $coupons,
+					'refunds'                 => 0,
+					'taxes'                   => 0,
+					'shipping'                => $shipping,
+					'net_revenue'             => $net_revenue,
+					'avg_items_per_order'     => 0 === $orders_count ? 0 : $num_items_sold / $orders_count,
+					'avg_order_value'         => 0 === $orders_count ? 0 : $net_revenue / $orders_count,
+					'num_returning_customers' => 0,
+					'num_new_customers'       => $new_customers,
+				),
+			);
+
+			$expected_intervals[] = $expected_interval;
+		}
+
+		/*
+		 * The zero-filled intervals are actually always ordered by time ASC if the primary sorting condition is the same.
+		 * $expected_intervals now:
+		 *  - [0] => 0 orders, hour - 5
+		 *  - [1] => 0 orders, hour - 4
+		 *  - [2] => 0 orders, hour - 3
+		 *  - [3] => 0 orders, hour - 2
+		 *  - [4] => 2 orders, hour - 1
+		 *  - [5] => 1 orders, hour - 0
+		 *
+		 * This means we need to put last two to the beginning of the array.
+		 */
+		$to_be_second = array_pop( $expected_intervals );
+		$to_be_first = array_pop( $expected_intervals );
+		array_unshift( $expected_intervals, $to_be_second );
+		array_unshift( $expected_intervals, $to_be_first );
+
+		// Totals section.
+		$orders_count   = count( $order_during_this_['hour'] ) + count( $order_during_this_['hour-1'] ); // order 2 & 3 is 1 hour before order 1, so include all of those.
+		$num_items_sold = $orders_count * $qty_per_product;
+		$coupons        = 0;
+		$shipping       = $orders_count * 10;
+		$net_revenue    = $product_price * $qty_per_product * $orders_count - $coupons;
+		$gross_revenue  = $net_revenue + $shipping;
+		$new_customers  = 1;
+
+		$expected_stats = array(
+			'totals'    => array(
+				'orders_count'            => $orders_count,
+				'num_items_sold'          => $num_items_sold,
+				'gross_revenue'           => $gross_revenue,
+				'coupons'                 => $coupons,
+				'refunds'                 => 0,
+				'taxes'                   => 0,
+				'shipping'                => $shipping,
+				'net_revenue'             => $net_revenue,
+				'avg_items_per_order'     => $num_items_sold / $orders_count,
+				'avg_order_value'         => $net_revenue / $orders_count,
+				'num_returning_customers' => 0,
+				'num_new_customers'       => $new_customers,
+				'products'                => 1,
+			),
+			'intervals' => $expected_intervals,
+			'total'     => $interval_count,
+			'pages'     => 1,
+			'page_no'   => 1,
+		);
+		$actual = json_decode( json_encode( $data_store->get_data( $query_args ) ), true );
+		$this->assertEquals( $expected_stats, $actual, 'Query args: ' . print_r( $query_args, true ) . "; query: {$wpdb->last_query}" );
+
+		/*
+		 * 5 hour time window, ASC ordering -- numbers stay the same, but first include zero intervals in asc order, then the rest.
+		 * $expected_intervals now:
+		 *  - [0] => 2 orders, hour - 1
+		 *  - [1] => 1 orders, hour - 0
+		 *  - [2] => 0 orders, hour - 2
+		 *  - [3] => 0 orders, hour - 3
+		 *  - [4] => 0 orders, hour - 4
+		 *  - [5] => 0 orders, hour - 5
+		 * so we need to revert first two and put them at the bottom of the array.
+		 */
+		$to_be_last = array_shift( $expected_stats['intervals'] );
+		$to_be_second_last = array_shift( $expected_stats['intervals'] );
+		array_push( $expected_stats['intervals'], $to_be_second_last );
+		array_push( $expected_stats['intervals'], $to_be_last );
+
+		$query_args = array(
+			'after'    => $minus_5_hours->format( WC_Admin_Reports_Interval::$sql_datetime_format ),
+			'before'   => $current_hour_end->format( WC_Admin_Reports_Interval::$sql_datetime_format ),
+			'interval' => 'hour',
+			'orderby'  => 'orders_count',
+			'order'    => 'asc',
+		);
+
+		$actual = json_decode( json_encode( $data_store->get_data( $query_args ) ), true );
+		$this->assertEquals( $expected_stats, $actual, 'Query args: ' . print_r( $query_args, true ) . "; query: {$wpdb->last_query}" );
+
+		/*
+		 * Test for [-9 hours, now] -- full 1 page.
+		 * Very similar to -5 hours.
+		 *
+		 */
+		$hour_offset   = 9;
+		$minus_9_hours = new DateTime();
+		$now_timestamp = (int) $current_hour_end->format( 'U' );
+		$minus_9_hours->setTimestamp( $now_timestamp - $hour_offset * HOUR_IN_SECONDS );
+
+		$query_args = array(
+			'after'    => $minus_9_hours->format( WC_Admin_Reports_Interval::$sql_datetime_format ),
+			'before'   => $current_hour_end->format( WC_Admin_Reports_Interval::$sql_datetime_format ),
+			'interval' => 'hour',
+			'orderby'  => 'orders_count',
+			'order'    => 'desc',
+		);
+
+		/*
+		 * Expected Intervals section construction.
+		 * Initially intervals are ordered from the least recent to most recent, i.e.:
+		 *  - [0] => 0 orders, hour - 9
+		 *  - [1] => 0 orders, hour - 8
+		 *  ...
+		 *  - [7] => 0 orders, hour - 2
+		 *  - [8] => 2 orders, hour - 1
+		 *  - [9] => 1 orders, hour - 0
+		 *
+		 * To change ordering by orders_count, just pop last two and push them to the front (aka unshift in php).
+		 */
+		$expected_intervals = [];
+		$interval_count     = $hour_offset + 1;
+		for ( $i = $interval_count - 1; $i >= 0; $i -- ) {
+			if ( 0 === $i ) {
+				$date_start = new DateTime( $current_hour_end->format( 'Y-m-d H:00:00' ) );
+				$date_end = $current_hour_end;
+			} elseif ( $hour_offset === $i ) {
+				$date_start = $minus_9_hours;
+				$date_end   = new DateTime( $minus_9_hours->format( 'Y-m-d H:59:59' ) );
+			} else {
+				$hour_anchor = new DateTime();
+				$hour_anchor->setTimestamp( $now_timestamp - $i * HOUR_IN_SECONDS );
+				$date_start = new DateTime( $hour_anchor->format( 'Y-m-d H:00:00' ) );
+				$date_end   = new DateTime( $hour_anchor->format( 'Y-m-d H:59:59' ) );
+			}
+
+			if ( 0 === $i ) {
+				$orders_count   = count( $order_during_this_['hour'] );
+				$num_items_sold = $orders_count * $qty_per_product;
+				$coupons        = 0;
+				$shipping       = $orders_count * 10;
+				$net_revenue    = $product_price * $qty_per_product * $orders_count - $coupons;
+				$gross_revenue  = $net_revenue + $shipping;
+				$new_customers  = 1;
+			} elseif ( 1 === $i ) {
+				$orders_count   = count( $order_during_this_['hour-1'] );
+				$num_items_sold = $orders_count * $qty_per_product;
+				$coupons        = 0;
+				$shipping       = $orders_count * 10;
+				$net_revenue    = $product_price * $qty_per_product * $orders_count - $coupons;
+				$gross_revenue  = $net_revenue + $shipping;
+				$new_customers  = 1;
+			} else {
+				$orders_count   = 0;
+				$num_items_sold = $orders_count * $qty_per_product;
+				$coupons        = 0;
+				$shipping       = $orders_count * 10;
+				$net_revenue    = $product_price * $qty_per_product * $orders_count - $coupons;
+				$gross_revenue  = $net_revenue + $shipping;
+				$new_customers  = 0;
+			}
+
+			$expected_interval = array(
+				'interval'       => $date_start->format( 'Y-m-d H' ),
+				'date_start'     => $date_start->format( 'Y-m-d H:i:s' ),
+				'date_start_gmt' => $date_start->format( 'Y-m-d H:i:s' ),
+				'date_end'       => $date_end->format( 'Y-m-d H:i:s' ),
+				'date_end_gmt'   => $date_end->format( 'Y-m-d H:i:s' ),
+				'subtotals'      => array(
+					'orders_count'            => $orders_count,
+					'num_items_sold'          => $num_items_sold,
+					'gross_revenue'           => $gross_revenue,
+					'coupons'                 => $coupons,
+					'refunds'                 => 0,
+					'taxes'                   => 0,
+					'shipping'                => $shipping,
+					'net_revenue'             => $net_revenue,
+					'avg_items_per_order'     => 0 === $orders_count ? 0 : $num_items_sold / $orders_count,
+					'avg_order_value'         => 0 === $orders_count ? 0 : $net_revenue / $orders_count,
+					'num_returning_customers' => 0,
+					'num_new_customers'       => $new_customers,
+				),
+			);
+
+			$expected_intervals[] = $expected_interval;
+		}
+		$to_be_second = array_pop( $expected_intervals );
+		$to_be_first  = array_pop( $expected_intervals );
+		array_unshift( $expected_intervals, $to_be_second );
+		array_unshift( $expected_intervals, $to_be_first );
+
+		// Totals section.
+		$orders_count   = count( $order_during_this_['hour'] ) + count( $order_during_this_['hour-1'] ); // order 3 is 1 hour before order 1 & 2, so include it.
+		$num_items_sold = $orders_count * $qty_per_product;
+		$coupons        = 0;
+		$shipping       = $orders_count * 10;
+		$net_revenue    = $product_price * $qty_per_product * $orders_count - $coupons;
+		$gross_revenue  = $net_revenue + $shipping;
+		$new_customers  = 1;
+
+		$expected_stats = array(
+			'totals'    => array(
+				'orders_count'            => $orders_count,
+				'num_items_sold'          => $num_items_sold,
+				'gross_revenue'           => $gross_revenue,
+				'coupons'                 => $coupons,
+				'refunds'                 => 0,
+				'taxes'                   => 0,
+				'shipping'                => $shipping,
+				'net_revenue'             => $net_revenue,
+				'avg_items_per_order'     => $num_items_sold / $orders_count,
+				'avg_order_value'         => $net_revenue / $orders_count,
+				'num_returning_customers' => 0,
+				'num_new_customers'       => $new_customers,
+				'products'                => 1,
+			),
+			'intervals' => $expected_intervals,
+			'total'     => $interval_count,
+			'pages'     => 1,
+			'page_no'   => 1,
+		);
+
+		$this->assertEquals( $expected_stats, json_decode( json_encode( $data_store->get_data( $query_args ) ), true ), 'Query args: ' . print_r( $query_args, true ) . "; query: {$wpdb->last_query}" );
+
+		/*
+		 * ASC ordering -- same values, different intervals order.
+		 *
+		 * Now the intervals are ordered by order count desc, i.e.:
+		 *  - [0] => 2 orders, hour - 1
+		 *  - [1] => 1 orders, hour - 0
+		 *  - [2] => 0 orders, hour - 9
+		 *  ...
+		 *  - [8] => 0 orders, hour - 3
+		 *  - [9] => 0 orders, hour - 2
+		 *
+		 * To change ordering to orders_count ASC, just shift first two and push them to the back in reversed order.
+		 */
+		$to_be_last        = array_shift( $expected_stats['intervals'] );
+		$to_be_second_last = array_shift( $expected_stats['intervals'] );
+		array_push( $expected_stats['intervals'], $to_be_second_last );
+		array_push( $expected_stats['intervals'], $to_be_last );
+
+		$query_args = array(
+			'after'    => $minus_9_hours->format( WC_Admin_Reports_Interval::$sql_datetime_format ),
+			'before'   => $current_hour_end->format( WC_Admin_Reports_Interval::$sql_datetime_format ),
+			'interval' => 'hour',
+			'orderby'  => 'orders_count',
+			'order'    => 'asc',
+		);
+
+		$actual = json_decode( json_encode( $data_store->get_data( $query_args ) ), true );
+		$this->assertEquals( $expected_stats, $actual, 'Query args: ' . print_r( $query_args, true ) . "; query: {$wpdb->last_query}" );
+
+		/*
+		 * Test for [-10 hours, now] -- 1 page full, 1 interval on 2nd page.
+		 * DESC.
+		 */
+		$hour_offset    = 10;
+		$minus_10_hours = new DateTime();
+		$now_timestamp  = (int) $current_hour_end->format( 'U' );
+		$minus_10_hours->setTimestamp( $now_timestamp - $hour_offset * HOUR_IN_SECONDS );
+		$per_page = 10;
+
+		// Page 1.
+		$query_args = array(
+			'after'    => $minus_10_hours->format( WC_Admin_Reports_Interval::$sql_datetime_format ),
+			'before'   => $current_hour_end->format( WC_Admin_Reports_Interval::$sql_datetime_format ),
+			'interval' => 'hour',
+			'orderby'  => 'orders_count',
+			'order'    => 'desc',
+			'page'     => 1,
+			'per_page' => $per_page,
+		);
+
+		/**
+		 * Expected Intervals section construction.
+		 * Initially created as:
+		 *  - [0]  => 0 orders, hour - 10
+		 *  - [1]  => 0 orders, hour - 9
+		 *  ...
+		 *  - [8]  => 0 orders, hour - 2
+		 *  - [9]  => 2 orders, hour - 1
+		 *  - [10] => 1 orders, hour - 0
+		 *
+		 * so last two need to be put first (last one second, second last one first).
+		 */
+		$expected_intervals = [];
+		$interval_count     = 11;
+		for ( $i = $interval_count - 1; $i >= 0; $i -- ) {
+			if ( 0 === $i ) {
+				$date_start = new DateTime( $current_hour_end->format( 'Y-m-d H:00:00' ) );
+				$date_end = $current_hour_end;
+			} elseif ( $hour_offset === $i ) {
+				$date_start = $minus_10_hours;
+				$date_end   = new DateTime( $minus_10_hours->format( 'Y-m-d H:59:59' ) );
+			} else {
+				$hour_anchor = new DateTime();
+				$hour_anchor->setTimestamp( $now_timestamp - $i * HOUR_IN_SECONDS );
+				$date_start = new DateTime( $hour_anchor->format( 'Y-m-d H:00:00' ) );
+				$date_end   = new DateTime( $hour_anchor->format( 'Y-m-d H:59:59' ) );
+			}
+
+			if ( 0 === $i ) {
+				$orders_count   = count( $order_during_this_['hour'] );
+				$num_items_sold = $orders_count * $qty_per_product;
+				$coupons        = 0;
+				$shipping       = $orders_count * 10;
+				$net_revenue    = $product_price * $qty_per_product * $orders_count - $coupons;
+				$gross_revenue  = $net_revenue + $shipping;
+				$new_customers  = 1;
+			} elseif ( 1 === $i ) {
+				$orders_count   = count( $order_during_this_['hour-1'] );
+				$num_items_sold = $orders_count * $qty_per_product;
+				$coupons        = 0;
+				$shipping       = $orders_count * 10;
+				$net_revenue    = $product_price * $qty_per_product * $orders_count - $coupons;
+				$gross_revenue  = $net_revenue + $shipping;
+				$new_customers  = 1;
+			} else {
+				$orders_count   = 0;
+				$num_items_sold = $orders_count * $qty_per_product;
+				$coupons        = 0;
+				$shipping       = $orders_count * 10;
+				$net_revenue    = $product_price * $qty_per_product * $orders_count - $coupons;
+				$gross_revenue  = $net_revenue + $shipping;
+				$new_customers  = 0;
+			}
+
+			$expected_interval = array(
+				'interval'       => $date_start->format( 'Y-m-d H' ),
+				'date_start'     => $date_start->format( 'Y-m-d H:i:s' ),
+				'date_start_gmt' => $date_start->format( 'Y-m-d H:i:s' ),
+				'date_end'       => $date_end->format( 'Y-m-d H:i:s' ),
+				'date_end_gmt'   => $date_end->format( 'Y-m-d H:i:s' ),
+				'subtotals'      => array(
+					'orders_count'            => $orders_count,
+					'num_items_sold'          => $num_items_sold,
+					'gross_revenue'           => $gross_revenue,
+					'coupons'                 => $coupons,
+					'refunds'                 => 0,
+					'taxes'                   => 0,
+					'shipping'                => $shipping,
+					'net_revenue'             => $net_revenue,
+					'avg_items_per_order'     => 0 === $orders_count ? 0 : $num_items_sold / $orders_count,
+					'avg_order_value'         => 0 === $orders_count ? 0 : $net_revenue / $orders_count,
+					'num_returning_customers' => 0,
+					'num_new_customers'       => $new_customers,
+				),
+			);
+
+			$expected_intervals[] = $expected_interval;
+		}
+		$to_be_second = array_pop( $expected_intervals );
+		$to_be_first  = array_pop( $expected_intervals );
+		array_unshift( $expected_intervals, $to_be_second );
+		array_unshift( $expected_intervals, $to_be_first );
+
+		// Totals section.
+		$orders_count   = count( $order_during_this_['hour'] ) + count( $order_during_this_['hour-1'] ); // orders 2 & 3 are 1 hour before order 1, so include all of those.
+		$num_items_sold = $orders_count * $qty_per_product;
+		$coupons        = 0;
+		$shipping       = $orders_count * 10;
+		$net_revenue    = $product_price * $qty_per_product * $orders_count - $coupons;
+		$gross_revenue  = $net_revenue + $shipping;
+		$new_customers  = 1;
+
+		$expected_stats = array(
+			'totals'    => array(
+				'orders_count'            => $orders_count,
+				'num_items_sold'          => $num_items_sold,
+				'gross_revenue'           => $gross_revenue,
+				'coupons'                 => $coupons,
+				'refunds'                 => 0,
+				'taxes'                   => 0,
+				'shipping'                => $shipping,
+				'net_revenue'             => $net_revenue,
+				'avg_items_per_order'     => $num_items_sold / $orders_count,
+				'avg_order_value'         => $net_revenue / $orders_count,
+				'num_returning_customers' => 0,
+				'num_new_customers'       => $new_customers,
+				'products'                => 1,
+			),
+			'intervals' => array_slice( $expected_intervals, 0, $per_page ),
+			'total'     => 11,
+			'pages'     => 2,
+			'page_no'   => 1,
+		);
+		$this->assertEquals( $expected_stats, json_decode( json_encode( $data_store->get_data( $query_args ) ), true ), 'Query args: ' . print_r( $query_args, true ) . "; query: {$wpdb->last_query}" );
+
+		// Page 2.
+		$query_args = array(
+			'after'    => $minus_10_hours->format( WC_Admin_Reports_Interval::$sql_datetime_format ),
+			'before'   => $current_hour_end->format( WC_Admin_Reports_Interval::$sql_datetime_format ),
+			'interval' => 'hour',
+			'orderby'  => 'orders_count',
+			'order'    => 'desc',
+			'page'     => 2,
+		);
+
+		$expected_stats = array(
+			'totals'    => array(
+				'orders_count'            => $orders_count,
+				'num_items_sold'          => $num_items_sold,
+				'gross_revenue'           => $gross_revenue,
+				'coupons'                 => $coupons,
+				'refunds'                 => 0,
+				'taxes'                   => 0,
+				'shipping'                => $shipping,
+				'net_revenue'             => $net_revenue,
+				'avg_items_per_order'     => $num_items_sold / $orders_count,
+				'avg_order_value'         => $net_revenue / $orders_count,
+				'num_returning_customers' => 0,
+				'num_new_customers'       => $new_customers,
+				'products'                => 1,
+			),
+			'intervals' => array_slice( $expected_intervals, $per_page ),
+			'total'     => 11,
+			'pages'     => 2,
+			'page_no'   => 2,
+		);
+		$this->assertEquals( $expected_stats, json_decode( json_encode( $data_store->get_data( $query_args ) ), true ), 'Query args: ' . print_r( $query_args, true ) . "; query: {$wpdb->last_query}" );
+
+		/*
+		 * Test for [-10 hours, now] -- 1 page full, 1 interval on 2nd page.
+		 * ASC
+		 *
+		 * Currently, the intervals are in DESC order by orders_count:
+		 *  - [0]  => 2 orders, hour - 1
+		 *  - [1]  => 1 orders, hour - 0
+		 *  - [2]  => 0 orders, hour - 10
+		 *  - [3]  => 0 orders, hour - 9
+		 *  ...
+		 *  - [9]  => 0 orders, hour - 3
+		 *  - [10] => 0 orders, hour - 2
+		 * so first one needs to become the last one, second one the second last.
+		 */
+		$to_be_last        = array_shift( $expected_intervals );
+		$to_be_second_last = array_shift( $expected_intervals );
+		array_push( $expected_intervals, $to_be_second_last );
+		array_push( $expected_intervals, $to_be_last );
+
+		// Page 1.
+		$query_args = array(
+			'after'    => $minus_10_hours->format( WC_Admin_Reports_Interval::$sql_datetime_format ),
+			'before'   => $current_hour_end->format( WC_Admin_Reports_Interval::$sql_datetime_format ),
+			'interval' => 'hour',
+			'orderby'  => 'orders_count',
+			'order'    => 'asc',
+			'page'     => 1,
+			'per_page' => $per_page,
+		);
+
+		$expected_stats = array(
+			'totals'    => array(
+				'orders_count'            => $orders_count,
+				'num_items_sold'          => $num_items_sold,
+				'gross_revenue'           => $gross_revenue,
+				'coupons'                 => $coupons,
+				'refunds'                 => 0,
+				'taxes'                   => 0,
+				'shipping'                => $shipping,
+				'net_revenue'             => $net_revenue,
+				'avg_items_per_order'     => $num_items_sold / $orders_count,
+				'avg_order_value'         => $net_revenue / $orders_count,
+				'num_returning_customers' => 0,
+				'num_new_customers'       => $new_customers,
+				'products'                => 1,
+			),
+			'intervals' => array_slice( $expected_intervals, 0, $per_page ),
+			'total'     => 11,
+			'pages'     => 2,
+			'page_no'   => 1,
+		);
+
+		$actual = json_decode( json_encode( $data_store->get_data( $query_args ) ), true );
+		$this->assertEquals( $expected_stats, $actual, 'Query args: ' . print_r( $query_args, true ) . "; query: {$wpdb->last_query}" );
+
+		// Page 2.
+		$query_args = array(
+			'after'    => $minus_10_hours->format( WC_Admin_Reports_Interval::$sql_datetime_format ),
+			'before'   => $current_hour_end->format( WC_Admin_Reports_Interval::$sql_datetime_format ),
+			'interval' => 'hour',
+			'orderby'  => 'orders_count',
+			'order'    => 'asc',
+			'page'     => 2,
+			'per_page' => $per_page,
+		);
+
+		$expected_stats = array(
+			'totals'    => array(
+				'orders_count'            => $orders_count,
+				'num_items_sold'          => $num_items_sold,
+				'gross_revenue'           => $gross_revenue,
+				'coupons'                 => $coupons,
+				'refunds'                 => 0,
+				'taxes'                   => 0,
+				'shipping'                => $shipping,
+				'net_revenue'             => $net_revenue,
+				'avg_items_per_order'     => $num_items_sold / $orders_count,
+				'avg_order_value'         => $net_revenue / $orders_count,
+				'num_returning_customers' => 0,
+				'num_new_customers'       => $new_customers,
+				'products'                => 1,
+			),
+			'intervals' => array_slice( $expected_intervals, $per_page ),
+			'total'     => 11,
+			'pages'     => 2,
+			'page_no'   => 2,
+		);
+
+		$this->assertEquals( $expected_stats, json_decode( json_encode( $data_store->get_data( $query_args ) ), true ), 'Query args: ' . print_r( $query_args, true ) . "; query: {$wpdb->last_query}" );
+	}
 }
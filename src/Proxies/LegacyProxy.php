--- conflicted
+++ resolved
@@ -14,11 +14,6 @@
  * This class should be used to interact with code outside the `src` directory, especially functions and classes
  * in the `includes` directory, unless a more specific proxy exists for the functionality at hand (e.g. `ActionsProxy`).
  * Idempotent functions can be executed directly.
-<<<<<<< HEAD
- *
- * @package Automattic\WooCommerce\Proxies
-=======
->>>>>>> 02cf0dfa
  */
 class LegacyProxy {
 

{
  "name": "woocommerce/woocommerce",
  "description": "An eCommerce toolkit that helps you sell anything. Beautifully.",
  "homepage": "https://woocommerce.com/",
  "type": "wordpress-plugin",
  "license": "GPL-3.0-or-later",
  "prefer-stable": true,
  "minimum-stability": "dev",
  "require": {
    "php": ">=7.0",
    "automattic/jetpack-autoloader": "^1.6.0",
    "automattic/jetpack-constants": "^1.1",
    "composer/installers": "1.7.0",
    "maxmind-db/reader": "1.6.0",
    "pelago/emogrifier": "^3.1",
    "woocommerce/action-scheduler": "3.1.4",
    "woocommerce/woocommerce-admin": "dev-release/1.1.0",
    "woocommerce/woocommerce-blocks": "2.5.16",
<<<<<<< HEAD
    "woocommerce/woocommerce-rest-api": "1.0.7"
=======
    "woocommerce/woocommerce-rest-api": "1.0.7",
    "woocommerce/woocommerce-admin": "1.1.0"
>>>>>>> 15f8eb04
  },
  "require-dev": {
    "phpunit/phpunit": "7.5.20",
    "woocommerce/woocommerce-sniffs": "0.0.10",
    "wp-cli/i18n-command": "^2.2"
  },
  "config": {
    "platform": {
      "php": "7.1"
    },
    "preferred-install": {
        "woocommerce/action-scheduler": "dist",
        "woocommerce/woocommerce-rest-api": "dist",
        "woocommerce/woocommerce-blocks": "dist"
    },
    "sort-packages": true
  },
  "autoload": {
    "exclude-from-classmap": [
      "includes/legacy",
      "includes/libraries"
    ],
    "psr-4": {
      "Automattic\\WooCommerce\\": "src/"
    }
  },
  "scripts": {
    "post-install-cmd": [
      "sh ./bin/package-update.sh"
    ],
    "post-update-cmd": [
      "sh ./bin/package-update.sh"
    ],
    "test": [
      "phpunit"
    ],
    "phpcs": [
      "phpcs -s -p"
    ],
    "phpcs-pre-commit": [
      "phpcs -s -p -n"
    ],
    "phpcbf": [
      "phpcbf -p"
    ],
    "makepot-audit": [
      "wp i18n make-pot . --exclude=\".github,.wordpress-org,bin,sample-data,node_modules,tests\" --slug=woocommerce"
    ],
    "makepot": [
      "@makepot-audit --skip-audit"
    ]
  },
  "extra": {
    "installer-paths": {
      "packages/action-scheduler": ["woocommerce/action-scheduler"],
      "packages/woocommerce-rest-api": ["woocommerce/woocommerce-rest-api"],
      "packages/woocommerce-blocks": ["woocommerce/woocommerce-blocks"],
      "packages/woocommerce-admin": ["woocommerce/woocommerce-admin"]
    },
    "scripts-description": {
      "test": "Run unit tests",
      "phpcs": "Analyze code against the WordPress coding standards with PHP_CodeSniffer",
      "phpcbf": "Fix coding standards warnings/errors automatically with PHP Code Beautifier",
      "makepot-audit": "Generate i18n/langauges/woocommerce.pot file and run audit",
      "makepot": "Generate i18n/langauges/woocommerce.pot file"
    }
  }
}<|MERGE_RESOLUTION|>--- conflicted
+++ resolved
@@ -14,14 +14,9 @@
     "maxmind-db/reader": "1.6.0",
     "pelago/emogrifier": "^3.1",
     "woocommerce/action-scheduler": "3.1.4",
-    "woocommerce/woocommerce-admin": "dev-release/1.1.0",
+    "woocommerce/woocommerce-admin": "1.1.0",
     "woocommerce/woocommerce-blocks": "2.5.16",
-<<<<<<< HEAD
     "woocommerce/woocommerce-rest-api": "1.0.7"
-=======
-    "woocommerce/woocommerce-rest-api": "1.0.7",
-    "woocommerce/woocommerce-admin": "1.1.0"
->>>>>>> 15f8eb04
   },
   "require-dev": {
     "phpunit/phpunit": "7.5.20",

{
  "name": "woocommerce/woocommerce",
  "description": "An eCommerce toolkit that helps you sell anything. Beautifully.",
  "homepage": "https://woocommerce.com/",
  "type": "wordpress-plugin",
  "license": "GPL-3.0-or-later",
  "prefer-stable": true,
  "minimum-stability": "dev",
  "require": {
    "php": ">=5.6|>=7.0",
    "automattic/jetpack-autoloader": "^1.2.0",
    "composer/installers": "1.7.0",
<<<<<<< HEAD
    "woocommerce/action-scheduler": "2.2.5",
    "woocommerce/woocommerce-blocks": "2.5.7",
    "woocommerce/woocommerce-rest-api": "1.0.5"
=======
    "maxmind-db/reader": "1.6.0",
    "woocommerce/woocommerce-blocks": "2.5.11",
    "woocommerce/woocommerce-rest-api": "1.0.7"
>>>>>>> e87cea86
  },
  "require-dev": {
    "phpunit/phpunit": "7.5.20",
    "woocommerce/woocommerce-sniffs": "0.0.9"
  },
  "config": {
    "platform": {
      "php": "7.1"
    },
    "preferred-install": {
        "woocommerce/action-scheduler": "source",
        "woocommerce/woocommerce-rest-api": "dist",
        "woocommerce/woocommerce-blocks": "dist"
    },
    "sort-packages": true
  },
  "autoload": {
    "exclude-from-classmap": [
      "includes/legacy",
      "includes/libraries"
    ],
    "psr-4": {
      "Automattic\\WooCommerce\\": "src/"
    }
  },
  "scripts": {
    "post-install-cmd": [
      "sh ./bin/package-update.sh"
    ],
    "post-update-cmd": [
      "sh ./bin/package-update.sh"
    ],
    "test": [
      "phpunit"
    ],
    "phpcs": [
      "phpcs -s -p"
    ],
    "phpcs-pre-commit": [
      "phpcs -s -p -n"
    ],
    "phpcbf": [
      "phpcbf -p"
    ]
  },
  "extra": {
    "installer-paths": {
      "packages/action-scheduler": ["woocommerce/action-scheduler"],
      "packages/woocommerce-rest-api": ["woocommerce/woocommerce-rest-api"],
      "packages/woocommerce-blocks": ["woocommerce/woocommerce-blocks"]
    },
    "scripts-description": {
      "test": "Run unit tests",
      "phpcs": "Analyze code against the WordPress coding standards with PHP_CodeSniffer",
      "phpcbf": "Fix coding standards warnings/errors automatically with PHP Code Beautifier"
    }
  }
}<|MERGE_RESOLUTION|>--- conflicted
+++ resolved
@@ -10,15 +10,10 @@
     "php": ">=5.6|>=7.0",
     "automattic/jetpack-autoloader": "^1.2.0",
     "composer/installers": "1.7.0",
-<<<<<<< HEAD
+    "maxmind-db/reader": "1.6.0",
     "woocommerce/action-scheduler": "2.2.5",
-    "woocommerce/woocommerce-blocks": "2.5.7",
-    "woocommerce/woocommerce-rest-api": "1.0.5"
-=======
-    "maxmind-db/reader": "1.6.0",
     "woocommerce/woocommerce-blocks": "2.5.11",
     "woocommerce/woocommerce-rest-api": "1.0.7"
->>>>>>> e87cea86
   },
   "require-dev": {
     "phpunit/phpunit": "7.5.20",

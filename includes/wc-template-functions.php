--- conflicted
+++ resolved
@@ -917,17 +917,9 @@
 
 				<?php do_action( 'woocommerce_after_shop_loop' ); ?>
 
-<<<<<<< HEAD
 				<?php
 			else :
 				do_action( 'woocommerce_no_products_found' );
-=======
-			<?php else : ?>
-
-				<?php do_action( 'woocommerce_no_products_found' ); ?>
-
-				<?php
->>>>>>> 4b485eba
 			endif;
 		}
 	}

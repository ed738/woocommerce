--- conflicted
+++ resolved
@@ -535,8 +535,6 @@
  */
 function wc_ship_to_billing_address_only() {
 	return 'billing_only' === get_option( 'woocommerce_ship_to_destination' );
-<<<<<<< HEAD
-=======
 }
 
 /**
@@ -694,5 +692,4 @@
 	}
 
 	return isset( $payment_gateways[ $order->payment_method ] ) ? $payment_gateways[ $order->payment_method ] : false;
->>>>>>> 8a6831f3
 }
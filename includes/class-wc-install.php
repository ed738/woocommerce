--- conflicted
+++ resolved
@@ -98,11 +98,8 @@
 		),
 		'3.3.0' => array(
 			'wc_update_330_image_options',
-<<<<<<< HEAD
 			'wc_update_330_product_stock_status',
-=======
 			'wc_update_330_set_default_product_cat',
->>>>>>> 050ba664
 			'wc_update_330_db_version',
 		),
 	);

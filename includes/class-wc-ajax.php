--- conflicted
+++ resolved
@@ -997,10 +997,10 @@
 			$amount = isset( $_POST['amount'] ) ? wc_clean( wp_unslash( $_POST['amount'] ) ) : 0;
 
 			$calculate_tax_args = array(
-				'country'  => isset( $_POST['country'] ) ? strtoupper( wc_clean( wp_unslash( $_POST['country'] ) ) ) : '',
-				'state'    => isset( $_POST['state'] ) ? strtoupper( wc_clean( wp_unslash( $_POST['state'] ) ) ) : '',
-				'postcode' => isset( $_POST['postcode'] ) ? strtoupper( wc_clean( wp_unslash( $_POST['postcode'] ) ) ) : '',
-				'city'     => isset( $_POST['city'] ) ? strtoupper( wc_clean( wp_unslash( $_POST['city'] ) ) ) : '',
+				'country'  => isset( $_POST['country'] ) ? wc_strtoupper( wc_clean( wp_unslash( $_POST['country'] ) ) ) : '',
+				'state'    => isset( $_POST['state'] ) ? wc_strtoupper( wc_clean( wp_unslash( $_POST['state'] ) ) ) : '',
+				'postcode' => isset( $_POST['postcode'] ) ? wc_strtoupper( wc_clean( wp_unslash( $_POST['postcode'] ) ) ) : '',
+				'city'     => isset( $_POST['city'] ) ? wc_strtoupper( wc_clean( wp_unslash( $_POST['city'] ) ) ) : '',
 			);
 
 			if ( strstr( $amount, '%' ) ) {
@@ -1138,20 +1138,14 @@
 		$response = array();
 
 		try {
-<<<<<<< HEAD
-			$order_id           = absint( $_POST['order_id'] );
+			$order_id           = isset( $_POST['order_id'] ) ? absint( $_POST['order_id'] ) : 0;
 			$order              = wc_get_order( $order_id );
 			$calculate_tax_args = array(
-				'country'  => strtoupper( wc_clean( $_POST['country'] ) ),
-				'state'    => strtoupper( wc_clean( $_POST['state'] ) ),
-				'postcode' => strtoupper( wc_clean( $_POST['postcode'] ) ),
-				'city'     => strtoupper( wc_clean( $_POST['city'] ) ),
+				'country'  => isset( $_POST['country'] ) ? wc_strtoupper( wc_clean( wp_unslash( $_POST['country'] ) ) ) : '',
+				'state'    => isset( $_POST['state'] ) ? wc_strtoupper( wc_clean( wp_unslash( $_POST['state'] ) ) ) : '',
+				'postcode' => isset( $_POST['postcode'] ) ? wc_strtoupper( wc_clean( wp_unslash( $_POST['postcode'] ) ) ) : '',
+				'city'     => isset( $_POST['city'] ) ? wc_strtoupper( wc_clean( wp_unslash( $_POST['city'] ) ) ) : '',
 			);
-
-			$result = $order->apply_coupon( wc_clean( $_POST['coupon'] ) );
-=======
-			$order_id = isset( $_POST['order_id'] ) ? absint( $_POST['order_id'] ) : 0;
-			$order    = wc_get_order( $order_id );
 
 			if ( ! $order ) {
 				throw new Exception( __( 'Invalid order', 'woocommerce' ) );
@@ -1162,7 +1156,6 @@
 			}
 
 			$result = $order->apply_coupon( wc_clean( wp_unslash( $_POST['coupon'] ) ) );
->>>>>>> 2ff7c022
 
 			if ( is_wp_error( $result ) ) {
 				throw new Exception( html_entity_decode( wp_strip_all_tags( $result->get_error_message() ) ) );
@@ -1197,33 +1190,26 @@
 		$response = array();
 
 		try {
-<<<<<<< HEAD
-			$order_id           = absint( $_POST['order_id'] );
+			$order_id           = isset( $_POST['order_id'] ) ? absint( $_POST['order_id'] ) : 0;
 			$order              = wc_get_order( $order_id );
 			$calculate_tax_args = array(
-				'country'  => strtoupper( wc_clean( $_POST['country'] ) ),
-				'state'    => strtoupper( wc_clean( $_POST['state'] ) ),
-				'postcode' => strtoupper( wc_clean( $_POST['postcode'] ) ),
-				'city'     => strtoupper( wc_clean( $_POST['city'] ) ),
+				'country'  => isset( $_POST['country'] ) ? wc_strtoupper( wc_clean( wp_unslash( $_POST['country'] ) ) ) : '',
+				'state'    => isset( $_POST['state'] ) ? wc_strtoupper( wc_clean( wp_unslash( $_POST['state'] ) ) ) : '',
+				'postcode' => isset( $_POST['postcode'] ) ? wc_strtoupper( wc_clean( wp_unslash( $_POST['postcode'] ) ) ) : '',
+				'city'     => isset( $_POST['city'] ) ? wc_strtoupper( wc_clean( wp_unslash( $_POST['city'] ) ) ) : '',
 			);
 
-			$order->remove_coupon( wc_clean( $_POST['coupon'] ) );
+			if ( ! $order ) {
+				throw new Exception( __( 'Invalid order', 'woocommerce' ) );
+			}
+
+			if ( empty( $_POST['coupon'] ) ) {
+				throw new Exception( __( 'Invalid coupon', 'woocommerce' ) );
+			}
+
+			$order->remove_coupon( wc_clean( wp_unslash( $_POST['coupon'] ) ) );
 			$order->calculate_taxes( $calculate_tax_args );
 			$order->calculate_totals( false );
-=======
-			$order_id = isset( $_POST['order_id'] ) ? absint( $_POST['order_id'] ) : 0;
-			$order    = wc_get_order( $order_id );
-
-			if ( ! $order ) {
-				throw new Exception( __( 'Invalid order', 'woocommerce' ) );
-			}
-
-			if ( empty( $_POST['coupon'] ) ) {
-				throw new Exception( __( 'Invalid coupon', 'woocommerce' ) );
-			}
-
-			$order->remove_coupon( wc_clean( wp_unslash( $_POST['coupon'] ) ) );
->>>>>>> 2ff7c022
 
 			ob_start();
 			include 'admin/meta-boxes/views/html-order-items.php';
@@ -1265,10 +1251,10 @@
 			$order_item_ids     = wp_unslash( $_POST['order_item_ids'] ); // phpcs:ignore WordPress.Security.ValidatedSanitizedInput.InputNotSanitized
 			$items              = ( ! empty( $_POST['items'] ) ) ? wp_unslash( $_POST['items'] ) : ''; // phpcs:ignore WordPress.Security.ValidatedSanitizedInput.InputNotSanitized
 			$calculate_tax_args = array(
-				'country'  => isset( $_POST['country'] ) ? strtoupper( wc_clean( wp_unslash( $_POST['country'] ) ) ) : '',
-				'state'    => isset( $_POST['state'] ) ? strtoupper( wc_clean( wp_unslash( $_POST['state'] ) ) ) : '',
-				'postcode' => isset( $_POST['postcode'] ) ? strtoupper( wc_clean( wp_unslash( $_POST['postcode'] ) ) ) : '',
-				'city'     => isset( $_POST['city'] ) ? strtoupper( wc_clean( wp_unslash( $_POST['city'] ) ) ) : '',
+				'country'  => isset( $_POST['country'] ) ? wc_strtoupper( wc_clean( wp_unslash( $_POST['country'] ) ) ) : '',
+				'state'    => isset( $_POST['state'] ) ? wc_strtoupper( wc_clean( wp_unslash( $_POST['state'] ) ) ) : '',
+				'postcode' => isset( $_POST['postcode'] ) ? wc_strtoupper( wc_clean( wp_unslash( $_POST['postcode'] ) ) ) : '',
+				'city'     => isset( $_POST['city'] ) ? wc_strtoupper( wc_clean( wp_unslash( $_POST['city'] ) ) ) : '',
 			);
 
 			if ( ! is_array( $order_item_ids ) && is_numeric( $order_item_ids ) ) {
@@ -1380,10 +1366,10 @@
 
 		$order_id           = absint( $_POST['order_id'] );
 		$calculate_tax_args = array(
-			'country'  => isset( $_POST['country'] ) ? strtoupper( wc_clean( wp_unslash( $_POST['country'] ) ) ) : '',
-			'state'    => isset( $_POST['state'] ) ? strtoupper( wc_clean( wp_unslash( $_POST['state'] ) ) ) : '',
-			'postcode' => isset( $_POST['postcode'] ) ? strtoupper( wc_clean( wp_unslash( $_POST['postcode'] ) ) ) : '',
-			'city'     => isset( $_POST['city'] ) ? strtoupper( wc_clean( wp_unslash( $_POST['city'] ) ) ) : '',
+			'country'  => isset( $_POST['country'] ) ? wc_strtoupper( wc_clean( wp_unslash( $_POST['country'] ) ) ) : '',
+			'state'    => isset( $_POST['state'] ) ? wc_strtoupper( wc_clean( wp_unslash( $_POST['state'] ) ) ) : '',
+			'postcode' => isset( $_POST['postcode'] ) ? wc_strtoupper( wc_clean( wp_unslash( $_POST['postcode'] ) ) ) : '',
+			'city'     => isset( $_POST['city'] ) ? wc_strtoupper( wc_clean( wp_unslash( $_POST['city'] ) ) ) : '',
 		);
 
 		// Parse the jQuery serialized items.

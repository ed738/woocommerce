<?php
/**
 * WooCommerce Updates
 *
 * Functions for updating data, used by the background updater.
 *
 * @package WooCommerce/Functions
 * @version 3.3.0
 */

defined( 'ABSPATH' ) || exit;

/**
 * Update file paths for 2.0
 *
 * @return void
 */
function wc_update_200_file_paths() {
	global $wpdb;

	// Upgrade old style files paths to support multiple file paths.
	$existing_file_paths = $wpdb->get_results( "SELECT meta_value, meta_id, post_id FROM {$wpdb->postmeta} WHERE meta_key = '_file_path' AND meta_value != '';" );

	if ( $existing_file_paths ) {

		foreach ( $existing_file_paths as $existing_file_path ) {

			$old_file_path = trim( $existing_file_path->meta_value );

			if ( ! empty( $old_file_path ) ) {
				$file_paths = serialize( array( md5( $old_file_path ) => $old_file_path ) );

				$wpdb->query( $wpdb->prepare( "UPDATE {$wpdb->postmeta} SET meta_key = '_file_paths', meta_value = %s WHERE meta_id = %d", $file_paths, $existing_file_path->meta_id ) );

				$wpdb->query( $wpdb->prepare( "UPDATE {$wpdb->prefix}woocommerce_downloadable_product_permissions SET download_id = %s WHERE product_id = %d", md5( $old_file_path ), $existing_file_path->post_id ) );

			}
		}
	}
}

/**
 * Update permalinks for 2.0
 *
 * @return void
 */
function wc_update_200_permalinks() {
	// Setup default permalinks if shop page is defined.
	$permalinks   = get_option( 'woocommerce_permalinks' );
	$shop_page_id = wc_get_page_id( 'shop' );

	if ( empty( $permalinks ) && $shop_page_id > 0 ) {

		$base_slug = $shop_page_id > 0 && get_post( $shop_page_id ) ? get_page_uri( $shop_page_id ) : 'shop';

		$category_base = get_option( 'woocommerce_prepend_shop_page_to_urls' ) == 'yes' ? trailingslashit( $base_slug ) : '';
		$category_slug = get_option( 'woocommerce_product_category_slug' ) ? get_option( 'woocommerce_product_category_slug' ) : _x( 'product-category', 'slug', 'woocommerce' );
		$tag_slug      = get_option( 'woocommerce_product_tag_slug' ) ? get_option( 'woocommerce_product_tag_slug' ) : _x( 'product-tag', 'slug', 'woocommerce' );

		if ( 'yes' == get_option( 'woocommerce_prepend_shop_page_to_products' ) ) {
			$product_base = trailingslashit( $base_slug );
		} else {
			$product_slug = get_option( 'woocommerce_product_slug' );
			if ( false !== $product_slug && ! empty( $product_slug ) ) {
				$product_base = trailingslashit( $product_slug );
			} else {
				$product_base = trailingslashit( _x( 'product', 'slug', 'woocommerce' ) );
			}
		}

		if ( get_option( 'woocommerce_prepend_category_to_products' ) == 'yes' ) {
			$product_base .= trailingslashit( '%product_cat%' );
		}

		$permalinks = array(
			'product_base'   => untrailingslashit( $product_base ),
			'category_base'  => untrailingslashit( $category_base . $category_slug ),
			'attribute_base' => untrailingslashit( $category_base ),
			'tag_base'       => untrailingslashit( $category_base . $tag_slug ),
		);

		update_option( 'woocommerce_permalinks', $permalinks );
	}
}

/**
 * Update sub-category display options for 2.0
 *
 * @return void
 */
function wc_update_200_subcat_display() {
	// Update subcat display settings.
	if ( get_option( 'woocommerce_shop_show_subcategories' ) == 'yes' ) {
		if ( get_option( 'woocommerce_hide_products_when_showing_subcategories' ) == 'yes' ) {
			update_option( 'woocommerce_shop_page_display', 'subcategories' );
		} else {
			update_option( 'woocommerce_shop_page_display', 'both' );
		}
	}

	if ( get_option( 'woocommerce_show_subcategories' ) == 'yes' ) {
		if ( get_option( 'woocommerce_hide_products_when_showing_subcategories' ) == 'yes' ) {
			update_option( 'woocommerce_category_archive_display', 'subcategories' );
		} else {
			update_option( 'woocommerce_category_archive_display', 'both' );
		}
	}
}

/**
 * Update tax rates for 2.0
 *
 * @return void
 */
function wc_update_200_taxrates() {
	global $wpdb;

	// Update tax rates.
	$loop      = 0;
	$tax_rates = get_option( 'woocommerce_tax_rates' );

	if ( $tax_rates ) {
		foreach ( $tax_rates as $tax_rate ) {

			foreach ( $tax_rate['countries'] as $country => $states ) {

				$states = array_reverse( $states );

				foreach ( $states as $state ) {

					if ( '*' == $state ) {
						$state = '';
					}

					$wpdb->insert(
						$wpdb->prefix . 'woocommerce_tax_rates',
						array(
							'tax_rate_country'  => $country,
							'tax_rate_state'    => $state,
							'tax_rate'          => $tax_rate['rate'],
							'tax_rate_name'     => $tax_rate['label'],
							'tax_rate_priority' => 1,
							'tax_rate_compound' => ( 'yes' === $tax_rate['compound'] ) ? 1 : 0,
							'tax_rate_shipping' => ( 'yes' === $tax_rate['shipping'] ) ? 1 : 0,
							'tax_rate_order'    => $loop,
							'tax_rate_class'    => $tax_rate['class'],
						)
					);

					$loop++;
				}
			}
		}
	}

	$local_tax_rates = get_option( 'woocommerce_local_tax_rates' );

	if ( $local_tax_rates ) {
		foreach ( $local_tax_rates as $tax_rate ) {

			$location_type = ( 'postcode' === $tax_rate['location_type'] ) ? 'postcode' : 'city';

			if ( '*' == $tax_rate['state'] ) {
				$tax_rate['state'] = '';
			}

			$wpdb->insert(
				$wpdb->prefix . 'woocommerce_tax_rates',
				array(
					'tax_rate_country'  => $tax_rate['country'],
					'tax_rate_state'    => $tax_rate['state'],
					'tax_rate'          => $tax_rate['rate'],
					'tax_rate_name'     => $tax_rate['label'],
					'tax_rate_priority' => 2,
					'tax_rate_compound' => ( 'yes' === $tax_rate['compound'] ) ? 1 : 0,
					'tax_rate_shipping' => ( 'yes' === $tax_rate['shipping'] ) ? 1 : 0,
					'tax_rate_order'    => $loop,
					'tax_rate_class'    => $tax_rate['class'],
				)
			);

			$tax_rate_id = $wpdb->insert_id;

			if ( $tax_rate['locations'] ) {
				foreach ( $tax_rate['locations'] as $location ) {

					$wpdb->insert(
						$wpdb->prefix . 'woocommerce_tax_rate_locations',
						array(
							'location_code' => $location,
							'tax_rate_id'   => $tax_rate_id,
							'location_type' => $location_type,
						)
					);

				}
			}

			$loop++;
		}
	}

	update_option( 'woocommerce_tax_rates_backup', $tax_rates );
	update_option( 'woocommerce_local_tax_rates_backup', $local_tax_rates );
	delete_option( 'woocommerce_tax_rates' );
	delete_option( 'woocommerce_local_tax_rates' );
}

/**
 * Update order item line items for 2.0
 *
 * @return void
 */
function wc_update_200_line_items() {
	global $wpdb;

	// Now its time for the massive update to line items - move them to the new DB tables.
	// Reverse with UPDATE `wpwc_postmeta` SET meta_key = '_order_items' WHERE meta_key = '_order_items_old'.
	$order_item_rows = $wpdb->get_results(
		"SELECT meta_value, post_id FROM {$wpdb->postmeta} WHERE meta_key = '_order_items'"
	);

	foreach ( $order_item_rows as $order_item_row ) {

		$order_items = (array) maybe_unserialize( $order_item_row->meta_value );

		foreach ( $order_items as $order_item ) {

			if ( ! isset( $order_item['line_total'] ) && isset( $order_item['taxrate'] ) && isset( $order_item['cost'] ) ) {
				$order_item['line_tax']          = number_format( ( $order_item['cost'] * $order_item['qty'] ) * ( $order_item['taxrate'] / 100 ), 2, '.', '' );
				$order_item['line_total']        = $order_item['cost'] * $order_item['qty'];
				$order_item['line_subtotal_tax'] = $order_item['line_tax'];
				$order_item['line_subtotal']     = $order_item['line_total'];
			}

			$order_item['line_tax']          = isset( $order_item['line_tax'] ) ? $order_item['line_tax'] : 0;
			$order_item['line_total']        = isset( $order_item['line_total'] ) ? $order_item['line_total'] : 0;
			$order_item['line_subtotal_tax'] = isset( $order_item['line_subtotal_tax'] ) ? $order_item['line_subtotal_tax'] : 0;
			$order_item['line_subtotal']     = isset( $order_item['line_subtotal'] ) ? $order_item['line_subtotal'] : 0;

			$item_id = wc_add_order_item(
				$order_item_row->post_id,
				array(
					'order_item_name' => $order_item['name'],
					'order_item_type' => 'line_item',
				)
			);

			 // Add line item meta.
			if ( $item_id ) {
				wc_add_order_item_meta( $item_id, '_qty', absint( $order_item['qty'] ) );
				wc_add_order_item_meta( $item_id, '_tax_class', $order_item['tax_class'] );
				wc_add_order_item_meta( $item_id, '_product_id', $order_item['id'] );
				wc_add_order_item_meta( $item_id, '_variation_id', $order_item['variation_id'] );
				wc_add_order_item_meta( $item_id, '_line_subtotal', wc_format_decimal( $order_item['line_subtotal'] ) );
				wc_add_order_item_meta( $item_id, '_line_subtotal_tax', wc_format_decimal( $order_item['line_subtotal_tax'] ) );
				wc_add_order_item_meta( $item_id, '_line_total', wc_format_decimal( $order_item['line_total'] ) );
				wc_add_order_item_meta( $item_id, '_line_tax', wc_format_decimal( $order_item['line_tax'] ) );

				$meta_rows = array();

				// Insert meta.
				if ( ! empty( $order_item['item_meta'] ) ) {
					foreach ( $order_item['item_meta'] as $key => $meta ) {
						// Backwards compatibility.
						if ( is_array( $meta ) && isset( $meta['meta_name'] ) ) {
							$meta_rows[] = '(' . $item_id . ',"' . esc_sql( $meta['meta_name'] ) . '","' . esc_sql( $meta['meta_value'] ) . '")';
						} else {
							$meta_rows[] = '(' . $item_id . ',"' . esc_sql( $key ) . '","' . esc_sql( $meta ) . '")';
						}
					}
				}

				// Insert meta rows at once.
				if ( count( $meta_rows ) > 0 ) {
					$wpdb->query(
						$wpdb->prepare(
							"INSERT INTO {$wpdb->prefix}woocommerce_order_itemmeta ( order_item_id, meta_key, meta_value )
							VALUES " . implode( ',', $meta_rows ) . ';', // @codingStandardsIgnoreLine
							$order_item_row->post_id
						)
					);
				}

				// Delete from DB (rename).
				$wpdb->query(
					$wpdb->prepare(
						"UPDATE {$wpdb->postmeta}
						SET meta_key = '_order_items_old'
						WHERE meta_key = '_order_items'
						AND post_id = %d",
						$order_item_row->post_id
					)
				);
			}

			unset( $meta_rows, $item_id, $order_item );
		}
	}

	// Do the same kind of update for order_taxes - move to lines.
	// Reverse with UPDATE `wpwc_postmeta` SET meta_key = '_order_taxes' WHERE meta_key = '_order_taxes_old'.
	$order_tax_rows = $wpdb->get_results(
		"SELECT meta_value, post_id FROM {$wpdb->postmeta}
		WHERE meta_key = '_order_taxes'"
	);

	foreach ( $order_tax_rows as $order_tax_row ) {

		$order_taxes = (array) maybe_unserialize( $order_tax_row->meta_value );

		if ( ! empty( $order_taxes ) ) {
			foreach ( $order_taxes as $order_tax ) {

				if ( ! isset( $order_tax['label'] ) || ! isset( $order_tax['cart_tax'] ) || ! isset( $order_tax['shipping_tax'] ) ) {
					continue;
				}

				$item_id = wc_add_order_item(
					$order_tax_row->post_id,
					array(
						'order_item_name' => $order_tax['label'],
						'order_item_type' => 'tax',
					)
				);

				 // Add line item meta.
				if ( $item_id ) {
					wc_add_order_item_meta( $item_id, 'compound', absint( isset( $order_tax['compound'] ) ? $order_tax['compound'] : 0 ) );
					wc_add_order_item_meta( $item_id, 'tax_amount', wc_clean( $order_tax['cart_tax'] ) );
					wc_add_order_item_meta( $item_id, 'shipping_tax_amount', wc_clean( $order_tax['shipping_tax'] ) );
				}

				// Delete from DB (rename).
				$wpdb->query(
					$wpdb->prepare(
						"UPDATE {$wpdb->postmeta}
						SET meta_key = '_order_taxes_old'
						WHERE meta_key = '_order_taxes'
						AND post_id = %d",
						$order_tax_row->post_id
					)
				);

				unset( $tax_amount );
			}
		}
	}
}

/**
 * Update image settings for 2.0
 *
 * @return void
 */
function wc_update_200_images() {
	// Grab the pre 2.0 Image options and use to populate the new image options settings,
	// cleaning up afterwards like nice people do.
	foreach ( array( 'catalog', 'single', 'thumbnail' ) as $value ) {

		$old_settings = array_filter(
			array(
				'width'  => get_option( 'woocommerce_' . $value . '_image_width' ),
				'height' => get_option( 'woocommerce_' . $value . '_image_height' ),
				'crop'   => get_option( 'woocommerce_' . $value . '_image_crop' ),
			)
		);

		if ( ! empty( $old_settings ) && update_option( 'shop_' . $value . '_image_size', $old_settings ) ) {

			delete_option( 'woocommerce_' . $value . '_image_width' );
			delete_option( 'woocommerce_' . $value . '_image_height' );
			delete_option( 'woocommerce_' . $value . '_image_crop' );

		}
	}
}

/**
 * Update DB version for 2.0
 *
 * @return void
 */
function wc_update_200_db_version() {
	WC_Install::update_db_version( '2.0.0' );
}

/**
 * Update Brazilian States for 2.0.9
 *
 * @return void
 */
function wc_update_209_brazillian_state() {
	global $wpdb;

	// Update brazillian state codes.
	$wpdb->update(
		$wpdb->postmeta,
		array(
			'meta_value' => 'BA',
		),
		array(
			'meta_key'   => '_billing_state',
			'meta_value' => 'BH',
		)
	);
	$wpdb->update(
		$wpdb->postmeta,
		array(
			'meta_value' => 'BA',
		),
		array(
			'meta_key'   => '_shipping_state',
			'meta_value' => 'BH',
		)
	);
	$wpdb->update(
		$wpdb->usermeta,
		array(
			'meta_value' => 'BA',
		),
		array(
			'meta_key'   => 'billing_state',
			'meta_value' => 'BH',
		)
	);
	$wpdb->update(
		$wpdb->usermeta,
		array(
			'meta_value' => 'BA',
		),
		array(
			'meta_key'   => 'shipping_state',
			'meta_value' => 'BH',
		)
	);
}

/**
 * Update DB version for 2.0.9
 *
 * @return void
 */
function wc_update_209_db_version() {
	WC_Install::update_db_version( '2.0.9' );
}

/**
 * Remove pages for 2.1
 *
 * @return void
 */
function wc_update_210_remove_pages() {
	// Pages no longer used.
	wp_trash_post( get_option( 'woocommerce_pay_page_id' ) );
	wp_trash_post( get_option( 'woocommerce_thanks_page_id' ) );
	wp_trash_post( get_option( 'woocommerce_view_order_page_id' ) );
	wp_trash_post( get_option( 'woocommerce_change_password_page_id' ) );
	wp_trash_post( get_option( 'woocommerce_edit_address_page_id' ) );
	wp_trash_post( get_option( 'woocommerce_lost_password_page_id' ) );
}

/**
 * Update file paths to support multiple files for 2.1
 *
 * @return void
 */
function wc_update_210_file_paths() {
	global $wpdb;

	// Upgrade file paths to support multiple file paths + names etc.
	$existing_file_paths = $wpdb->get_results( "SELECT meta_value, meta_id FROM {$wpdb->postmeta} WHERE meta_key = '_file_paths' AND meta_value != '';" );

	if ( $existing_file_paths ) {

		foreach ( $existing_file_paths as $existing_file_path ) {

			$needs_update = false;
			$new_value    = array();
			$value        = maybe_unserialize( trim( $existing_file_path->meta_value ) );

			if ( $value ) {
				foreach ( $value as $key => $file ) {
					if ( ! is_array( $file ) ) {
						$needs_update      = true;
						$new_value[ $key ] = array(
							'file' => $file,
							'name' => wc_get_filename_from_url( $file ),
						);
					} else {
						$new_value[ $key ] = $file;
					}
				}
				if ( $needs_update ) {
					$new_value = serialize( $new_value );

					$wpdb->query( $wpdb->prepare( "UPDATE {$wpdb->postmeta} SET meta_key = %s, meta_value = %s WHERE meta_id = %d", '_downloadable_files', $new_value, $existing_file_path->meta_id ) );
				}
			}
		}
	}
}

/**
 * Update DB version for 2.1
 *
 * @return void
 */
function wc_update_210_db_version() {
	WC_Install::update_db_version( '2.1.0' );
}

/**
 * Update shipping options for 2.2
 *
 * @return void
 */
function wc_update_220_shipping() {
	$woocommerce_ship_to_destination = 'shipping';

	if ( get_option( 'woocommerce_ship_to_billing_address_only' ) === 'yes' ) {
		$woocommerce_ship_to_destination = 'billing_only';
	} elseif ( get_option( 'woocommerce_ship_to_billing' ) === 'yes' ) {
		$woocommerce_ship_to_destination = 'billing';
	}

	add_option( 'woocommerce_ship_to_destination', $woocommerce_ship_to_destination, '', 'no' );
}

/**
 * Update order statuses for 2.2
 *
 * @return void
 */
function wc_update_220_order_status() {
	global $wpdb;
	$wpdb->query(
		"UPDATE {$wpdb->posts} as posts
		LEFT JOIN {$wpdb->term_relationships} AS rel ON posts.ID = rel.object_id
		LEFT JOIN {$wpdb->term_taxonomy} AS tax USING( term_taxonomy_id )
		LEFT JOIN {$wpdb->terms} AS term USING( term_id )
		SET posts.post_status = 'wc-pending'
		WHERE posts.post_type = 'shop_order'
		AND posts.post_status = 'publish'
		AND tax.taxonomy = 'shop_order_status'
		AND	term.slug LIKE 'pending%';"
	);
	$wpdb->query(
		"UPDATE {$wpdb->posts} as posts
		LEFT JOIN {$wpdb->term_relationships} AS rel ON posts.ID = rel.object_id
		LEFT JOIN {$wpdb->term_taxonomy} AS tax USING( term_taxonomy_id )
		LEFT JOIN {$wpdb->terms} AS term USING( term_id )
		SET posts.post_status = 'wc-processing'
		WHERE posts.post_type = 'shop_order'
		AND posts.post_status = 'publish'
		AND tax.taxonomy = 'shop_order_status'
		AND	term.slug LIKE 'processing%';"
	);
	$wpdb->query(
		"UPDATE {$wpdb->posts} as posts
		LEFT JOIN {$wpdb->term_relationships} AS rel ON posts.ID = rel.object_id
		LEFT JOIN {$wpdb->term_taxonomy} AS tax USING( term_taxonomy_id )
		LEFT JOIN {$wpdb->terms} AS term USING( term_id )
		SET posts.post_status = 'wc-on-hold'
		WHERE posts.post_type = 'shop_order'
		AND posts.post_status = 'publish'
		AND tax.taxonomy = 'shop_order_status'
		AND	term.slug LIKE 'on-hold%';"
	);
	$wpdb->query(
		"UPDATE {$wpdb->posts} as posts
		LEFT JOIN {$wpdb->term_relationships} AS rel ON posts.ID = rel.object_id
		LEFT JOIN {$wpdb->term_taxonomy} AS tax USING( term_taxonomy_id )
		LEFT JOIN {$wpdb->terms} AS term USING( term_id )
		SET posts.post_status = 'wc-completed'
		WHERE posts.post_type = 'shop_order'
		AND posts.post_status = 'publish'
		AND tax.taxonomy = 'shop_order_status'
		AND	term.slug LIKE 'completed%';"
	);
	$wpdb->query(
		"UPDATE {$wpdb->posts} as posts
		LEFT JOIN {$wpdb->term_relationships} AS rel ON posts.ID = rel.object_id
		LEFT JOIN {$wpdb->term_taxonomy} AS tax USING( term_taxonomy_id )
		LEFT JOIN {$wpdb->terms} AS term USING( term_id )
		SET posts.post_status = 'wc-cancelled'
		WHERE posts.post_type = 'shop_order'
		AND posts.post_status = 'publish'
		AND tax.taxonomy = 'shop_order_status'
		AND	term.slug LIKE 'cancelled%';"
	);
	$wpdb->query(
		"UPDATE {$wpdb->posts} as posts
		LEFT JOIN {$wpdb->term_relationships} AS rel ON posts.ID = rel.object_id
		LEFT JOIN {$wpdb->term_taxonomy} AS tax USING( term_taxonomy_id )
		LEFT JOIN {$wpdb->terms} AS term USING( term_id )
		SET posts.post_status = 'wc-refunded'
		WHERE posts.post_type = 'shop_order'
		AND posts.post_status = 'publish'
		AND tax.taxonomy = 'shop_order_status'
		AND	term.slug LIKE 'refunded%';"
	);
	$wpdb->query(
		"UPDATE {$wpdb->posts} as posts
		LEFT JOIN {$wpdb->term_relationships} AS rel ON posts.ID = rel.object_id
		LEFT JOIN {$wpdb->term_taxonomy} AS tax USING( term_taxonomy_id )
		LEFT JOIN {$wpdb->terms} AS term USING( term_id )
		SET posts.post_status = 'wc-failed'
		WHERE posts.post_type = 'shop_order'
		AND posts.post_status = 'publish'
		AND tax.taxonomy = 'shop_order_status'
		AND	term.slug LIKE 'failed%';"
	);
}

/**
 * Update variations for 2.2
 *
 * @return void
 */
function wc_update_220_variations() {
	global $wpdb;
	// Update variations which manage stock.
	$update_variations = $wpdb->get_results(
		"SELECT DISTINCT posts.ID AS variation_id, posts.post_parent AS variation_parent FROM {$wpdb->posts} as posts
		LEFT OUTER JOIN {$wpdb->postmeta} AS postmeta ON posts.ID = postmeta.post_id AND postmeta.meta_key = '_stock'
		LEFT OUTER JOIN {$wpdb->postmeta} as postmeta2 ON posts.ID = postmeta2.post_id AND postmeta2.meta_key = '_manage_stock'
		WHERE posts.post_type = 'product_variation'
		AND postmeta.meta_value IS NOT NULL
		AND postmeta.meta_value != ''
		AND postmeta2.meta_value IS NULL"
	);

	foreach ( $update_variations as $variation ) {
		$parent_backorders = get_post_meta( $variation->variation_parent, '_backorders', true );
		add_post_meta( $variation->variation_id, '_manage_stock', 'yes', true );
		add_post_meta( $variation->variation_id, '_backorders', $parent_backorders ? $parent_backorders : 'no', true );
	}
}

/**
 * Update attributes for 2.2
 *
 * @return void
 */
function wc_update_220_attributes() {
	global $wpdb;
	// Update taxonomy names with correct sanitized names.
	$attribute_taxonomies = $wpdb->get_results( 'SELECT attribute_name, attribute_id FROM ' . $wpdb->prefix . 'woocommerce_attribute_taxonomies' );

	foreach ( $attribute_taxonomies as $attribute_taxonomy ) {
		$sanitized_attribute_name = wc_sanitize_taxonomy_name( $attribute_taxonomy->attribute_name );
		if ( $sanitized_attribute_name !== $attribute_taxonomy->attribute_name ) {
			if ( ! $wpdb->get_var( $wpdb->prepare( "SELECT 1=1 FROM {$wpdb->prefix}woocommerce_attribute_taxonomies WHERE attribute_name = %s;", $sanitized_attribute_name ) ) ) {
				// Update attribute.
				$wpdb->update(
					"{$wpdb->prefix}woocommerce_attribute_taxonomies",
					array(
						'attribute_name' => $sanitized_attribute_name,
					),
					array(
						'attribute_id' => $attribute_taxonomy->attribute_id,
					)
				);

				// Update terms.
				$wpdb->update(
					$wpdb->term_taxonomy,
					array( 'taxonomy' => wc_attribute_taxonomy_name( $sanitized_attribute_name ) ),
					array( 'taxonomy' => 'pa_' . $attribute_taxonomy->attribute_name )
				);
			}
		}
	}
}

/**
 * Update DB version for 2.2
 *
 * @return void
 */
function wc_update_220_db_version() {
	WC_Install::update_db_version( '2.2.0' );
}

/**
 * Update options for 2.3
 *
 * @return void
 */
function wc_update_230_options() {
	// _money_spent and _order_count may be out of sync - clear them
	delete_metadata( 'user', 0, '_money_spent', '', true );
	delete_metadata( 'user', 0, '_order_count', '', true );

	// To prevent taxes being hidden when using a default 'no address' in a store with tax inc prices, set the woocommerce_default_customer_address to use the store base address by default.
	if ( '' === get_option( 'woocommerce_default_customer_address', false ) && wc_prices_include_tax() ) {
		update_option( 'woocommerce_default_customer_address', 'base' );
	}
}

/**
 * Update DB version for 2.3
 *
 * @return void
 */
function wc_update_230_db_version() {
	WC_Install::update_db_version( '2.3.0' );
}

/**
 * Update calc discount options for 2.4
 *
 * @return void
 */
function wc_update_240_options() {
	/**
	 * Coupon discount calculations.
	 * Maintain the old coupon logic for upgrades.
	 */
	update_option( 'woocommerce_calc_discounts_sequentially', 'yes' );
}

/**
 * Update shipping methods for 2.4
 *
 * @return void
 */
function wc_update_240_shipping_methods() {
	/**
	 * Flat Rate Shipping.
	 * Update legacy options to new math based options.
	 */
	$shipping_methods = array(
		'woocommerce_flat_rates'                        => new WC_Shipping_Legacy_Flat_Rate(),
		'woocommerce_international_delivery_flat_rates' => new WC_Shipping_Legacy_International_Delivery(),
	);
	foreach ( $shipping_methods as $flat_rate_option_key => $shipping_method ) {
		// Stop this running more than once if routine is repeated.
		if ( version_compare( $shipping_method->get_option( 'version', 0 ), '2.4.0', '<' ) ) {
			$shipping_classes  = WC()->shipping()->get_shipping_classes();
			$has_classes       = count( $shipping_classes ) > 0;
			$cost_key          = $has_classes ? 'no_class_cost' : 'cost';
			$min_fee           = $shipping_method->get_option( 'minimum_fee' );
			$math_cost_strings = array(
				'cost'          => array(),
				'no_class_cost' => array(),
			);

			$math_cost_strings[ $cost_key ][] = $shipping_method->get_option( 'cost' );
			$fee                              = $shipping_method->get_option( 'fee' );

			if ( $fee ) {
				$math_cost_strings[ $cost_key ][] = strstr( $fee, '%' ) ? '[fee percent="' . str_replace( '%', '', $fee ) . '" min="' . esc_attr( $min_fee ) . '"]' : $fee;
			}

			foreach ( $shipping_classes as $shipping_class ) {
				$rate_key                       = 'class_cost_' . $shipping_class->slug;
				$math_cost_strings[ $rate_key ] = $math_cost_strings['no_class_cost'];
			}

			$flat_rates = array_filter( (array) get_option( $flat_rate_option_key, array() ) );

			if ( $flat_rates ) {
				foreach ( $flat_rates as $shipping_class => $rate ) {
					$rate_key = 'class_cost_' . $shipping_class;
					if ( $rate['cost'] || $rate['fee'] ) {
						$math_cost_strings[ $rate_key ][] = $rate['cost'];
						$math_cost_strings[ $rate_key ][] = strstr( $rate['fee'], '%' ) ? '[fee percent="' . str_replace( '%', '', $rate['fee'] ) . '" min="' . esc_attr( $min_fee ) . '"]' : $rate['fee'];
					}
				}
			}

			if ( 'item' === $shipping_method->type ) {
				foreach ( $math_cost_strings as $key => $math_cost_string ) {
					$math_cost_strings[ $key ] = array_filter( array_map( 'trim', $math_cost_strings[ $key ] ) );
					if ( ! empty( $math_cost_strings[ $key ] ) ) {
						$last_key                                = max( 0, count( $math_cost_strings[ $key ] ) - 1 );
						$math_cost_strings[ $key ][0]            = '( ' . $math_cost_strings[ $key ][0];
						$math_cost_strings[ $key ][ $last_key ] .= ' ) * [qty]';
					}
				}
			}

			$math_cost_strings['cost'][] = $shipping_method->get_option( 'cost_per_order' );

			// Save settings.
			foreach ( $math_cost_strings as $option_id => $math_cost_string ) {
				$shipping_method->settings[ $option_id ] = implode( ' + ', array_filter( $math_cost_string ) );
			}

			$shipping_method->settings['version'] = '2.4.0';
			$shipping_method->settings['type']    = 'item' === $shipping_method->settings['type'] ? 'class' : $shipping_method->settings['type'];

			update_option( $shipping_method->plugin_id . $shipping_method->id . '_settings', $shipping_method->settings );
		}
	}
}

/**
 * Update API keys for 2.4
 *
 * @return void
 */
function wc_update_240_api_keys() {
	global $wpdb;
	/**
	 * Update the old user API keys to the new Apps keys.
	 */
	$api_users = $wpdb->get_results( "SELECT user_id FROM $wpdb->usermeta WHERE meta_key = 'woocommerce_api_consumer_key'" );
	$apps_keys = array();

	// Get user data.
	foreach ( $api_users as $_user ) {
		$user        = get_userdata( $_user->user_id );
		$apps_keys[] = array(
			'user_id'         => $user->ID,
			'permissions'     => $user->woocommerce_api_key_permissions,
			'consumer_key'    => wc_api_hash( $user->woocommerce_api_consumer_key ),
			'consumer_secret' => $user->woocommerce_api_consumer_secret,
			'truncated_key'   => substr( $user->woocommerce_api_consumer_secret, -7 ),
		);
	}

	if ( ! empty( $apps_keys ) ) {
		// Create new apps.
		foreach ( $apps_keys as $app ) {
			$wpdb->insert(
				$wpdb->prefix . 'woocommerce_api_keys',
				$app,
				array(
					'%d',
					'%s',
					'%s',
					'%s',
					'%s',
				)
			);
		}

		// Delete old user keys from usermeta.
		foreach ( $api_users as $_user ) {
			$user_id = intval( $_user->user_id );
			delete_user_meta( $user_id, 'woocommerce_api_consumer_key' );
			delete_user_meta( $user_id, 'woocommerce_api_consumer_secret' );
			delete_user_meta( $user_id, 'woocommerce_api_key_permissions' );
		}
	}
}

/**
 * Update webhooks for 2.4
 *
 * @return void
 */
function wc_update_240_webhooks() {
	/**
	 * Webhooks.
	 * Make sure order.update webhooks get the woocommerce_order_edit_status hook.
	 */
	$order_update_webhooks = get_posts(
		array(
			'posts_per_page' => -1,
			'post_type'      => 'shop_webhook',
			'meta_key'       => '_topic',
			'meta_value'     => 'order.updated',
		)
	);
	foreach ( $order_update_webhooks as $order_update_webhook ) {
		$webhook = new WC_Webhook( $order_update_webhook->ID );
		$webhook->set_topic( 'order.updated' );
	}
}

/**
 * Update refunds for 2.4
 *
 * @return void
 */
function wc_update_240_refunds() {
	global $wpdb;
	/**
	 * Refunds for full refunded orders.
	 * Update fully refunded orders to ensure they have a refund line item so reports add up.
	 */
	$refunded_orders = get_posts(
		array(
			'posts_per_page' => -1,
			'post_type'      => 'shop_order',
			'post_status'    => array( 'wc-refunded' ),
		)
	);

	// Ensure emails are disabled during this update routine.
	remove_all_actions( 'woocommerce_order_status_refunded_notification' );
	remove_all_actions( 'woocommerce_order_partially_refunded_notification' );
	remove_action( 'woocommerce_order_status_refunded', array( 'WC_Emails', 'send_transactional_email' ) );
	remove_action( 'woocommerce_order_partially_refunded', array( 'WC_Emails', 'send_transactional_email' ) );

	foreach ( $refunded_orders as $refunded_order ) {
		$order_total    = get_post_meta( $refunded_order->ID, '_order_total', true );
		$refunded_total = $wpdb->get_var(
			$wpdb->prepare(
				"SELECT SUM( postmeta.meta_value )
				FROM $wpdb->postmeta AS postmeta
				INNER JOIN $wpdb->posts AS posts ON ( posts.post_type = 'shop_order_refund' AND posts.post_parent = %d )
				WHERE postmeta.meta_key = '_refund_amount'
				AND postmeta.post_id = posts.ID",
				$refunded_order->ID
			)
		);

		if ( $order_total > $refunded_total ) {
			wc_create_refund(
				array(
					'amount'     => $order_total - $refunded_total,
					'reason'     => __( 'Order fully refunded', 'woocommerce' ),
					'order_id'   => $refunded_order->ID,
					'line_items' => array(),
					'date'       => $refunded_order->post_modified,
				)
			);
		}
	}

	wc_delete_shop_order_transients();
}

/**
 * Update DB version for 2.4
 *
 * @return void
 */
function wc_update_240_db_version() {
	WC_Install::update_db_version( '2.4.0' );
}

/**
 * Update variations for 2.4.1
 *
 * @return void
 */
function wc_update_241_variations() {
	global $wpdb;

	// Select variations that don't have any _stock_status implemented on WooCommerce 2.2.
	$update_variations = $wpdb->get_results(
		"SELECT DISTINCT posts.ID AS variation_id, posts.post_parent AS variation_parent
		FROM {$wpdb->posts} as posts
		LEFT OUTER JOIN {$wpdb->postmeta} AS postmeta ON posts.ID = postmeta.post_id AND postmeta.meta_key = '_stock_status'
		WHERE posts.post_type = 'product_variation'
		AND postmeta.meta_value IS NULL"
	);

	foreach ( $update_variations as $variation ) {
		// Get the parent _stock_status.
		$parent_stock_status = get_post_meta( $variation->variation_parent, '_stock_status', true );

		// Set the _stock_status.
		add_post_meta( $variation->variation_id, '_stock_status', $parent_stock_status ? $parent_stock_status : 'instock', true );

		// Delete old product children array.
		delete_transient( 'wc_product_children_' . $variation->variation_parent );
	}

	// Invalidate old transients such as wc_var_price.
	WC_Cache_Helper::get_transient_version( 'product', true );
}

/**
 * Update DB version for 2.4.1
 *
 * @return void
 */
function wc_update_241_db_version() {
	WC_Install::update_db_version( '2.4.1' );
}

/**
 * Update currency settings for 2.5
 *
 * @return void
 */
function wc_update_250_currency() {
	global $wpdb;
	// Fix currency settings for LAK currency.
	$current_currency = get_option( 'woocommerce_currency' );

	if ( 'KIP' === $current_currency ) {
		update_option( 'woocommerce_currency', 'LAK' );
	}

	// Update LAK currency code.
	$wpdb->update(
		$wpdb->postmeta,
		array(
			'meta_value' => 'LAK',
		),
		array(
			'meta_key'   => '_order_currency',
			'meta_value' => 'KIP',
		)
	);
}

/**
 * Update DB version for 2.5
 *
 * @return void
 */
function wc_update_250_db_version() {
	WC_Install::update_db_version( '2.5.0' );
}

/**
 * Update ship to countries options for 2.6
 *
 * @return void
 */
function wc_update_260_options() {
	// woocommerce_calc_shipping option has been removed in 2.6.
	if ( 'no' === get_option( 'woocommerce_calc_shipping' ) ) {
		update_option( 'woocommerce_ship_to_countries', 'disabled' );
	}

	WC_Admin_Notices::add_notice( 'legacy_shipping' );
}

/**
 * Update term meta for 2.6
 *
 * @return void
 */
function wc_update_260_termmeta() {
	global $wpdb;
	/**
	 * Migrate term meta to WordPress tables.
	 */
	if ( get_option( 'db_version' ) >= 34370 && $wpdb->get_var( "SHOW TABLES LIKE '{$wpdb->prefix}woocommerce_termmeta';" ) ) {
		if ( $wpdb->query( "INSERT INTO {$wpdb->termmeta} ( term_id, meta_key, meta_value ) SELECT woocommerce_term_id, meta_key, meta_value FROM {$wpdb->prefix}woocommerce_termmeta;" ) ) {
			$wpdb->query( "DROP TABLE IF EXISTS {$wpdb->prefix}woocommerce_termmeta" );
			wp_cache_flush();
		}
	}
}

/**
 * Update zones for 2.6
 *
 * @return void
 */
function wc_update_260_zones() {
	global $wpdb;
	/**
	 * Old (table rate) shipping zones to new core shipping zones migration.
	 * zone_enabled and zone_type are no longer used, but it's safe to leave them be.
	 */
	if ( $wpdb->get_var( "SHOW COLUMNS FROM `{$wpdb->prefix}woocommerce_shipping_zones` LIKE 'zone_enabled';" ) ) {
		$wpdb->query( "ALTER TABLE {$wpdb->prefix}woocommerce_shipping_zones CHANGE `zone_type` `zone_type` VARCHAR(40) NOT NULL DEFAULT '';" );
		$wpdb->query( "ALTER TABLE {$wpdb->prefix}woocommerce_shipping_zones CHANGE `zone_enabled` `zone_enabled` INT(1) NOT NULL DEFAULT 1;" );
	}
}

/**
 * Update zone methods for 2.6
 *
 * @return void
 */
function wc_update_260_zone_methods() {
	global $wpdb;

	/**
	 * Shipping zones in WC 2.6.0 use a table named woocommerce_shipping_zone_methods.
	 * Migrate the old data out of woocommerce_shipping_zone_shipping_methods into the new table and port over any known options (used by table rates and flat rate boxes).
	 */
	if ( $wpdb->get_var( "SHOW TABLES LIKE '{$wpdb->prefix}woocommerce_shipping_zone_shipping_methods';" ) ) {
		$old_methods = $wpdb->get_results( "SELECT zone_id, shipping_method_type, shipping_method_order, shipping_method_id FROM {$wpdb->prefix}woocommerce_shipping_zone_shipping_methods;" );

		if ( $old_methods ) {
			$max_new_id = $wpdb->get_var( "SELECT MAX(instance_id) FROM {$wpdb->prefix}woocommerce_shipping_zone_methods" );
			$max_old_id = $wpdb->get_var( "SELECT MAX(shipping_method_id) FROM {$wpdb->prefix}woocommerce_shipping_zone_shipping_methods" );

			// Avoid ID conflicts.
			$wpdb->query( $wpdb->prepare( "ALTER TABLE {$wpdb->prefix}woocommerce_shipping_zone_methods AUTO_INCREMENT = %d;", max( $max_new_id, $max_old_id ) + 1 ) );

			// Store changes.
			$changes = array();

			// Move data.
			foreach ( $old_methods as $old_method ) {
				$wpdb->insert(
					$wpdb->prefix . 'woocommerce_shipping_zone_methods',
					array(
						'zone_id'      => $old_method->zone_id,
						'method_id'    => $old_method->shipping_method_type,
						'method_order' => $old_method->shipping_method_order,
					)
				);

				$new_instance_id = $wpdb->insert_id;

				// Move main settings.
				$older_settings_key = 'woocommerce_' . $old_method->shipping_method_type . '-' . $old_method->shipping_method_id . '_settings';
				$old_settings_key   = 'woocommerce_' . $old_method->shipping_method_type . '_' . $old_method->shipping_method_id . '_settings';
				add_option( 'woocommerce_' . $old_method->shipping_method_type . '_' . $new_instance_id . '_settings', get_option( $old_settings_key, get_option( $older_settings_key ) ) );

				// Handling for table rate and flat rate box shipping.
				if ( 'table_rate' === $old_method->shipping_method_type ) {
					// Move priority settings.
					add_option( 'woocommerce_table_rate_default_priority_' . $new_instance_id, get_option( 'woocommerce_table_rate_default_priority_' . $old_method->shipping_method_id ) );
					add_option( 'woocommerce_table_rate_priorities_' . $new_instance_id, get_option( 'woocommerce_table_rate_priorities_' . $old_method->shipping_method_id ) );

					// Move rates.
					$wpdb->update(
						$wpdb->prefix . 'woocommerce_shipping_table_rates',
						array(
							'shipping_method_id' => $new_instance_id,
						),
						array(
							'shipping_method_id' => $old_method->shipping_method_id,
						)
					);
				} elseif ( 'flat_rate_boxes' === $old_method->shipping_method_type ) {
					$wpdb->update(
						$wpdb->prefix . 'woocommerce_shipping_flat_rate_boxes',
						array(
							'shipping_method_id' => $new_instance_id,
						),
						array(
							'shipping_method_id' => $old_method->shipping_method_id,
						)
					);
				}

				$changes[ $old_method->shipping_method_id ] = $new_instance_id;
			}

			// $changes contains keys (old method ids) and values (new instance ids) if extra processing is needed in plugins.
			// Store this to an option so extensions can pick it up later, then fire an action.
			update_option( 'woocommerce_updated_instance_ids', $changes );
			do_action( 'woocommerce_updated_instance_ids', $changes );
		}
	}

	// Change ranges used to ...
	$wpdb->query( "UPDATE {$wpdb->prefix}woocommerce_shipping_zone_locations SET location_code = REPLACE( location_code, '-', '...' );" );
}

/**
 * Update refunds for 2.6
 *
 * @return void
 */
function wc_update_260_refunds() {
	global $wpdb;
	/**
	 * Refund item qty should be negative.
	 */
	$wpdb->query(
		"UPDATE {$wpdb->prefix}woocommerce_order_itemmeta as item_meta
		LEFT JOIN {$wpdb->prefix}woocommerce_order_items as items ON item_meta.order_item_id = items.order_item_id
		LEFT JOIN {$wpdb->posts} as posts ON items.order_id = posts.ID
		SET item_meta.meta_value = item_meta.meta_value * -1
		WHERE item_meta.meta_value > 0 AND item_meta.meta_key = '_qty' AND posts.post_type = 'shop_order_refund'"
	);
}

/**
 * Update DB version for 2.6
 *
 * @return void
 */
function wc_update_260_db_version() {
	WC_Install::update_db_version( '2.6.0' );
}

/**
 * Update webhooks for 3.0
 *
 * @return void
 */
function wc_update_300_webhooks() {
	/**
	 * Make sure product.update webhooks get the woocommerce_product_quick_edit_save
	 * and woocommerce_product_bulk_edit_save hooks.
	 */
	$product_update_webhooks = get_posts(
		array(
			'posts_per_page' => -1,
			'post_type'      => 'shop_webhook',
			'meta_key'       => '_topic',
			'meta_value'     => 'product.updated',
		)
	);
	foreach ( $product_update_webhooks as $product_update_webhook ) {
		$webhook = new WC_Webhook( $product_update_webhook->ID );
		$webhook->set_topic( 'product.updated' );
	}
}

/**
 * Add an index to the field comment_type to improve the response time of the query
 * used by WC_Comments::wp_count_comments() to get the number of comments by type.
 */
function wc_update_300_comment_type_index() {
	global $wpdb;

	$index_exists = $wpdb->get_row( "SHOW INDEX FROM {$wpdb->comments} WHERE column_name = 'comment_type' and key_name = 'woo_idx_comment_type'" );

	if ( is_null( $index_exists ) ) {
		// Add an index to the field comment_type to improve the response time of the query
		// used by WC_Comments::wp_count_comments() to get the number of comments by type.
		$wpdb->query( "ALTER TABLE {$wpdb->comments} ADD INDEX woo_idx_comment_type (comment_type)" );
	}
}

/**
 * Update grouped products for 3.0
 *
 * @return void
 */
function wc_update_300_grouped_products() {
	global $wpdb;
	$parents = $wpdb->get_col( "SELECT DISTINCT( post_parent ) FROM {$wpdb->posts} WHERE post_parent > 0 AND post_type = 'product';" );
	foreach ( $parents as $parent_id ) {
		$parent = wc_get_product( $parent_id );
		if ( $parent && $parent->is_type( 'grouped' ) ) {
			$children_ids = get_posts(
				array(
					'post_parent'    => $parent_id,
					'posts_per_page' => -1,
					'post_type'      => 'product',
					'fields'         => 'ids',
				)
			);
			update_post_meta( $parent_id, '_children', $children_ids );

			// Update children to remove the parent.
			$wpdb->update(
				$wpdb->posts,
				array(
					'post_parent' => 0,
				),
				array(
					'post_parent' => $parent_id,
				)
			);
		}
	}
}

/**
 * Update shipping tax classes for 3.0
 *
 * @return void
 */
function wc_update_300_settings() {
	$woocommerce_shipping_tax_class = get_option( 'woocommerce_shipping_tax_class' );
	if ( '' === $woocommerce_shipping_tax_class ) {
		update_option( 'woocommerce_shipping_tax_class', 'inherit' );
	} elseif ( 'standard' === $woocommerce_shipping_tax_class ) {
		update_option( 'woocommerce_shipping_tax_class', '' );
	}
}

/**
 * Convert meta values into term for product visibility.
 */
function wc_update_300_product_visibility() {
	global $wpdb;

	WC_Install::create_terms();

	$featured_term = get_term_by( 'name', 'featured', 'product_visibility' );

	if ( $featured_term ) {
		$wpdb->query( $wpdb->prepare( "INSERT IGNORE INTO {$wpdb->term_relationships} SELECT post_id, %d, 0 FROM {$wpdb->postmeta} WHERE meta_key = '_featured' AND meta_value = 'yes';", $featured_term->term_taxonomy_id ) );
	}

	$exclude_search_term = get_term_by( 'name', 'exclude-from-search', 'product_visibility' );

	if ( $exclude_search_term ) {
		$wpdb->query( $wpdb->prepare( "INSERT IGNORE INTO {$wpdb->term_relationships} SELECT post_id, %d, 0 FROM {$wpdb->postmeta} WHERE meta_key = '_visibility' AND meta_value IN ('hidden', 'catalog');", $exclude_search_term->term_taxonomy_id ) );
	}

	$exclude_catalog_term = get_term_by( 'name', 'exclude-from-catalog', 'product_visibility' );

	if ( $exclude_catalog_term ) {
		$wpdb->query( $wpdb->prepare( "INSERT IGNORE INTO {$wpdb->term_relationships} SELECT post_id, %d, 0 FROM {$wpdb->postmeta} WHERE meta_key = '_visibility' AND meta_value IN ('hidden', 'search');", $exclude_catalog_term->term_taxonomy_id ) );
	}

	$outofstock_term = get_term_by( 'name', 'outofstock', 'product_visibility' );

	if ( $outofstock_term ) {
		$wpdb->query( $wpdb->prepare( "INSERT IGNORE INTO {$wpdb->term_relationships} SELECT post_id, %d, 0 FROM {$wpdb->postmeta} WHERE meta_key = '_stock_status' AND meta_value = 'outofstock';", $outofstock_term->term_taxonomy_id ) );
	}

	$rating_term = get_term_by( 'name', 'rated-1', 'product_visibility' );

	if ( $rating_term ) {
		$wpdb->query( $wpdb->prepare( "INSERT IGNORE INTO {$wpdb->term_relationships} SELECT post_id, %d, 0 FROM {$wpdb->postmeta} WHERE meta_key = '_wc_average_rating' AND ROUND( meta_value ) = 1;", $rating_term->term_taxonomy_id ) );
	}

	$rating_term = get_term_by( 'name', 'rated-2', 'product_visibility' );

	if ( $rating_term ) {
		$wpdb->query( $wpdb->prepare( "INSERT IGNORE INTO {$wpdb->term_relationships} SELECT post_id, %d, 0 FROM {$wpdb->postmeta} WHERE meta_key = '_wc_average_rating' AND ROUND( meta_value ) = 2;", $rating_term->term_taxonomy_id ) );
	}

	$rating_term = get_term_by( 'name', 'rated-3', 'product_visibility' );

	if ( $rating_term ) {
		$wpdb->query( $wpdb->prepare( "INSERT IGNORE INTO {$wpdb->term_relationships} SELECT post_id, %d, 0 FROM {$wpdb->postmeta} WHERE meta_key = '_wc_average_rating' AND ROUND( meta_value ) = 3;", $rating_term->term_taxonomy_id ) );
	}

	$rating_term = get_term_by( 'name', 'rated-4', 'product_visibility' );

	if ( $rating_term ) {
		$wpdb->query( $wpdb->prepare( "INSERT IGNORE INTO {$wpdb->term_relationships} SELECT post_id, %d, 0 FROM {$wpdb->postmeta} WHERE meta_key = '_wc_average_rating' AND ROUND( meta_value ) = 4;", $rating_term->term_taxonomy_id ) );
	}

	$rating_term = get_term_by( 'name', 'rated-5', 'product_visibility' );

	if ( $rating_term ) {
		$wpdb->query( $wpdb->prepare( "INSERT IGNORE INTO {$wpdb->term_relationships} SELECT post_id, %d, 0 FROM {$wpdb->postmeta} WHERE meta_key = '_wc_average_rating' AND ROUND( meta_value ) = 5;", $rating_term->term_taxonomy_id ) );
	}
}

/**
 * Update DB Version.
 */
function wc_update_300_db_version() {
	WC_Install::update_db_version( '3.0.0' );
}

/**
 * Add an index to the downloadable product permissions table to improve performance of update_user_by_order_id.
 */
function wc_update_310_downloadable_products() {
	global $wpdb;

	$index_exists = $wpdb->get_row( "SHOW INDEX FROM {$wpdb->prefix}woocommerce_downloadable_product_permissions WHERE column_name = 'order_id' and key_name = 'order_id'" );

	if ( is_null( $index_exists ) ) {
		$wpdb->query( "ALTER TABLE {$wpdb->prefix}woocommerce_downloadable_product_permissions ADD INDEX order_id (order_id)" );
	}
}

/**
 * Find old order notes and ensure they have the correct type for exclusion.
 */
function wc_update_310_old_comments() {
	global $wpdb;

	$wpdb->query( "UPDATE $wpdb->comments comments LEFT JOIN $wpdb->posts as posts ON comments.comment_post_ID = posts.ID SET comment_type = 'order_note' WHERE posts.post_type = 'shop_order' AND comment_type = '';" );
}

/**
 * Update DB Version.
 */
function wc_update_310_db_version() {
	WC_Install::update_db_version( '3.1.0' );
}

/**
 * Update shop_manager capabilities.
 */
function wc_update_312_shop_manager_capabilities() {
	$role = get_role( 'shop_manager' );
	$role->remove_cap( 'unfiltered_html' );
}

/**
 * Update DB Version.
 */
function wc_update_312_db_version() {
	WC_Install::update_db_version( '3.1.2' );
}

/**
 * Update state codes for Mexico.
 */
function wc_update_320_mexican_states() {
	global $wpdb;

	$mx_states = array(
		'Distrito Federal'    => 'CMX',
		'Jalisco'             => 'JAL',
		'Nuevo Leon'          => 'NLE',
		'Aguascalientes'      => 'AGS',
		'Baja California'     => 'BCN',
		'Baja California Sur' => 'BCS',
		'Campeche'            => 'CAM',
		'Chiapas'             => 'CHP',
		'Chihuahua'           => 'CHH',
		'Coahuila'            => 'COA',
		'Colima'              => 'COL',
		'Durango'             => 'DGO',
		'Guanajuato'          => 'GTO',
		'Guerrero'            => 'GRO',
		'Hidalgo'             => 'HGO',
		'Estado de Mexico'    => 'MEX',
		'Michoacan'           => 'MIC',
		'Morelos'             => 'MOR',
		'Nayarit'             => 'NAY',
		'Oaxaca'              => 'OAX',
		'Puebla'              => 'PUE',
		'Queretaro'           => 'QRO',
		'Quintana Roo'        => 'ROO',
		'San Luis Potosi'     => 'SLP',
		'Sinaloa'             => 'SIN',
		'Sonora'              => 'SON',
		'Tabasco'             => 'TAB',
		'Tamaulipas'          => 'TMP',
		'Tlaxcala'            => 'TLA',
		'Veracruz'            => 'VER',
		'Yucatan'             => 'YUC',
		'Zacatecas'           => 'ZAC',
	);

	foreach ( $mx_states as $old => $new ) {
		$wpdb->query(
			$wpdb->prepare(
				"UPDATE $wpdb->postmeta
				SET meta_value = %s
				WHERE meta_key IN ( '_billing_state', '_shipping_state' )
				AND meta_value = %s",
				$new,
				$old
			)
		);
		$wpdb->update(
			"{$wpdb->prefix}woocommerce_shipping_zone_locations",
			array(
				'location_code' => 'MX:' . $new,
			),
			array(
				'location_code' => 'MX:' . $old,
			)
		);
		$wpdb->update(
			"{$wpdb->prefix}woocommerce_tax_rates",
			array(
				'tax_rate_state' => strtoupper( $new ),
			),
			array(
				'tax_rate_state' => strtoupper( $old ),
			)
		);
	}
}

/**
 * Update DB Version.
 */
function wc_update_320_db_version() {
	WC_Install::update_db_version( '3.2.0' );
}

/**
 * Update image settings to use new aspect ratios and widths.
 */
function wc_update_330_image_options() {
	$old_thumbnail_size = get_option( 'shop_catalog_image_size', array() );
	$old_single_size    = get_option( 'shop_single_image_size', array() );

	if ( ! empty( $old_thumbnail_size['width'] ) ) {
		$width     = absint( $old_thumbnail_size['width'] );
		$height    = absint( $old_thumbnail_size['height'] );
		$hard_crop = ! empty( $old_thumbnail_size['crop'] );

		if ( ! $width ) {
			$width = 300;
		}

		if ( ! $height ) {
			$height = $width;
		}

		update_option( 'woocommerce_thumbnail_image_width', $width );

		// Calculate cropping mode from old image options.
		if ( ! $hard_crop ) {
			update_option( 'woocommerce_thumbnail_cropping', 'uncropped' );
		} elseif ( $width === $height ) {
			update_option( 'woocommerce_thumbnail_cropping', '1:1' );
		} else {
			$ratio    = $width / $height;
			$fraction = wc_decimal_to_fraction( $ratio );

			if ( $fraction ) {
				update_option( 'woocommerce_thumbnail_cropping', 'custom' );
				update_option( 'woocommerce_thumbnail_cropping_custom_width', $fraction[0] );
				update_option( 'woocommerce_thumbnail_cropping_custom_height', $fraction[1] );
			}
		}
	}

	// Single is uncropped.
	if ( ! empty( $old_single_size['width'] ) ) {
		update_option( 'woocommerce_single_image_width', absint( $old_single_size['width'] ) );
	}
}

/**
 * Migrate webhooks from post type to CRUD.
 */
function wc_update_330_webhooks() {
	register_post_type( 'shop_webhook' );

	// Map statuses from post_type to Webhooks CRUD.
	$statuses = array(
		'publish' => 'active',
		'draft'   => 'paused',
		'pending' => 'disabled',
	);

	$posts = get_posts(
		array(
			'posts_per_page' => -1,
			'post_type'      => 'shop_webhook',
			'post_status'    => 'any',
		)
	);

	foreach ( $posts as $post ) {
		$webhook = new WC_Webhook();
		$webhook->set_name( $post->post_title );
		$webhook->set_status( isset( $statuses[ $post->post_status ] ) ? $statuses[ $post->post_status ] : 'disabled' );
		$webhook->set_delivery_url( get_post_meta( $post->ID, '_delivery_url', true ) );
		$webhook->set_secret( get_post_meta( $post->ID, '_secret', true ) );
		$webhook->set_topic( get_post_meta( $post->ID, '_topic', true ) );
		$webhook->set_api_version( get_post_meta( $post->ID, '_api_version', true ) );
		$webhook->set_user_id( $post->post_author );
		$webhook->set_pending_delivery( false );
		$webhook->save();

		wp_delete_post( $post->ID, true );
	}

	unregister_post_type( 'shop_webhook' );
}

/**
 * Assign default cat to all products with no cats.
 */
function wc_update_330_set_default_product_cat() {
	global $wpdb;

	$default_category = get_option( 'default_product_cat', 0 );

	if ( $default_category ) {
		$wpdb->query(
			$wpdb->prepare(
				"INSERT INTO {$wpdb->term_relationships} (object_id, term_taxonomy_id)
				SELECT DISTINCT posts.ID, %s FROM {$wpdb->posts} posts
				LEFT JOIN
					(
						SELECT object_id FROM {$wpdb->term_relationships} term_relationships
						LEFT JOIN {$wpdb->term_taxonomy} term_taxonomy ON term_relationships.term_taxonomy_id = term_taxonomy.term_taxonomy_id
						WHERE term_taxonomy.taxonomy = 'product_cat'
					) AS tax_query
				ON posts.ID = tax_query.object_id
				WHERE posts.post_type = 'product'
				AND tax_query.object_id IS NULL",
				$default_category
			)
		);
		wp_cache_flush();
		delete_transient( 'wc_term_counts' );
		wp_update_term_count_now( array( $default_category ), 'product_cat' );
	}
}

/**
 * Update product stock status to use the new onbackorder status.
 */
function wc_update_330_product_stock_status() {
	global $wpdb;

	if ( 'yes' !== get_option( 'woocommerce_manage_stock' ) ) {
		return;
	}

	$min_stock_amount = (int) get_option( 'woocommerce_notify_no_stock_amount', 0 );

	// Get all products that have stock management enabled, stock less than or equal to min stock amount, and backorders enabled.
	$post_ids = $wpdb->get_col(
		$wpdb->prepare(
			"SELECT t1.post_id FROM $wpdb->postmeta t1
			INNER JOIN $wpdb->postmeta t2
				ON t1.post_id = t2.post_id
				AND t1.meta_key = '_manage_stock' AND t1.meta_value = 'yes'
				AND t2.meta_key = '_stock' AND t2.meta_value <= %d
			INNER JOIN $wpdb->postmeta t3
				ON t2.post_id = t3.post_id
				AND t3.meta_key = '_backorders' AND ( t3.meta_value = 'yes' OR t3.meta_value = 'notify' )",
			$min_stock_amount
		)
	); // WPCS: db call ok, unprepared SQL ok, cache ok.

	if ( empty( $post_ids ) ) {
		return;
	}

	$post_ids = array_map( 'absint', $post_ids );

	// Set the status to onbackorder for those products.
	$wpdb->query(
		"UPDATE $wpdb->postmeta
		SET meta_value = 'onbackorder'
		WHERE meta_key = '_stock_status' AND post_id IN ( " . implode( ',', $post_ids ) . ' )'
	); // WPCS: db call ok, unprepared SQL ok, cache ok.
}

/**
 * Clear addons page transients
 */
function wc_update_330_clear_transients() {
	delete_transient( 'wc_addons_sections' );
	delete_transient( 'wc_addons_featured' );
}

/**
 * Set PayPal's sandbox credentials.
 */
function wc_update_330_set_paypal_sandbox_credentials() {

	$paypal_settings = get_option( 'woocommerce_paypal_settings' );

	if ( isset( $paypal_settings['testmode'] ) && 'yes' === $paypal_settings['testmode'] ) {
		foreach ( array( 'api_username', 'api_password', 'api_signature' ) as $credential ) {
			if ( ! empty( $paypal_settings[ $credential ] ) ) {
				$paypal_settings[ 'sandbox_' . $credential ] = $paypal_settings[ $credential ];
			}
		}

		update_option( 'woocommerce_paypal_settings', $paypal_settings );
	}
}

/**
 * Update DB Version.
 */
function wc_update_330_db_version() {
	WC_Install::update_db_version( '3.3.0' );
}

/**
 * Update state codes for Ireland and BD.
 */
function wc_update_340_states() {
	$country_states = array(
		'IE' => array(
			'CK' => 'CO',
			'DN' => 'D',
			'GY' => 'G',
			'TY' => 'TA',
		),
		'BD' => array(
			'BAG'  => 'BD-05',
			'BAN'  => 'BD-01',
			'BAR'  => 'BD-02',
			'BARI' => 'BD-06',
			'BHO'  => 'BD-07',
			'BOG'  => 'BD-03',
			'BRA'  => 'BD-04',
			'CHA'  => 'BD-09',
			'CHI'  => 'BD-10',
			'CHU'  => 'BD-12',
			'COX'  => 'BD-11',
			'COM'  => 'BD-08',
			'DHA'  => 'BD-13',
			'DIN'  => 'BD-14',
			'FAR'  => 'BD-15',
			'FEN'  => 'BD-16',
			'GAI'  => 'BD-19',
			'GAZI' => 'BD-18',
			'GOP'  => 'BD-17',
			'HAB'  => 'BD-20',
			'JAM'  => 'BD-21',
			'JES'  => 'BD-22',
			'JHA'  => 'BD-25',
			'JHE'  => 'BD-23',
			'JOY'  => 'BD-24',
			'KHA'  => 'BD-29',
			'KHU'  => 'BD-27',
			'KIS'  => 'BD-26',
			'KUR'  => 'BD-28',
			'KUS'  => 'BD-30',
			'LAK'  => 'BD-31',
			'LAL'  => 'BD-32',
			'MAD'  => 'BD-36',
			'MAG'  => 'BD-37',
			'MAN'  => 'BD-33',
			'MEH'  => 'BD-39',
			'MOU'  => 'BD-38',
			'MUN'  => 'BD-35',
			'MYM'  => 'BD-34',
			'NAO'  => 'BD-48',
			'NAR'  => 'BD-43',
			'NARG' => 'BD-40',
			'NARD' => 'BD-42',
			'NAT'  => 'BD-44',
			'NAW'  => 'BD-45',
			'NET'  => 'BD-41',
			'NIL'  => 'BD-46',
			'NOA'  => 'BD-47',
			'PAB'  => 'BD-49',
			'PAN'  => 'BD-52',
			'PAT'  => 'BD-51',
			'PIR'  => 'BD-50',
			'RAJB' => 'BD-53',
			'RAJ'  => 'BD-54',
			'RAN'  => 'BD-56',
			'RANP' => 'BD-55',
			'SAT'  => 'BD-58',
			'SHA'  => 'BD-57',
			'SIR'  => 'BD-59',
			'SUN'  => 'BD-61',
			'SYL'  => 'BD-60',
			'TAN'  => 'BD-63',
			'THA'  => 'BD-64',
		),
	);

	update_option( 'woocommerce_update_340_states', $country_states );
}

/**
 * Update next state in the queue.
 *
 * @return bool True to run again, false if completed.
 */
function wc_update_340_state() {
	global $wpdb;

	$country_states = array_filter( (array) get_option( 'woocommerce_update_340_states', array() ) );

	if ( empty( $country_states ) ) {
		return false;
	}

	foreach ( $country_states as $country => $states ) {
		foreach ( $states as $old => $new ) {
			$wpdb->query(
				$wpdb->prepare(
					"UPDATE $wpdb->postmeta
					SET meta_value = %s
					WHERE meta_key IN ( '_billing_state', '_shipping_state' )
					AND meta_value = %s",
					$new,
					$old
				)
			);
			$wpdb->update(
				"{$wpdb->prefix}woocommerce_shipping_zone_locations",
				array(
					'location_code' => $country . ':' . $new,
				),
				array(
					'location_code' => $country . ':' . $old,
				)
			);
			$wpdb->update(
				"{$wpdb->prefix}woocommerce_tax_rates",
				array(
					'tax_rate_state' => strtoupper( $new ),
				),
				array(
					'tax_rate_state' => strtoupper( $old ),
				)
			);
			unset( $country_states[ $country ][ $old ] );

			if ( empty( $country_states[ $country ] ) ) {
				unset( $country_states[ $country ] );
			}
			break 2;
		}
	}

	if ( ! empty( $country_states ) ) {
		return update_option( 'woocommerce_update_340_states', $country_states );
	}

	delete_option( 'woocommerce_update_340_states' );

	return false;
}

/**
 * Set last active prop for users.
 */
function wc_update_340_last_active() {
	global $wpdb;
	// @codingStandardsIgnoreStart.
	$wpdb->query(
		$wpdb->prepare( "
			INSERT INTO {$wpdb->usermeta} (user_id, meta_key, meta_value)
			SELECT DISTINCT users.ID, 'wc_last_active', %s
			FROM {$wpdb->users} as users
			LEFT OUTER JOIN {$wpdb->usermeta} AS usermeta ON users.ID = usermeta.user_id AND usermeta.meta_key = 'wc_last_active'
			WHERE usermeta.meta_value IS NULL
			",
			(string) strtotime( date( 'Y-m-d', current_time( 'timestamp', true ) ) )
		)
	);
	// @codingStandardsIgnoreEnd.
}

/**
 * Update DB Version.
 */
function wc_update_340_db_version() {
	WC_Install::update_db_version( '3.4.0' );
}

/**
 * Remove duplicate foreign keys
 *
 * @return void
 */
function wc_update_343_cleanup_foreign_keys() {
	global $wpdb;

	$results = $wpdb->get_results(
		"SELECT CONSTRAINT_NAME
		FROM information_schema.TABLE_CONSTRAINTS
		WHERE CONSTRAINT_SCHEMA = '{$wpdb->dbname}'
		AND CONSTRAINT_NAME LIKE '%wc_download_log_ib%'
		AND CONSTRAINT_TYPE = 'FOREIGN KEY'
		AND TABLE_NAME = '{$wpdb->prefix}wc_download_log'"
	);

	if ( $results ) {
		foreach ( $results as $fk ) {
			$wpdb->query( "ALTER TABLE {$wpdb->prefix}wc_download_log DROP FOREIGN KEY {$fk->CONSTRAINT_NAME}" ); // phpcs:ignore WordPress.DB.PreparedSQL.NotPrepared
		}
	}
}

/**
 * Update DB version.
 *
 * @return void
 */
function wc_update_343_db_version() {
	WC_Install::update_db_version( '3.4.3' );
}

/**
 * Recreate user roles so existing users will get the new capabilities.
 *
 * @return void
 */
function wc_update_344_recreate_roles() {
	WC_Install::remove_roles();
	WC_Install::create_roles();
}

/**
 * Update DB version.
 *
 * @return void
 */
function wc_update_344_db_version() {
	WC_Install::update_db_version( '3.4.4' );
}

/**
 * Set the comment type to 'review' for product reviews that don't have a comment type.
 */
function wc_update_350_reviews_comment_type() {
	global $wpdb;

	$wpdb->query(
		"UPDATE {$wpdb->prefix}comments JOIN {$wpdb->prefix}posts ON {$wpdb->prefix}posts.ID = {$wpdb->prefix}comments.comment_post_ID AND ( {$wpdb->prefix}posts.post_type = 'product' OR {$wpdb->prefix}posts.post_type = 'product_variation' ) SET {$wpdb->prefix}comments.comment_type = 'review' WHERE {$wpdb->prefix}comments.comment_type = ''"
	);
}

/**
 * Update DB Version.
 */
function wc_update_350_db_version() {
	WC_Install::update_db_version( '3.5.0' );
}

/**
 * Drop the fk_wc_download_log_permission_id FK as we use a new one with the table and blog prefix for MS compatability.
 *
 * @return void
 */
function wc_update_352_drop_download_log_fk() {
	global $wpdb;
	$results = $wpdb->get_results(
		"SELECT CONSTRAINT_NAME
		FROM information_schema.TABLE_CONSTRAINTS
		WHERE CONSTRAINT_SCHEMA = '{$wpdb->dbname}'
		AND CONSTRAINT_NAME = 'fk_wc_download_log_permission_id'
		AND CONSTRAINT_TYPE = 'FOREIGN KEY'
		AND TABLE_NAME = '{$wpdb->prefix}wc_download_log'"
	);

	// We only need to drop the old key as WC_Install::create_tables() takes care of creating the new FK.
	if ( $results ) {
		$wpdb->query( "ALTER TABLE {$wpdb->prefix}wc_download_log DROP FOREIGN KEY fk_wc_download_log_permission_id" ); // phpcs:ignore WordPress.WP.PreparedSQL.NotPrepared
	}
}

/**
 * Remove edit_user capabilities from shop managers and use "translated" capabilities instead.
 * See wc_shop_manager_has_capability function.
 */
function wc_update_354_modify_shop_manager_caps() {
	global $wp_roles;

	if ( ! class_exists( 'WP_Roles' ) ) {
		return;
	}

	if ( ! isset( $wp_roles ) ) {
		$wp_roles = new WP_Roles(); // @codingStandardsIgnoreLine
	}

	$wp_roles->remove_cap( 'shop_manager', 'edit_users' );
}

/**
 * Update DB Version.
 */
function wc_update_354_db_version() {
	WC_Install::update_db_version( '3.5.4' );
}

/**
<<<<<<< HEAD
 * Update product lookup tables in bulk.
 */
function wc_update_360_product_lookup_tables() {
	wc_update_product_lookup_tables();
=======
 * Renames ordering meta to be consistent across taxonomies.
 */
function wc_update_360_term_meta() {
	global $wpdb;

	$wpdb->query( "UPDATE {$wpdb->termmeta} SET meta_key = 'order' WHERE meta_key LIKE 'order_pa_%';" );
>>>>>>> d575bf50
}

/**
 * Add new user_order_remaining_expires to speed up user download permission fetching.
 *
 * @return void
 */
function wc_update_360_downloadable_product_permissions_index() {
	global $wpdb;

	$index_exists = $wpdb->get_row( "SHOW INDEX FROM {$wpdb->prefix}woocommerce_downloadable_product_permissions WHERE key_name = 'user_order_remaining_expires'" );

	if ( is_null( $index_exists ) ) {
		$wpdb->query( "ALTER TABLE {$wpdb->prefix}woocommerce_downloadable_product_permissions ADD INDEX user_order_remaining_expires (user_id,order_id,downloads_remaining,access_expires)" );
	}
}

/**
 * Update DB Version.
 */
function wc_update_360_db_version() {
	WC_Install::update_db_version( '3.6.0' );
}<|MERGE_RESOLUTION|>--- conflicted
+++ resolved
@@ -1934,19 +1934,19 @@
 }
 
 /**
-<<<<<<< HEAD
  * Update product lookup tables in bulk.
  */
 function wc_update_360_product_lookup_tables() {
 	wc_update_product_lookup_tables();
-=======
+}
+
+/**
  * Renames ordering meta to be consistent across taxonomies.
  */
 function wc_update_360_term_meta() {
 	global $wpdb;
 
 	$wpdb->query( "UPDATE {$wpdb->termmeta} SET meta_key = 'order' WHERE meta_key LIKE 'order_pa_%';" );
->>>>>>> d575bf50
 }
 
 /**

<?php
/**
 * WooCommerce Updates
 *
 * Functions for updating data, used by the background updater.
 *
 * @package WooCommerce/Functions
 * @version 3.3.0
 */

defined( 'ABSPATH' ) || exit;

/**
 * Update file paths for 2.0
 *
 * @return void
 */
function wc_update_200_file_paths() {
	global $wpdb;

	// Upgrade old style files paths to support multiple file paths.
	$existing_file_paths = $wpdb->get_results( "SELECT meta_value, meta_id, post_id FROM {$wpdb->postmeta} WHERE meta_key = '_file_path' AND meta_value != '';" );

	if ( $existing_file_paths ) {

		foreach ( $existing_file_paths as $existing_file_path ) {

			$old_file_path = trim( $existing_file_path->meta_value );

			if ( ! empty( $old_file_path ) ) {
				$file_paths = serialize( array( md5( $old_file_path ) => $old_file_path ) );

				$wpdb->query( $wpdb->prepare( "UPDATE {$wpdb->postmeta} SET meta_key = '_file_paths', meta_value = %s WHERE meta_id = %d", $file_paths, $existing_file_path->meta_id ) );

				$wpdb->query( $wpdb->prepare( "UPDATE {$wpdb->prefix}woocommerce_downloadable_product_permissions SET download_id = %s WHERE product_id = %d", md5( $old_file_path ), $existing_file_path->post_id ) );

			}
		}
	}
}

/**
 * Update permalinks for 2.0
 *
 * @return void
 */
function wc_update_200_permalinks() {
	// Setup default permalinks if shop page is defined.
	$permalinks   = get_option( 'woocommerce_permalinks' );
	$shop_page_id = wc_get_page_id( 'shop' );

	if ( empty( $permalinks ) && $shop_page_id > 0 ) {

		$base_slug = $shop_page_id > 0 && get_post( $shop_page_id ) ? get_page_uri( $shop_page_id ) : 'shop';

		$category_base = get_option( 'woocommerce_prepend_shop_page_to_urls' ) == 'yes' ? trailingslashit( $base_slug ) : '';
		$category_slug = get_option( 'woocommerce_product_category_slug' ) ? get_option( 'woocommerce_product_category_slug' ) : _x( 'product-category', 'slug', 'woocommerce' );
		$tag_slug      = get_option( 'woocommerce_product_tag_slug' ) ? get_option( 'woocommerce_product_tag_slug' ) : _x( 'product-tag', 'slug', 'woocommerce' );

		if ( 'yes' == get_option( 'woocommerce_prepend_shop_page_to_products' ) ) {
			$product_base = trailingslashit( $base_slug );
		} else {
			$product_slug = get_option( 'woocommerce_product_slug' );
			if ( false !== $product_slug && ! empty( $product_slug ) ) {
				$product_base = trailingslashit( $product_slug );
			} else {
				$product_base = trailingslashit( _x( 'product', 'slug', 'woocommerce' ) );
			}
		}

		if ( get_option( 'woocommerce_prepend_category_to_products' ) == 'yes' ) {
			$product_base .= trailingslashit( '%product_cat%' );
		}

		$permalinks = array(
			'product_base'   => untrailingslashit( $product_base ),
			'category_base'  => untrailingslashit( $category_base . $category_slug ),
			'attribute_base' => untrailingslashit( $category_base ),
			'tag_base'       => untrailingslashit( $category_base . $tag_slug ),
		);

		update_option( 'woocommerce_permalinks', $permalinks );
	}
}

/**
 * Update sub-category display options for 2.0
 *
 * @return void
 */
function wc_update_200_subcat_display() {
	// Update subcat display settings.
	if ( get_option( 'woocommerce_shop_show_subcategories' ) == 'yes' ) {
		if ( get_option( 'woocommerce_hide_products_when_showing_subcategories' ) == 'yes' ) {
			update_option( 'woocommerce_shop_page_display', 'subcategories' );
		} else {
			update_option( 'woocommerce_shop_page_display', 'both' );
		}
	}

	if ( get_option( 'woocommerce_show_subcategories' ) == 'yes' ) {
		if ( get_option( 'woocommerce_hide_products_when_showing_subcategories' ) == 'yes' ) {
			update_option( 'woocommerce_category_archive_display', 'subcategories' );
		} else {
			update_option( 'woocommerce_category_archive_display', 'both' );
		}
	}
}

/**
 * Update tax rates for 2.0
 *
 * @return void
 */
function wc_update_200_taxrates() {
	global $wpdb;

	// Update tax rates.
	$loop      = 0;
	$tax_rates = get_option( 'woocommerce_tax_rates' );

	if ( $tax_rates ) {
		foreach ( $tax_rates as $tax_rate ) {

			foreach ( $tax_rate['countries'] as $country => $states ) {

				$states = array_reverse( $states );

				foreach ( $states as $state ) {

					if ( '*' == $state ) {
						$state = '';
					}

					$wpdb->insert(
						$wpdb->prefix . 'woocommerce_tax_rates',
						array(
							'tax_rate_country'  => $country,
							'tax_rate_state'    => $state,
							'tax_rate'          => $tax_rate['rate'],
							'tax_rate_name'     => $tax_rate['label'],
							'tax_rate_priority' => 1,
							'tax_rate_compound' => ( 'yes' === $tax_rate['compound'] ) ? 1 : 0,
							'tax_rate_shipping' => ( 'yes' === $tax_rate['shipping'] ) ? 1 : 0,
							'tax_rate_order'    => $loop,
							'tax_rate_class'    => $tax_rate['class'],
						)
					);

					$loop++;
				}
			}
		}
	}

	$local_tax_rates = get_option( 'woocommerce_local_tax_rates' );

	if ( $local_tax_rates ) {
		foreach ( $local_tax_rates as $tax_rate ) {

			$location_type = ( 'postcode' === $tax_rate['location_type'] ) ? 'postcode' : 'city';

			if ( '*' == $tax_rate['state'] ) {
				$tax_rate['state'] = '';
			}

			$wpdb->insert(
				$wpdb->prefix . 'woocommerce_tax_rates',
				array(
					'tax_rate_country'  => $tax_rate['country'],
					'tax_rate_state'    => $tax_rate['state'],
					'tax_rate'          => $tax_rate['rate'],
					'tax_rate_name'     => $tax_rate['label'],
					'tax_rate_priority' => 2,
					'tax_rate_compound' => ( 'yes' === $tax_rate['compound'] ) ? 1 : 0,
					'tax_rate_shipping' => ( 'yes' === $tax_rate['shipping'] ) ? 1 : 0,
					'tax_rate_order'    => $loop,
					'tax_rate_class'    => $tax_rate['class'],
				)
			);

			$tax_rate_id = $wpdb->insert_id;

			if ( $tax_rate['locations'] ) {
				foreach ( $tax_rate['locations'] as $location ) {

					$wpdb->insert(
						$wpdb->prefix . 'woocommerce_tax_rate_locations',
						array(
							'location_code' => $location,
							'tax_rate_id'   => $tax_rate_id,
							'location_type' => $location_type,
						)
					);

				}
			}

			$loop++;
		}
	}

	update_option( 'woocommerce_tax_rates_backup', $tax_rates );
	update_option( 'woocommerce_local_tax_rates_backup', $local_tax_rates );
	delete_option( 'woocommerce_tax_rates' );
	delete_option( 'woocommerce_local_tax_rates' );
}

/**
 * Update order item line items for 2.0
 *
 * @return void
 */
function wc_update_200_line_items() {
	global $wpdb;

	// Now its time for the massive update to line items - move them to the new DB tables.
	// Reverse with UPDATE `wpwc_postmeta` SET meta_key = '_order_items' WHERE meta_key = '_order_items_old'.
	$order_item_rows = $wpdb->get_results(
		"SELECT meta_value, post_id FROM {$wpdb->postmeta} WHERE meta_key = '_order_items'"
	);

	foreach ( $order_item_rows as $order_item_row ) {

		$order_items = (array) maybe_unserialize( $order_item_row->meta_value );

		foreach ( $order_items as $order_item ) {

			if ( ! isset( $order_item['line_total'] ) && isset( $order_item['taxrate'] ) && isset( $order_item['cost'] ) ) {
				$order_item['line_tax']          = number_format( ( $order_item['cost'] * $order_item['qty'] ) * ( $order_item['taxrate'] / 100 ), 2, '.', '' );
				$order_item['line_total']        = $order_item['cost'] * $order_item['qty'];
				$order_item['line_subtotal_tax'] = $order_item['line_tax'];
				$order_item['line_subtotal']     = $order_item['line_total'];
			}

			$order_item['line_tax']          = isset( $order_item['line_tax'] ) ? $order_item['line_tax'] : 0;
			$order_item['line_total']        = isset( $order_item['line_total'] ) ? $order_item['line_total'] : 0;
			$order_item['line_subtotal_tax'] = isset( $order_item['line_subtotal_tax'] ) ? $order_item['line_subtotal_tax'] : 0;
			$order_item['line_subtotal']     = isset( $order_item['line_subtotal'] ) ? $order_item['line_subtotal'] : 0;

			$item_id = wc_add_order_item(
				$order_item_row->post_id,
				array(
					'order_item_name' => $order_item['name'],
					'order_item_type' => 'line_item',
				)
			);

			 // Add line item meta.
			if ( $item_id ) {
				wc_add_order_item_meta( $item_id, '_qty', absint( $order_item['qty'] ) );
				wc_add_order_item_meta( $item_id, '_tax_class', $order_item['tax_class'] );
				wc_add_order_item_meta( $item_id, '_product_id', $order_item['id'] );
				wc_add_order_item_meta( $item_id, '_variation_id', $order_item['variation_id'] );
				wc_add_order_item_meta( $item_id, '_line_subtotal', wc_format_decimal( $order_item['line_subtotal'] ) );
				wc_add_order_item_meta( $item_id, '_line_subtotal_tax', wc_format_decimal( $order_item['line_subtotal_tax'] ) );
				wc_add_order_item_meta( $item_id, '_line_total', wc_format_decimal( $order_item['line_total'] ) );
				wc_add_order_item_meta( $item_id, '_line_tax', wc_format_decimal( $order_item['line_tax'] ) );

				$meta_rows = array();

				// Insert meta.
				if ( ! empty( $order_item['item_meta'] ) ) {
					foreach ( $order_item['item_meta'] as $key => $meta ) {
						// Backwards compatibility.
						if ( is_array( $meta ) && isset( $meta['meta_name'] ) ) {
							$meta_rows[] = '(' . $item_id . ',"' . esc_sql( $meta['meta_name'] ) . '","' . esc_sql( $meta['meta_value'] ) . '")';
						} else {
							$meta_rows[] = '(' . $item_id . ',"' . esc_sql( $key ) . '","' . esc_sql( $meta ) . '")';
						}
					}
				}

				// Insert meta rows at once.
				if ( count( $meta_rows ) > 0 ) {
					$wpdb->query(
						$wpdb->prepare(
							"INSERT INTO {$wpdb->prefix}woocommerce_order_itemmeta ( order_item_id, meta_key, meta_value )
							VALUES " . implode( ',', $meta_rows ) . ';', // @codingStandardsIgnoreLine
							$order_item_row->post_id
						)
					);
				}

				// Delete from DB (rename).
				$wpdb->query(
					$wpdb->prepare(
						"UPDATE {$wpdb->postmeta}
						SET meta_key = '_order_items_old'
						WHERE meta_key = '_order_items'
						AND post_id = %d",
						$order_item_row->post_id
					)
				);
			}

			unset( $meta_rows, $item_id, $order_item );
		}
	}

	// Do the same kind of update for order_taxes - move to lines.
	// Reverse with UPDATE `wpwc_postmeta` SET meta_key = '_order_taxes' WHERE meta_key = '_order_taxes_old'.
	$order_tax_rows = $wpdb->get_results(
		"SELECT meta_value, post_id FROM {$wpdb->postmeta}
		WHERE meta_key = '_order_taxes'"
	);

	foreach ( $order_tax_rows as $order_tax_row ) {

		$order_taxes = (array) maybe_unserialize( $order_tax_row->meta_value );

		if ( ! empty( $order_taxes ) ) {
			foreach ( $order_taxes as $order_tax ) {

				if ( ! isset( $order_tax['label'] ) || ! isset( $order_tax['cart_tax'] ) || ! isset( $order_tax['shipping_tax'] ) ) {
					continue;
				}

				$item_id = wc_add_order_item(
					$order_tax_row->post_id,
					array(
						'order_item_name' => $order_tax['label'],
						'order_item_type' => 'tax',
					)
				);

				 // Add line item meta.
				if ( $item_id ) {
					wc_add_order_item_meta( $item_id, 'compound', absint( isset( $order_tax['compound'] ) ? $order_tax['compound'] : 0 ) );
					wc_add_order_item_meta( $item_id, 'tax_amount', wc_clean( $order_tax['cart_tax'] ) );
					wc_add_order_item_meta( $item_id, 'shipping_tax_amount', wc_clean( $order_tax['shipping_tax'] ) );
				}

				// Delete from DB (rename).
				$wpdb->query(
					$wpdb->prepare(
						"UPDATE {$wpdb->postmeta}
						SET meta_key = '_order_taxes_old'
						WHERE meta_key = '_order_taxes'
						AND post_id = %d",
						$order_tax_row->post_id
					)
				);

				unset( $tax_amount );
			}
		}
	}
}

/**
 * Update image settings for 2.0
 *
 * @return void
 */
function wc_update_200_images() {
	// Grab the pre 2.0 Image options and use to populate the new image options settings,
	// cleaning up afterwards like nice people do.
	foreach ( array( 'catalog', 'single', 'thumbnail' ) as $value ) {

		$old_settings = array_filter(
			array(
				'width'  => get_option( 'woocommerce_' . $value . '_image_width' ),
				'height' => get_option( 'woocommerce_' . $value . '_image_height' ),
				'crop'   => get_option( 'woocommerce_' . $value . '_image_crop' ),
			)
		);

		if ( ! empty( $old_settings ) && update_option( 'shop_' . $value . '_image_size', $old_settings ) ) {

			delete_option( 'woocommerce_' . $value . '_image_width' );
			delete_option( 'woocommerce_' . $value . '_image_height' );
			delete_option( 'woocommerce_' . $value . '_image_crop' );

		}
	}
}

/**
 * Update DB version for 2.0
 *
 * @return void
 */
function wc_update_200_db_version() {
	WC_Install::update_db_version( '2.0.0' );
}

/**
 * Update Brazilian States for 2.0.9
 *
 * @return void
 */
function wc_update_209_brazillian_state() {
	global $wpdb;

	// Update brazillian state codes.
	$wpdb->update(
		$wpdb->postmeta,
		array(
			'meta_value' => 'BA',
		),
		array(
			'meta_key'   => '_billing_state',
			'meta_value' => 'BH',
		)
	);
	$wpdb->update(
		$wpdb->postmeta,
		array(
			'meta_value' => 'BA',
		),
		array(
			'meta_key'   => '_shipping_state',
			'meta_value' => 'BH',
		)
	);
	$wpdb->update(
		$wpdb->usermeta,
		array(
			'meta_value' => 'BA',
		),
		array(
			'meta_key'   => 'billing_state',
			'meta_value' => 'BH',
		)
	);
	$wpdb->update(
		$wpdb->usermeta,
		array(
			'meta_value' => 'BA',
		),
		array(
			'meta_key'   => 'shipping_state',
			'meta_value' => 'BH',
		)
	);
}

/**
 * Update DB version for 2.0.9
 *
 * @return void
 */
function wc_update_209_db_version() {
	WC_Install::update_db_version( '2.0.9' );
}

/**
 * Remove pages for 2.1
 *
 * @return void
 */
function wc_update_210_remove_pages() {
	// Pages no longer used.
	wp_trash_post( get_option( 'woocommerce_pay_page_id' ) );
	wp_trash_post( get_option( 'woocommerce_thanks_page_id' ) );
	wp_trash_post( get_option( 'woocommerce_view_order_page_id' ) );
	wp_trash_post( get_option( 'woocommerce_change_password_page_id' ) );
	wp_trash_post( get_option( 'woocommerce_edit_address_page_id' ) );
	wp_trash_post( get_option( 'woocommerce_lost_password_page_id' ) );
}

/**
 * Update file paths to support multiple files for 2.1
 *
 * @return void
 */
function wc_update_210_file_paths() {
	global $wpdb;

	// Upgrade file paths to support multiple file paths + names etc.
	$existing_file_paths = $wpdb->get_results( "SELECT meta_value, meta_id FROM {$wpdb->postmeta} WHERE meta_key = '_file_paths' AND meta_value != '';" );

	if ( $existing_file_paths ) {

		foreach ( $existing_file_paths as $existing_file_path ) {

			$needs_update = false;
			$new_value    = array();
			$value        = maybe_unserialize( trim( $existing_file_path->meta_value ) );

			if ( $value ) {
				foreach ( $value as $key => $file ) {
					if ( ! is_array( $file ) ) {
						$needs_update      = true;
						$new_value[ $key ] = array(
							'file' => $file,
							'name' => wc_get_filename_from_url( $file ),
						);
					} else {
						$new_value[ $key ] = $file;
					}
				}
				if ( $needs_update ) {
					$new_value = serialize( $new_value );

					$wpdb->query( $wpdb->prepare( "UPDATE {$wpdb->postmeta} SET meta_key = %s, meta_value = %s WHERE meta_id = %d", '_downloadable_files', $new_value, $existing_file_path->meta_id ) );
				}
			}
		}
	}
}

/**
 * Update DB version for 2.1
 *
 * @return void
 */
function wc_update_210_db_version() {
	WC_Install::update_db_version( '2.1.0' );
}

/**
 * Update shipping options for 2.2
 *
 * @return void
 */
function wc_update_220_shipping() {
	$woocommerce_ship_to_destination = 'shipping';

	if ( get_option( 'woocommerce_ship_to_billing_address_only' ) === 'yes' ) {
		$woocommerce_ship_to_destination = 'billing_only';
	} elseif ( get_option( 'woocommerce_ship_to_billing' ) === 'yes' ) {
		$woocommerce_ship_to_destination = 'billing';
	}

	add_option( 'woocommerce_ship_to_destination', $woocommerce_ship_to_destination, '', 'no' );
}

/**
 * Update order statuses for 2.2
 *
 * @return void
 */
function wc_update_220_order_status() {
	global $wpdb;
	$wpdb->query(
		"UPDATE {$wpdb->posts} as posts
		LEFT JOIN {$wpdb->term_relationships} AS rel ON posts.ID = rel.object_id
		LEFT JOIN {$wpdb->term_taxonomy} AS tax USING( term_taxonomy_id )
		LEFT JOIN {$wpdb->terms} AS term USING( term_id )
		SET posts.post_status = 'wc-pending'
		WHERE posts.post_type = 'shop_order'
		AND posts.post_status = 'publish'
		AND tax.taxonomy = 'shop_order_status'
		AND	term.slug LIKE 'pending%';"
	);
	$wpdb->query(
		"UPDATE {$wpdb->posts} as posts
		LEFT JOIN {$wpdb->term_relationships} AS rel ON posts.ID = rel.object_id
		LEFT JOIN {$wpdb->term_taxonomy} AS tax USING( term_taxonomy_id )
		LEFT JOIN {$wpdb->terms} AS term USING( term_id )
		SET posts.post_status = 'wc-processing'
		WHERE posts.post_type = 'shop_order'
		AND posts.post_status = 'publish'
		AND tax.taxonomy = 'shop_order_status'
		AND	term.slug LIKE 'processing%';"
	);
	$wpdb->query(
		"UPDATE {$wpdb->posts} as posts
		LEFT JOIN {$wpdb->term_relationships} AS rel ON posts.ID = rel.object_id
		LEFT JOIN {$wpdb->term_taxonomy} AS tax USING( term_taxonomy_id )
		LEFT JOIN {$wpdb->terms} AS term USING( term_id )
		SET posts.post_status = 'wc-on-hold'
		WHERE posts.post_type = 'shop_order'
		AND posts.post_status = 'publish'
		AND tax.taxonomy = 'shop_order_status'
		AND	term.slug LIKE 'on-hold%';"
	);
	$wpdb->query(
		"UPDATE {$wpdb->posts} as posts
		LEFT JOIN {$wpdb->term_relationships} AS rel ON posts.ID = rel.object_id
		LEFT JOIN {$wpdb->term_taxonomy} AS tax USING( term_taxonomy_id )
		LEFT JOIN {$wpdb->terms} AS term USING( term_id )
		SET posts.post_status = 'wc-completed'
		WHERE posts.post_type = 'shop_order'
		AND posts.post_status = 'publish'
		AND tax.taxonomy = 'shop_order_status'
		AND	term.slug LIKE 'completed%';"
	);
	$wpdb->query(
		"UPDATE {$wpdb->posts} as posts
		LEFT JOIN {$wpdb->term_relationships} AS rel ON posts.ID = rel.object_id
		LEFT JOIN {$wpdb->term_taxonomy} AS tax USING( term_taxonomy_id )
		LEFT JOIN {$wpdb->terms} AS term USING( term_id )
		SET posts.post_status = 'wc-cancelled'
		WHERE posts.post_type = 'shop_order'
		AND posts.post_status = 'publish'
		AND tax.taxonomy = 'shop_order_status'
		AND	term.slug LIKE 'cancelled%';"
	);
	$wpdb->query(
		"UPDATE {$wpdb->posts} as posts
		LEFT JOIN {$wpdb->term_relationships} AS rel ON posts.ID = rel.object_id
		LEFT JOIN {$wpdb->term_taxonomy} AS tax USING( term_taxonomy_id )
		LEFT JOIN {$wpdb->terms} AS term USING( term_id )
		SET posts.post_status = 'wc-refunded'
		WHERE posts.post_type = 'shop_order'
		AND posts.post_status = 'publish'
		AND tax.taxonomy = 'shop_order_status'
		AND	term.slug LIKE 'refunded%';"
	);
	$wpdb->query(
		"UPDATE {$wpdb->posts} as posts
		LEFT JOIN {$wpdb->term_relationships} AS rel ON posts.ID = rel.object_id
		LEFT JOIN {$wpdb->term_taxonomy} AS tax USING( term_taxonomy_id )
		LEFT JOIN {$wpdb->terms} AS term USING( term_id )
		SET posts.post_status = 'wc-failed'
		WHERE posts.post_type = 'shop_order'
		AND posts.post_status = 'publish'
		AND tax.taxonomy = 'shop_order_status'
		AND	term.slug LIKE 'failed%';"
	);
}

/**
 * Update variations for 2.2
 *
 * @return void
 */
function wc_update_220_variations() {
	global $wpdb;
	// Update variations which manage stock.
	$update_variations = $wpdb->get_results(
		"SELECT DISTINCT posts.ID AS variation_id, posts.post_parent AS variation_parent FROM {$wpdb->posts} as posts
		LEFT OUTER JOIN {$wpdb->postmeta} AS postmeta ON posts.ID = postmeta.post_id AND postmeta.meta_key = '_stock'
		LEFT OUTER JOIN {$wpdb->postmeta} as postmeta2 ON posts.ID = postmeta2.post_id AND postmeta2.meta_key = '_manage_stock'
		WHERE posts.post_type = 'product_variation'
		AND postmeta.meta_value IS NOT NULL
		AND postmeta.meta_value != ''
		AND postmeta2.meta_value IS NULL"
	);

	foreach ( $update_variations as $variation ) {
		$parent_backorders = get_post_meta( $variation->variation_parent, '_backorders', true );
		add_post_meta( $variation->variation_id, '_manage_stock', 'yes', true );
		add_post_meta( $variation->variation_id, '_backorders', $parent_backorders ? $parent_backorders : 'no', true );
	}
}

/**
 * Update attributes for 2.2
 *
 * @return void
 */
function wc_update_220_attributes() {
	global $wpdb;
	// Update taxonomy names with correct sanitized names.
	$attribute_taxonomies = $wpdb->get_results( 'SELECT attribute_name, attribute_id FROM ' . $wpdb->prefix . 'woocommerce_attribute_taxonomies' );

	foreach ( $attribute_taxonomies as $attribute_taxonomy ) {
		$sanitized_attribute_name = wc_sanitize_taxonomy_name( $attribute_taxonomy->attribute_name );
		if ( $sanitized_attribute_name !== $attribute_taxonomy->attribute_name ) {
			if ( ! $wpdb->get_var( $wpdb->prepare( "SELECT 1=1 FROM {$wpdb->prefix}woocommerce_attribute_taxonomies WHERE attribute_name = %s;", $sanitized_attribute_name ) ) ) {
				// Update attribute.
				$wpdb->update(
					"{$wpdb->prefix}woocommerce_attribute_taxonomies",
					array(
						'attribute_name' => $sanitized_attribute_name,
					),
					array(
						'attribute_id' => $attribute_taxonomy->attribute_id,
					)
				);

				// Update terms.
				$wpdb->update(
					$wpdb->term_taxonomy,
					array( 'taxonomy' => wc_attribute_taxonomy_name( $sanitized_attribute_name ) ),
					array( 'taxonomy' => 'pa_' . $attribute_taxonomy->attribute_name )
				);
			}
		}
	}
}

/**
 * Update DB version for 2.2
 *
 * @return void
 */
function wc_update_220_db_version() {
	WC_Install::update_db_version( '2.2.0' );
}

/**
 * Update options for 2.3
 *
 * @return void
 */
function wc_update_230_options() {
	// _money_spent and _order_count may be out of sync - clear them
	delete_metadata( 'user', 0, '_money_spent', '', true );
	delete_metadata( 'user', 0, '_order_count', '', true );

	// To prevent taxes being hidden when using a default 'no address' in a store with tax inc prices, set the woocommerce_default_customer_address to use the store base address by default.
	if ( '' === get_option( 'woocommerce_default_customer_address', false ) && wc_prices_include_tax() ) {
		update_option( 'woocommerce_default_customer_address', 'base' );
	}
}

/**
 * Update DB version for 2.3
 *
 * @return void
 */
function wc_update_230_db_version() {
	WC_Install::update_db_version( '2.3.0' );
}

/**
 * Update calc discount options for 2.4
 *
 * @return void
 */
function wc_update_240_options() {
	/**
	 * Coupon discount calculations.
	 * Maintain the old coupon logic for upgrades.
	 */
	update_option( 'woocommerce_calc_discounts_sequentially', 'yes' );
}

/**
 * Update shipping methods for 2.4
 *
 * @return void
 */
function wc_update_240_shipping_methods() {
	/**
	 * Flat Rate Shipping.
	 * Update legacy options to new math based options.
	 */
	$shipping_methods = array(
		'woocommerce_flat_rates'                        => new WC_Shipping_Legacy_Flat_Rate(),
		'woocommerce_international_delivery_flat_rates' => new WC_Shipping_Legacy_International_Delivery(),
	);
	foreach ( $shipping_methods as $flat_rate_option_key => $shipping_method ) {
		// Stop this running more than once if routine is repeated.
		if ( version_compare( $shipping_method->get_option( 'version', 0 ), '2.4.0', '<' ) ) {
			$shipping_classes  = WC()->shipping()->get_shipping_classes();
			$has_classes       = count( $shipping_classes ) > 0;
			$cost_key          = $has_classes ? 'no_class_cost' : 'cost';
			$min_fee           = $shipping_method->get_option( 'minimum_fee' );
			$math_cost_strings = array(
				'cost'          => array(),
				'no_class_cost' => array(),
			);

			$math_cost_strings[ $cost_key ][] = $shipping_method->get_option( 'cost' );
			$fee                              = $shipping_method->get_option( 'fee' );

			if ( $fee ) {
				$math_cost_strings[ $cost_key ][] = strstr( $fee, '%' ) ? '[fee percent="' . str_replace( '%', '', $fee ) . '" min="' . esc_attr( $min_fee ) . '"]' : $fee;
			}

			foreach ( $shipping_classes as $shipping_class ) {
				$rate_key                       = 'class_cost_' . $shipping_class->slug;
				$math_cost_strings[ $rate_key ] = $math_cost_strings['no_class_cost'];
			}

			$flat_rates = array_filter( (array) get_option( $flat_rate_option_key, array() ) );

			if ( $flat_rates ) {
				foreach ( $flat_rates as $shipping_class => $rate ) {
					$rate_key = 'class_cost_' . $shipping_class;
					if ( $rate['cost'] || $rate['fee'] ) {
						$math_cost_strings[ $rate_key ][] = $rate['cost'];
						$math_cost_strings[ $rate_key ][] = strstr( $rate['fee'], '%' ) ? '[fee percent="' . str_replace( '%', '', $rate['fee'] ) . '" min="' . esc_attr( $min_fee ) . '"]' : $rate['fee'];
					}
				}
			}

			if ( 'item' === $shipping_method->type ) {
				foreach ( $math_cost_strings as $key => $math_cost_string ) {
					$math_cost_strings[ $key ] = array_filter( array_map( 'trim', $math_cost_strings[ $key ] ) );
					if ( ! empty( $math_cost_strings[ $key ] ) ) {
						$last_key                                = max( 0, count( $math_cost_strings[ $key ] ) - 1 );
						$math_cost_strings[ $key ][0]            = '( ' . $math_cost_strings[ $key ][0];
						$math_cost_strings[ $key ][ $last_key ] .= ' ) * [qty]';
					}
				}
			}

			$math_cost_strings['cost'][] = $shipping_method->get_option( 'cost_per_order' );

			// Save settings.
			foreach ( $math_cost_strings as $option_id => $math_cost_string ) {
				$shipping_method->settings[ $option_id ] = implode( ' + ', array_filter( $math_cost_string ) );
			}

			$shipping_method->settings['version'] = '2.4.0';
			$shipping_method->settings['type']    = 'item' === $shipping_method->settings['type'] ? 'class' : $shipping_method->settings['type'];

			update_option( $shipping_method->plugin_id . $shipping_method->id . '_settings', $shipping_method->settings );
		}
	}
}

/**
 * Update API keys for 2.4
 *
 * @return void
 */
function wc_update_240_api_keys() {
	global $wpdb;
	/**
	 * Update the old user API keys to the new Apps keys.
	 */
	$api_users = $wpdb->get_results( "SELECT user_id FROM $wpdb->usermeta WHERE meta_key = 'woocommerce_api_consumer_key'" );
	$apps_keys = array();

	// Get user data.
	foreach ( $api_users as $_user ) {
		$user        = get_userdata( $_user->user_id );
		$apps_keys[] = array(
			'user_id'         => $user->ID,
			'permissions'     => $user->woocommerce_api_key_permissions,
			'consumer_key'    => wc_api_hash( $user->woocommerce_api_consumer_key ),
			'consumer_secret' => $user->woocommerce_api_consumer_secret,
			'truncated_key'   => substr( $user->woocommerce_api_consumer_secret, -7 ),
		);
	}

	if ( ! empty( $apps_keys ) ) {
		// Create new apps.
		foreach ( $apps_keys as $app ) {
			$wpdb->insert(
				$wpdb->prefix . 'woocommerce_api_keys',
				$app,
				array(
					'%d',
					'%s',
					'%s',
					'%s',
					'%s',
				)
			);
		}

		// Delete old user keys from usermeta.
		foreach ( $api_users as $_user ) {
			$user_id = intval( $_user->user_id );
			delete_user_meta( $user_id, 'woocommerce_api_consumer_key' );
			delete_user_meta( $user_id, 'woocommerce_api_consumer_secret' );
			delete_user_meta( $user_id, 'woocommerce_api_key_permissions' );
		}
	}
}

/**
 * Update webhooks for 2.4
 *
 * @return void
 */
function wc_update_240_webhooks() {
	/**
	 * Webhooks.
	 * Make sure order.update webhooks get the woocommerce_order_edit_status hook.
	 */
	$order_update_webhooks = get_posts(
		array(
			'posts_per_page' => -1,
			'post_type'      => 'shop_webhook',
			'meta_key'       => '_topic',
			'meta_value'     => 'order.updated',
		)
	);
	foreach ( $order_update_webhooks as $order_update_webhook ) {
		$webhook = new WC_Webhook( $order_update_webhook->ID );
		$webhook->set_topic( 'order.updated' );
	}
}

/**
 * Update refunds for 2.4
 *
 * @return void
 */
function wc_update_240_refunds() {
	global $wpdb;
	/**
	 * Refunds for full refunded orders.
	 * Update fully refunded orders to ensure they have a refund line item so reports add up.
	 */
	$refunded_orders = get_posts(
		array(
			'posts_per_page' => -1,
			'post_type'      => 'shop_order',
			'post_status'    => array( 'wc-refunded' ),
		)
	);

	// Ensure emails are disabled during this update routine.
	remove_all_actions( 'woocommerce_order_status_refunded_notification' );
	remove_all_actions( 'woocommerce_order_partially_refunded_notification' );
	remove_action( 'woocommerce_order_status_refunded', array( 'WC_Emails', 'send_transactional_email' ) );
	remove_action( 'woocommerce_order_partially_refunded', array( 'WC_Emails', 'send_transactional_email' ) );

	foreach ( $refunded_orders as $refunded_order ) {
		$order_total    = get_post_meta( $refunded_order->ID, '_order_total', true );
		$refunded_total = $wpdb->get_var(
			$wpdb->prepare(
				"SELECT SUM( postmeta.meta_value )
				FROM $wpdb->postmeta AS postmeta
				INNER JOIN $wpdb->posts AS posts ON ( posts.post_type = 'shop_order_refund' AND posts.post_parent = %d )
				WHERE postmeta.meta_key = '_refund_amount'
				AND postmeta.post_id = posts.ID",
				$refunded_order->ID
			)
		);

		if ( $order_total > $refunded_total ) {
			wc_create_refund(
				array(
					'amount'     => $order_total - $refunded_total,
					'reason'     => __( 'Order fully refunded', 'woocommerce' ),
					'order_id'   => $refunded_order->ID,
					'line_items' => array(),
					'date'       => $refunded_order->post_modified,
				)
			);
		}
	}

	wc_delete_shop_order_transients();
}

/**
 * Update DB version for 2.4
 *
 * @return void
 */
function wc_update_240_db_version() {
	WC_Install::update_db_version( '2.4.0' );
}

/**
 * Update variations for 2.4.1
 *
 * @return void
 */
function wc_update_241_variations() {
	global $wpdb;

	// Select variations that don't have any _stock_status implemented on WooCommerce 2.2.
	$update_variations = $wpdb->get_results(
		"SELECT DISTINCT posts.ID AS variation_id, posts.post_parent AS variation_parent
		FROM {$wpdb->posts} as posts
		LEFT OUTER JOIN {$wpdb->postmeta} AS postmeta ON posts.ID = postmeta.post_id AND postmeta.meta_key = '_stock_status'
		WHERE posts.post_type = 'product_variation'
		AND postmeta.meta_value IS NULL"
	);

	foreach ( $update_variations as $variation ) {
		// Get the parent _stock_status.
		$parent_stock_status = get_post_meta( $variation->variation_parent, '_stock_status', true );

		// Set the _stock_status.
		add_post_meta( $variation->variation_id, '_stock_status', $parent_stock_status ? $parent_stock_status : 'instock', true );

		// Delete old product children array.
		delete_transient( 'wc_product_children_' . $variation->variation_parent );
	}

	// Invalidate old transients such as wc_var_price.
	WC_Cache_Helper::get_transient_version( 'product', true );
}

/**
 * Update DB version for 2.4.1
 *
 * @return void
 */
function wc_update_241_db_version() {
	WC_Install::update_db_version( '2.4.1' );
}

/**
 * Update currency settings for 2.5
 *
 * @return void
 */
function wc_update_250_currency() {
	global $wpdb;
	// Fix currency settings for LAK currency.
	$current_currency = get_option( 'woocommerce_currency' );

	if ( 'KIP' === $current_currency ) {
		update_option( 'woocommerce_currency', 'LAK' );
	}

	// Update LAK currency code.
	$wpdb->update(
		$wpdb->postmeta,
		array(
			'meta_value' => 'LAK',
		),
		array(
			'meta_key'   => '_order_currency',
			'meta_value' => 'KIP',
		)
	);
}

/**
 * Update DB version for 2.5
 *
 * @return void
 */
function wc_update_250_db_version() {
	WC_Install::update_db_version( '2.5.0' );
}

/**
 * Update ship to countries options for 2.6
 *
 * @return void
 */
function wc_update_260_options() {
	// woocommerce_calc_shipping option has been removed in 2.6.
	if ( 'no' === get_option( 'woocommerce_calc_shipping' ) ) {
		update_option( 'woocommerce_ship_to_countries', 'disabled' );
	}

	WC_Admin_Notices::add_notice( 'legacy_shipping' );
}

/**
 * Update term meta for 2.6
 *
 * @return void
 */
function wc_update_260_termmeta() {
	global $wpdb;
	/**
	 * Migrate term meta to WordPress tables.
	 */
	if ( get_option( 'db_version' ) >= 34370 && $wpdb->get_var( "SHOW TABLES LIKE '{$wpdb->prefix}woocommerce_termmeta';" ) ) {
		if ( $wpdb->query( "INSERT INTO {$wpdb->termmeta} ( term_id, meta_key, meta_value ) SELECT woocommerce_term_id, meta_key, meta_value FROM {$wpdb->prefix}woocommerce_termmeta;" ) ) {
			$wpdb->query( "DROP TABLE IF EXISTS {$wpdb->prefix}woocommerce_termmeta" );
			wp_cache_flush();
		}
	}
}

/**
 * Update zones for 2.6
 *
 * @return void
 */
function wc_update_260_zones() {
	global $wpdb;
	/**
	 * Old (table rate) shipping zones to new core shipping zones migration.
	 * zone_enabled and zone_type are no longer used, but it's safe to leave them be.
	 */
	if ( $wpdb->get_var( "SHOW COLUMNS FROM `{$wpdb->prefix}woocommerce_shipping_zones` LIKE 'zone_enabled';" ) ) {
		$wpdb->query( "ALTER TABLE {$wpdb->prefix}woocommerce_shipping_zones CHANGE `zone_type` `zone_type` VARCHAR(40) NOT NULL DEFAULT '';" );
		$wpdb->query( "ALTER TABLE {$wpdb->prefix}woocommerce_shipping_zones CHANGE `zone_enabled` `zone_enabled` INT(1) NOT NULL DEFAULT 1;" );
	}
}

/**
 * Update zone methods for 2.6
 *
 * @return void
 */
function wc_update_260_zone_methods() {
	global $wpdb;

	/**
	 * Shipping zones in WC 2.6.0 use a table named woocommerce_shipping_zone_methods.
	 * Migrate the old data out of woocommerce_shipping_zone_shipping_methods into the new table and port over any known options (used by table rates and flat rate boxes).
	 */
	if ( $wpdb->get_var( "SHOW TABLES LIKE '{$wpdb->prefix}woocommerce_shipping_zone_shipping_methods';" ) ) {
		$old_methods = $wpdb->get_results( "SELECT zone_id, shipping_method_type, shipping_method_order, shipping_method_id FROM {$wpdb->prefix}woocommerce_shipping_zone_shipping_methods;" );

		if ( $old_methods ) {
			$max_new_id = $wpdb->get_var( "SELECT MAX(instance_id) FROM {$wpdb->prefix}woocommerce_shipping_zone_methods" );
			$max_old_id = $wpdb->get_var( "SELECT MAX(shipping_method_id) FROM {$wpdb->prefix}woocommerce_shipping_zone_shipping_methods" );

			// Avoid ID conflicts.
			$wpdb->query( $wpdb->prepare( "ALTER TABLE {$wpdb->prefix}woocommerce_shipping_zone_methods AUTO_INCREMENT = %d;", max( $max_new_id, $max_old_id ) + 1 ) );

			// Store changes.
			$changes = array();

			// Move data.
			foreach ( $old_methods as $old_method ) {
				$wpdb->insert(
					$wpdb->prefix . 'woocommerce_shipping_zone_methods',
					array(
						'zone_id'      => $old_method->zone_id,
						'method_id'    => $old_method->shipping_method_type,
						'method_order' => $old_method->shipping_method_order,
					)
				);

				$new_instance_id = $wpdb->insert_id;

				// Move main settings.
				$older_settings_key = 'woocommerce_' . $old_method->shipping_method_type . '-' . $old_method->shipping_method_id . '_settings';
				$old_settings_key   = 'woocommerce_' . $old_method->shipping_method_type . '_' . $old_method->shipping_method_id . '_settings';
				add_option( 'woocommerce_' . $old_method->shipping_method_type . '_' . $new_instance_id . '_settings', get_option( $old_settings_key, get_option( $older_settings_key ) ) );

				// Handling for table rate and flat rate box shipping.
				if ( 'table_rate' === $old_method->shipping_method_type ) {
					// Move priority settings.
					add_option( 'woocommerce_table_rate_default_priority_' . $new_instance_id, get_option( 'woocommerce_table_rate_default_priority_' . $old_method->shipping_method_id ) );
					add_option( 'woocommerce_table_rate_priorities_' . $new_instance_id, get_option( 'woocommerce_table_rate_priorities_' . $old_method->shipping_method_id ) );

					// Move rates.
					$wpdb->update(
						$wpdb->prefix . 'woocommerce_shipping_table_rates',
						array(
							'shipping_method_id' => $new_instance_id,
						),
						array(
							'shipping_method_id' => $old_method->shipping_method_id,
						)
					);
				} elseif ( 'flat_rate_boxes' === $old_method->shipping_method_type ) {
					$wpdb->update(
						$wpdb->prefix . 'woocommerce_shipping_flat_rate_boxes',
						array(
							'shipping_method_id' => $new_instance_id,
						),
						array(
							'shipping_method_id' => $old_method->shipping_method_id,
						)
					);
				}

				$changes[ $old_method->shipping_method_id ] = $new_instance_id;
			}

			// $changes contains keys (old method ids) and values (new instance ids) if extra processing is needed in plugins.
			// Store this to an option so extensions can pick it up later, then fire an action.
			update_option( 'woocommerce_updated_instance_ids', $changes );
			do_action( 'woocommerce_updated_instance_ids', $changes );
		}
	}

	// Change ranges used to ...
	$wpdb->query( "UPDATE {$wpdb->prefix}woocommerce_shipping_zone_locations SET location_code = REPLACE( location_code, '-', '...' );" );
}

/**
 * Update refunds for 2.6
 *
 * @return void
 */
function wc_update_260_refunds() {
	global $wpdb;
	/**
	 * Refund item qty should be negative.
	 */
	$wpdb->query(
		"UPDATE {$wpdb->prefix}woocommerce_order_itemmeta as item_meta
		LEFT JOIN {$wpdb->prefix}woocommerce_order_items as items ON item_meta.order_item_id = items.order_item_id
		LEFT JOIN {$wpdb->posts} as posts ON items.order_id = posts.ID
		SET item_meta.meta_value = item_meta.meta_value * -1
		WHERE item_meta.meta_value > 0 AND item_meta.meta_key = '_qty' AND posts.post_type = 'shop_order_refund'"
	);
}

/**
 * Update DB version for 2.6
 *
 * @return void
 */
function wc_update_260_db_version() {
	WC_Install::update_db_version( '2.6.0' );
}

/**
 * Update webhooks for 3.0
 *
 * @return void
 */
function wc_update_300_webhooks() {
	/**
	 * Make sure product.update webhooks get the woocommerce_product_quick_edit_save
	 * and woocommerce_product_bulk_edit_save hooks.
	 */
	$product_update_webhooks = get_posts(
		array(
			'posts_per_page' => -1,
			'post_type'      => 'shop_webhook',
			'meta_key'       => '_topic',
			'meta_value'     => 'product.updated',
		)
	);
	foreach ( $product_update_webhooks as $product_update_webhook ) {
		$webhook = new WC_Webhook( $product_update_webhook->ID );
		$webhook->set_topic( 'product.updated' );
	}
}

/**
 * Add an index to the field comment_type to improve the response time of the query
 * used by WC_Comments::wp_count_comments() to get the number of comments by type.
 */
function wc_update_300_comment_type_index() {
	global $wpdb;

	$index_exists = $wpdb->get_row( "SHOW INDEX FROM {$wpdb->comments} WHERE column_name = 'comment_type' and key_name = 'woo_idx_comment_type'" );

	if ( is_null( $index_exists ) ) {
		// Add an index to the field comment_type to improve the response time of the query
		// used by WC_Comments::wp_count_comments() to get the number of comments by type.
		$wpdb->query( "ALTER TABLE {$wpdb->comments} ADD INDEX woo_idx_comment_type (comment_type)" );
	}
}

/**
 * Update grouped products for 3.0
 *
 * @return void
 */
function wc_update_300_grouped_products() {
	global $wpdb;
	$parents = $wpdb->get_col( "SELECT DISTINCT( post_parent ) FROM {$wpdb->posts} WHERE post_parent > 0 AND post_type = 'product';" );
	foreach ( $parents as $parent_id ) {
		$parent = wc_get_product( $parent_id );
		if ( $parent && $parent->is_type( 'grouped' ) ) {
			$children_ids = get_posts(
				array(
					'post_parent'    => $parent_id,
					'posts_per_page' => -1,
					'post_type'      => 'product',
					'fields'         => 'ids',
				)
			);
			update_post_meta( $parent_id, '_children', $children_ids );

			// Update children to remove the parent.
			$wpdb->update(
				$wpdb->posts,
				array(
					'post_parent' => 0,
				),
				array(
					'post_parent' => $parent_id,
				)
			);
		}
	}
}

/**
 * Update shipping tax classes for 3.0
 *
 * @return void
 */
function wc_update_300_settings() {
	$woocommerce_shipping_tax_class = get_option( 'woocommerce_shipping_tax_class' );
	if ( '' === $woocommerce_shipping_tax_class ) {
		update_option( 'woocommerce_shipping_tax_class', 'inherit' );
	} elseif ( 'standard' === $woocommerce_shipping_tax_class ) {
		update_option( 'woocommerce_shipping_tax_class', '' );
	}
}

/**
 * Convert meta values into term for product visibility.
 */
function wc_update_300_product_visibility() {
	global $wpdb;

	WC_Install::create_terms();

	$featured_term = get_term_by( 'name', 'featured', 'product_visibility' );

	if ( $featured_term ) {
		$wpdb->query( $wpdb->prepare( "INSERT IGNORE INTO {$wpdb->term_relationships} SELECT post_id, %d, 0 FROM {$wpdb->postmeta} WHERE meta_key = '_featured' AND meta_value = 'yes';", $featured_term->term_taxonomy_id ) );
	}

	$exclude_search_term = get_term_by( 'name', 'exclude-from-search', 'product_visibility' );

	if ( $exclude_search_term ) {
		$wpdb->query( $wpdb->prepare( "INSERT IGNORE INTO {$wpdb->term_relationships} SELECT post_id, %d, 0 FROM {$wpdb->postmeta} WHERE meta_key = '_visibility' AND meta_value IN ('hidden', 'catalog');", $exclude_search_term->term_taxonomy_id ) );
	}

	$exclude_catalog_term = get_term_by( 'name', 'exclude-from-catalog', 'product_visibility' );

	if ( $exclude_catalog_term ) {
		$wpdb->query( $wpdb->prepare( "INSERT IGNORE INTO {$wpdb->term_relationships} SELECT post_id, %d, 0 FROM {$wpdb->postmeta} WHERE meta_key = '_visibility' AND meta_value IN ('hidden', 'search');", $exclude_catalog_term->term_taxonomy_id ) );
	}

	$outofstock_term = get_term_by( 'name', 'outofstock', 'product_visibility' );

	if ( $outofstock_term ) {
		$wpdb->query( $wpdb->prepare( "INSERT IGNORE INTO {$wpdb->term_relationships} SELECT post_id, %d, 0 FROM {$wpdb->postmeta} WHERE meta_key = '_stock_status' AND meta_value = 'outofstock';", $outofstock_term->term_taxonomy_id ) );
	}

	$rating_term = get_term_by( 'name', 'rated-1', 'product_visibility' );

	if ( $rating_term ) {
		$wpdb->query( $wpdb->prepare( "INSERT IGNORE INTO {$wpdb->term_relationships} SELECT post_id, %d, 0 FROM {$wpdb->postmeta} WHERE meta_key = '_wc_average_rating' AND ROUND( meta_value ) = 1;", $rating_term->term_taxonomy_id ) );
	}

	$rating_term = get_term_by( 'name', 'rated-2', 'product_visibility' );

	if ( $rating_term ) {
		$wpdb->query( $wpdb->prepare( "INSERT IGNORE INTO {$wpdb->term_relationships} SELECT post_id, %d, 0 FROM {$wpdb->postmeta} WHERE meta_key = '_wc_average_rating' AND ROUND( meta_value ) = 2;", $rating_term->term_taxonomy_id ) );
	}

	$rating_term = get_term_by( 'name', 'rated-3', 'product_visibility' );

	if ( $rating_term ) {
		$wpdb->query( $wpdb->prepare( "INSERT IGNORE INTO {$wpdb->term_relationships} SELECT post_id, %d, 0 FROM {$wpdb->postmeta} WHERE meta_key = '_wc_average_rating' AND ROUND( meta_value ) = 3;", $rating_term->term_taxonomy_id ) );
	}

	$rating_term = get_term_by( 'name', 'rated-4', 'product_visibility' );

	if ( $rating_term ) {
		$wpdb->query( $wpdb->prepare( "INSERT IGNORE INTO {$wpdb->term_relationships} SELECT post_id, %d, 0 FROM {$wpdb->postmeta} WHERE meta_key = '_wc_average_rating' AND ROUND( meta_value ) = 4;", $rating_term->term_taxonomy_id ) );
	}

	$rating_term = get_term_by( 'name', 'rated-5', 'product_visibility' );

	if ( $rating_term ) {
		$wpdb->query( $wpdb->prepare( "INSERT IGNORE INTO {$wpdb->term_relationships} SELECT post_id, %d, 0 FROM {$wpdb->postmeta} WHERE meta_key = '_wc_average_rating' AND ROUND( meta_value ) = 5;", $rating_term->term_taxonomy_id ) );
	}
}

/**
 * Update DB Version.
 */
function wc_update_300_db_version() {
	WC_Install::update_db_version( '3.0.0' );
}

/**
 * Add an index to the downloadable product permissions table to improve performance of update_user_by_order_id.
 */
function wc_update_310_downloadable_products() {
	global $wpdb;

	$index_exists = $wpdb->get_row( "SHOW INDEX FROM {$wpdb->prefix}woocommerce_downloadable_product_permissions WHERE column_name = 'order_id' and key_name = 'order_id'" );

	if ( is_null( $index_exists ) ) {
		$wpdb->query( "ALTER TABLE {$wpdb->prefix}woocommerce_downloadable_product_permissions ADD INDEX order_id (order_id)" );
	}
}

/**
 * Find old order notes and ensure they have the correct type for exclusion.
 */
function wc_update_310_old_comments() {
	global $wpdb;

	$wpdb->query( "UPDATE $wpdb->comments comments LEFT JOIN $wpdb->posts as posts ON comments.comment_post_ID = posts.ID SET comment_type = 'order_note' WHERE posts.post_type = 'shop_order' AND comment_type = '';" );
}

/**
 * Update DB Version.
 */
function wc_update_310_db_version() {
	WC_Install::update_db_version( '3.1.0' );
}

/**
 * Update shop_manager capabilities.
 */
function wc_update_312_shop_manager_capabilities() {
	$role = get_role( 'shop_manager' );
	$role->remove_cap( 'unfiltered_html' );
}

/**
 * Update DB Version.
 */
function wc_update_312_db_version() {
	WC_Install::update_db_version( '3.1.2' );
}

/**
 * Update state codes for Mexico.
 */
function wc_update_320_mexican_states() {
	global $wpdb;

	$mx_states = array(
		'Distrito Federal'    => 'CMX',
		'Jalisco'             => 'JAL',
		'Nuevo Leon'          => 'NLE',
		'Aguascalientes'      => 'AGS',
		'Baja California'     => 'BCN',
		'Baja California Sur' => 'BCS',
		'Campeche'            => 'CAM',
		'Chiapas'             => 'CHP',
		'Chihuahua'           => 'CHH',
		'Coahuila'            => 'COA',
		'Colima'              => 'COL',
		'Durango'             => 'DGO',
		'Guanajuato'          => 'GTO',
		'Guerrero'            => 'GRO',
		'Hidalgo'             => 'HGO',
		'Estado de Mexico'    => 'MEX',
		'Michoacan'           => 'MIC',
		'Morelos'             => 'MOR',
		'Nayarit'             => 'NAY',
		'Oaxaca'              => 'OAX',
		'Puebla'              => 'PUE',
		'Queretaro'           => 'QRO',
		'Quintana Roo'        => 'ROO',
		'San Luis Potosi'     => 'SLP',
		'Sinaloa'             => 'SIN',
		'Sonora'              => 'SON',
		'Tabasco'             => 'TAB',
		'Tamaulipas'          => 'TMP',
		'Tlaxcala'            => 'TLA',
		'Veracruz'            => 'VER',
		'Yucatan'             => 'YUC',
		'Zacatecas'           => 'ZAC',
	);

	foreach ( $mx_states as $old => $new ) {
		$wpdb->query(
			$wpdb->prepare(
				"UPDATE $wpdb->postmeta
				SET meta_value = %s
				WHERE meta_key IN ( '_billing_state', '_shipping_state' )
				AND meta_value = %s",
				$new,
				$old
			)
		);
		$wpdb->update(
			"{$wpdb->prefix}woocommerce_shipping_zone_locations",
			array(
				'location_code' => 'MX:' . $new,
			),
			array(
				'location_code' => 'MX:' . $old,
			)
		);
		$wpdb->update(
			"{$wpdb->prefix}woocommerce_tax_rates",
			array(
				'tax_rate_state' => strtoupper( $new ),
			),
			array(
				'tax_rate_state' => strtoupper( $old ),
			)
		);
	}
}

/**
 * Update DB Version.
 */
function wc_update_320_db_version() {
	WC_Install::update_db_version( '3.2.0' );
}

/**
 * Update image settings to use new aspect ratios and widths.
 */
function wc_update_330_image_options() {
	$old_thumbnail_size = get_option( 'shop_catalog_image_size', array() );
	$old_single_size    = get_option( 'shop_single_image_size', array() );

	if ( ! empty( $old_thumbnail_size['width'] ) ) {
		$width     = absint( $old_thumbnail_size['width'] );
		$height    = absint( $old_thumbnail_size['height'] );
		$hard_crop = ! empty( $old_thumbnail_size['crop'] );

		if ( ! $width ) {
			$width = 300;
		}

		if ( ! $height ) {
			$height = $width;
		}

		update_option( 'woocommerce_thumbnail_image_width', $width );

		// Calculate cropping mode from old image options.
		if ( ! $hard_crop ) {
			update_option( 'woocommerce_thumbnail_cropping', 'uncropped' );
		} elseif ( $width === $height ) {
			update_option( 'woocommerce_thumbnail_cropping', '1:1' );
		} else {
			$ratio    = $width / $height;
			$fraction = wc_decimal_to_fraction( $ratio );

			if ( $fraction ) {
				update_option( 'woocommerce_thumbnail_cropping', 'custom' );
				update_option( 'woocommerce_thumbnail_cropping_custom_width', $fraction[0] );
				update_option( 'woocommerce_thumbnail_cropping_custom_height', $fraction[1] );
			}
		}
	}

	// Single is uncropped.
	if ( ! empty( $old_single_size['width'] ) ) {
		update_option( 'woocommerce_single_image_width', absint( $old_single_size['width'] ) );
	}
}

/**
 * Migrate webhooks from post type to CRUD.
 */
function wc_update_330_webhooks() {
	register_post_type( 'shop_webhook' );

	// Map statuses from post_type to Webhooks CRUD.
	$statuses = array(
		'publish' => 'active',
		'draft'   => 'paused',
		'pending' => 'disabled',
	);

	$posts = get_posts(
		array(
			'posts_per_page' => -1,
			'post_type'      => 'shop_webhook',
			'post_status'    => 'any',
		)
	);

	foreach ( $posts as $post ) {
		$webhook = new WC_Webhook();
		$webhook->set_name( $post->post_title );
		$webhook->set_status( isset( $statuses[ $post->post_status ] ) ? $statuses[ $post->post_status ] : 'disabled' );
		$webhook->set_delivery_url( get_post_meta( $post->ID, '_delivery_url', true ) );
		$webhook->set_secret( get_post_meta( $post->ID, '_secret', true ) );
		$webhook->set_topic( get_post_meta( $post->ID, '_topic', true ) );
		$webhook->set_api_version( get_post_meta( $post->ID, '_api_version', true ) );
		$webhook->set_user_id( $post->post_author );
		$webhook->set_pending_delivery( false );
		$webhook->save();

		wp_delete_post( $post->ID, true );
	}

	unregister_post_type( 'shop_webhook' );
}

/**
 * Assign default cat to all products with no cats.
 */
function wc_update_330_set_default_product_cat() {
	global $wpdb;

	$default_category = get_option( 'default_product_cat', 0 );

	if ( $default_category ) {
		$result = $wpdb->query(
			$wpdb->prepare(
				"INSERT INTO {$wpdb->term_relationships} (object_id, term_taxonomy_id)
				SELECT DISTINCT posts.ID, %s FROM {$wpdb->posts} posts
				LEFT JOIN
					(
						SELECT object_id FROM {$wpdb->term_relationships} term_relationships
						LEFT JOIN {$wpdb->term_taxonomy} term_taxonomy ON term_relationships.term_taxonomy_id = term_taxonomy.term_taxonomy_id
						WHERE term_taxonomy.taxonomy = 'product_cat'
					) AS tax_query
				ON posts.ID = tax_query.object_id
				WHERE posts.post_type = 'product'
				AND tax_query.object_id IS NULL",
				$default_category
			)
		);
		wp_cache_flush();
		delete_transient( 'wc_term_counts' );
		wp_update_term_count_now( array( $default_category ), 'product_cat' );
	}
}

/**
 * Update product stock status to use the new onbackorder status.
 */
function wc_update_330_product_stock_status() {
	global $wpdb;

	if ( 'yes' !== get_option( 'woocommerce_manage_stock' ) ) {
		return;
	}

	$min_stock_amount = (int) get_option( 'woocommerce_notify_no_stock_amount', 0 );

	// Get all products that have stock management enabled, stock less than or equal to min stock amount, and backorders enabled.
	$post_ids = $wpdb->get_col(
		$wpdb->prepare(
			"SELECT t1.post_id FROM $wpdb->postmeta t1
			INNER JOIN $wpdb->postmeta t2
				ON t1.post_id = t2.post_id
				AND t1.meta_key = '_manage_stock' AND t1.meta_value = 'yes'
				AND t2.meta_key = '_stock' AND t2.meta_value <= %d
			INNER JOIN $wpdb->postmeta t3
				ON t2.post_id = t3.post_id
				AND t3.meta_key = '_backorders' AND ( t3.meta_value = 'yes' OR t3.meta_value = 'notify' )",
			$min_stock_amount
		)
	); // WPCS: db call ok, unprepared SQL ok, cache ok.

	if ( empty( $post_ids ) ) {
		return;
	}

	$post_ids = array_map( 'absint', $post_ids );

	// Set the status to onbackorder for those products.
	$wpdb->query(
		"UPDATE $wpdb->postmeta
		SET meta_value = 'onbackorder'
		WHERE meta_key = '_stock_status' AND post_id IN ( " . implode( ',', $post_ids ) . ' )'
	); // WPCS: db call ok, unprepared SQL ok, cache ok.
}

/**
 * Clear addons page transients
 */
function wc_update_330_clear_transients() {
	delete_transient( 'wc_addons_sections' );
	delete_transient( 'wc_addons_featured' );
}

/**
 * Set PayPal's sandbox credentials.
 */
function wc_update_330_set_paypal_sandbox_credentials() {

	$paypal_settings = get_option( 'woocommerce_paypal_settings' );

	if ( isset( $paypal_settings['testmode'] ) && 'yes' === $paypal_settings['testmode'] ) {
		foreach ( array( 'api_username', 'api_password', 'api_signature' ) as $credential ) {
			if ( ! empty( $paypal_settings[ $credential ] ) ) {
				$paypal_settings[ 'sandbox_' . $credential ] = $paypal_settings[ $credential ];
			}
		}

		update_option( 'woocommerce_paypal_settings', $paypal_settings );
	}
}

/**
 * Update DB Version.
 */
function wc_update_330_db_version() {
	WC_Install::update_db_version( '3.3.0' );
}

/**
 * Update state codes for Ireland and BD.
 */
function wc_update_340_states() {
	$country_states = array(
		'IE' => array(
			'CK' => 'CO',
			'DN' => 'D',
			'GY' => 'G',
			'TY' => 'TA',
		),
		'BD' => array(
			'BAG'  => 'BD-05',
			'BAN'  => 'BD-01',
			'BAR'  => 'BD-02',
			'BARI' => 'BD-06',
			'BHO'  => 'BD-07',
			'BOG'  => 'BD-03',
			'BRA'  => 'BD-04',
			'CHA'  => 'BD-09',
			'CHI'  => 'BD-10',
			'CHU'  => 'BD-12',
			'COX'  => 'BD-11',
			'COM'  => 'BD-08',
			'DHA'  => 'BD-13',
			'DIN'  => 'BD-14',
			'FAR'  => 'BD-15',
			'FEN'  => 'BD-16',
			'GAI'  => 'BD-19',
			'GAZI' => 'BD-18',
			'GOP'  => 'BD-17',
			'HAB'  => 'BD-20',
			'JAM'  => 'BD-21',
			'JES'  => 'BD-22',
			'JHA'  => 'BD-25',
			'JHE'  => 'BD-23',
			'JOY'  => 'BD-24',
			'KHA'  => 'BD-29',
			'KHU'  => 'BD-27',
			'KIS'  => 'BD-26',
			'KUR'  => 'BD-28',
			'KUS'  => 'BD-30',
			'LAK'  => 'BD-31',
			'LAL'  => 'BD-32',
			'MAD'  => 'BD-36',
			'MAG'  => 'BD-37',
			'MAN'  => 'BD-33',
			'MEH'  => 'BD-39',
			'MOU'  => 'BD-38',
			'MUN'  => 'BD-35',
			'MYM'  => 'BD-34',
			'NAO'  => 'BD-48',
			'NAR'  => 'BD-43',
			'NARG' => 'BD-40',
			'NARD' => 'BD-42',
			'NAT'  => 'BD-44',
			'NAW'  => 'BD-45',
			'NET'  => 'BD-41',
			'NIL'  => 'BD-46',
			'NOA'  => 'BD-47',
			'PAB'  => 'BD-49',
			'PAN'  => 'BD-52',
			'PAT'  => 'BD-51',
			'PIR'  => 'BD-50',
			'RAJB' => 'BD-53',
			'RAJ'  => 'BD-54',
			'RAN'  => 'BD-56',
			'RANP' => 'BD-55',
			'SAT'  => 'BD-58',
			'SHA'  => 'BD-57',
			'SIR'  => 'BD-59',
			'SUN'  => 'BD-61',
			'SYL'  => 'BD-60',
			'TAN'  => 'BD-63',
			'THA'  => 'BD-64',
		),
	);

	update_option( 'woocommerce_update_340_states', $country_states );
}

/**
 * Update next state in the queue.
 *
 * @return bool True to run again, false if completed.
 */
function wc_update_340_state() {
	global $wpdb;

	$country_states = array_filter( (array) get_option( 'woocommerce_update_340_states', array() ) );

	if ( empty( $country_states ) ) {
		return false;
	}

	foreach ( $country_states as $country => $states ) {
		foreach ( $states as $old => $new ) {
			$wpdb->query(
				$wpdb->prepare(
					"UPDATE $wpdb->postmeta
					SET meta_value = %s
					WHERE meta_key IN ( '_billing_state', '_shipping_state' )
					AND meta_value = %s",
					$new,
					$old
				)
			);
			$wpdb->update(
				"{$wpdb->prefix}woocommerce_shipping_zone_locations",
				array(
					'location_code' => $country . ':' . $new,
				),
				array(
					'location_code' => $country . ':' . $old,
				)
			);
			$wpdb->update(
				"{$wpdb->prefix}woocommerce_tax_rates",
				array(
					'tax_rate_state' => strtoupper( $new ),
				),
				array(
					'tax_rate_state' => strtoupper( $old ),
				)
			);
			unset( $country_states[ $country ][ $old ] );

			if ( empty( $country_states[ $country ] ) ) {
				unset( $country_states[ $country ] );
			}
			break 2;
		}
	}

	if ( ! empty( $country_states ) ) {
		return update_option( 'woocommerce_update_340_states', $country_states );
	}

	delete_option( 'woocommerce_update_340_states' );

	return false;
}

/**
 * Set last active prop for users.
 */
function wc_update_340_last_active() {
	global $wpdb;
	// @codingStandardsIgnoreStart.
	$wpdb->query(
		$wpdb->prepare( "
			INSERT INTO {$wpdb->usermeta} (user_id, meta_key, meta_value)
			SELECT DISTINCT users.ID, 'wc_last_active', %s
			FROM {$wpdb->users} as users
			LEFT OUTER JOIN {$wpdb->usermeta} AS usermeta ON users.ID = usermeta.user_id AND usermeta.meta_key = 'wc_last_active'
			WHERE usermeta.meta_value IS NULL
			",
			(string) strtotime( date( 'Y-m-d', current_time( 'timestamp', true ) ) )
		)
	);
	// @codingStandardsIgnoreEnd.
}

/**
 * Update DB Version.
 */
function wc_update_340_db_version() {
	WC_Install::update_db_version( '3.4.0' );
}

/**
 * Remove duplicate foreign keys
 *
 * @return void
 */
function wc_update_343_cleanup_foreign_keys() {
	global $wpdb;

	$results = $wpdb->get_results(
		"SELECT CONSTRAINT_NAME
		FROM information_schema.TABLE_CONSTRAINTS
		WHERE CONSTRAINT_SCHEMA = '{$wpdb->dbname}'
		AND CONSTRAINT_NAME LIKE '%wc_download_log_ib%'
		AND CONSTRAINT_TYPE = 'FOREIGN KEY'
		AND TABLE_NAME = '{$wpdb->prefix}wc_download_log'"
	);

	if ( $results ) {
		foreach ( $results as $fk ) {
			$wpdb->query( "ALTER TABLE {$wpdb->prefix}wc_download_log DROP FOREIGN KEY {$fk->CONSTRAINT_NAME}" ); // phpcs:ignore WordPress.DB.PreparedSQL.NotPrepared
		}
	}
}

/**
 * Update DB version.
 *
 * @return void
 */
function wc_update_343_db_version() {
	WC_Install::update_db_version( '3.4.3' );
}

/**
 * Recreate user roles so existing users will get the new capabilities.
 *
 * @return void
 */
function wc_update_344_recreate_roles() {
	WC_Install::remove_roles();
	WC_Install::create_roles();
}

/**
 * Update DB version.
 *
 * @return void
 */
function wc_update_344_db_version() {
	WC_Install::update_db_version( '3.4.4' );
}

/**
 * Set the comment type to 'review' for product reviews that don't have a comment type.
 */
function wc_update_350_reviews_comment_type() {
	global $wpdb;

	$wpdb->query(
		"UPDATE {$wpdb->prefix}comments JOIN {$wpdb->prefix}posts ON {$wpdb->prefix}posts.ID = {$wpdb->prefix}comments.comment_post_ID AND ( {$wpdb->prefix}posts.post_type = 'product' OR {$wpdb->prefix}posts.post_type = 'product_variation' ) SET {$wpdb->prefix}comments.comment_type = 'review' WHERE {$wpdb->prefix}comments.comment_type = ''"
	);
}

/**
 * Update DB Version.
 */
function wc_update_350_db_version() {
	WC_Install::update_db_version( '3.5.0' );
}

/**
 * Drop the fk_wc_download_log_permission_id FK as we use a new one with the table and blog prefix for MS compatability.
 *
 * @return void
 */
function wc_update_352_drop_download_log_fk() {
	global $wpdb;
	$results = $wpdb->get_results(
		"SELECT CONSTRAINT_NAME
		FROM information_schema.TABLE_CONSTRAINTS
		WHERE CONSTRAINT_SCHEMA = '{$wpdb->dbname}'
		AND CONSTRAINT_NAME = 'fk_wc_download_log_permission_id'
		AND CONSTRAINT_TYPE = 'FOREIGN KEY'
		AND TABLE_NAME = '{$wpdb->prefix}wc_download_log'"
	);

	// We only need to drop the old key as WC_Install::create_tables() takes care of creating the new FK.
	if ( $results ) {
		$wpdb->query( "ALTER TABLE {$wpdb->prefix}wc_download_log DROP FOREIGN KEY fk_wc_download_log_permission_id" ); // phpcs:ignore WordPress.WP.PreparedSQL.NotPrepared
	}
}

/**
 * Remove edit_user capabilities from shop managers and use "translated" capabilities instead.
 * See wc_shop_manager_has_capability function.
 */
function wc_update_354_modify_shop_manager_caps() {
	global $wp_roles;

	if ( ! class_exists( 'WP_Roles' ) ) {
		return;
	}

	if ( ! isset( $wp_roles ) ) {
		$wp_roles = new WP_Roles(); // @codingStandardsIgnoreLine
	}

	$wp_roles->remove_cap( 'shop_manager', 'edit_users' );
}

/**
 * Update DB Version.
 */
function wc_update_354_db_version() {
	WC_Install::update_db_version( '3.5.4' );
}

/**
<<<<<<< HEAD
 * Renames ordering meta to be consistent across taxonomies.
 */
function wc_update_360_term_meta() {
	global $wpdb;

	$wpdb->query( "UPDATE {$wpdb->termmeta} SET meta_key = 'order' WHERE meta_key LIKE 'order_pa_%';" );
=======
 * Add new user_order_remaining_expires to speed up user download permission fetching.
 *
 * @return void
 */
function wc_update_360_downloadable_product_permissions_index() {
	global $wpdb;

	$index_exists = $wpdb->get_row( "SHOW INDEX FROM {$wpdb->prefix}woocommerce_downloadable_product_permissions WHERE key_name = 'user_order_remaining_expires'" );

	if ( is_null( $index_exists ) ) {
		$wpdb->query( "ALTER TABLE {$wpdb->prefix}woocommerce_downloadable_product_permissions ADD INDEX user_order_remaining_expires (user_id,order_id,downloads_remaining,access_expires)" );
	}
>>>>>>> 2c2891c1
}

/**
 * Update DB Version.
 */
function wc_update_360_db_version() {
	WC_Install::update_db_version( '3.6.0' );
}<|MERGE_RESOLUTION|>--- conflicted
+++ resolved
@@ -1934,14 +1934,15 @@
 }
 
 /**
-<<<<<<< HEAD
  * Renames ordering meta to be consistent across taxonomies.
  */
 function wc_update_360_term_meta() {
 	global $wpdb;
 
 	$wpdb->query( "UPDATE {$wpdb->termmeta} SET meta_key = 'order' WHERE meta_key LIKE 'order_pa_%';" );
-=======
+}
+
+/**
  * Add new user_order_remaining_expires to speed up user download permission fetching.
  *
  * @return void
@@ -1954,7 +1955,6 @@
 	if ( is_null( $index_exists ) ) {
 		$wpdb->query( "ALTER TABLE {$wpdb->prefix}woocommerce_downloadable_product_permissions ADD INDEX user_order_remaining_expires (user_id,order_id,downloads_remaining,access_expires)" );
 	}
->>>>>>> 2c2891c1
 }
 
 /**

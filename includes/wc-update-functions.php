<?php
/**
 * WooCommerce Updates
 *
 * Functions for updating data, used by the background updater.
 *
 * @package WooCommerce/Functions
 * @version 3.3.0
 */

defined( 'ABSPATH' ) || exit;

/**
 * Update file paths for 2.0
 *
 * @return void
 */
function wc_update_200_file_paths() {
	global $wpdb;

	// Upgrade old style files paths to support multiple file paths.
	$existing_file_paths = $wpdb->get_results( "SELECT meta_value, meta_id, post_id FROM {$wpdb->postmeta} WHERE meta_key = '_file_path' AND meta_value != '';" );

	if ( $existing_file_paths ) {

		foreach ( $existing_file_paths as $existing_file_path ) {

			$old_file_path = trim( $existing_file_path->meta_value );

			if ( ! empty( $old_file_path ) ) {
				$file_paths = serialize( array( md5( $old_file_path ) => $old_file_path ) );

				$wpdb->query( $wpdb->prepare( "UPDATE {$wpdb->postmeta} SET meta_key = '_file_paths', meta_value = %s WHERE meta_id = %d", $file_paths, $existing_file_path->meta_id ) );

				$wpdb->query( $wpdb->prepare( "UPDATE {$wpdb->prefix}woocommerce_downloadable_product_permissions SET download_id = %s WHERE product_id = %d", md5( $old_file_path ), $existing_file_path->post_id ) );

			}
		}
	}
}

/**
 * Update permalinks for 2.0
 *
 * @return void
 */
function wc_update_200_permalinks() {
	// Setup default permalinks if shop page is defined.
	$permalinks   = get_option( 'woocommerce_permalinks' );
	$shop_page_id = wc_get_page_id( 'shop' );

	if ( empty( $permalinks ) && $shop_page_id > 0 ) {

		$base_slug = $shop_page_id > 0 && get_post( $shop_page_id ) ? get_page_uri( $shop_page_id ) : 'shop';

		$category_base = get_option( 'woocommerce_prepend_shop_page_to_urls' ) == 'yes' ? trailingslashit( $base_slug ) : '';
		$category_slug = get_option( 'woocommerce_product_category_slug' ) ? get_option( 'woocommerce_product_category_slug' ) : _x( 'product-category', 'slug', 'woocommerce' );
		$tag_slug      = get_option( 'woocommerce_product_tag_slug' ) ? get_option( 'woocommerce_product_tag_slug' ) : _x( 'product-tag', 'slug', 'woocommerce' );

		if ( 'yes' == get_option( 'woocommerce_prepend_shop_page_to_products' ) ) {
			$product_base = trailingslashit( $base_slug );
		} else {
			$product_slug = get_option( 'woocommerce_product_slug' );
			if ( false !== $product_slug && ! empty( $product_slug ) ) {
				$product_base = trailingslashit( $product_slug );
			} else {
				$product_base = trailingslashit( _x( 'product', 'slug', 'woocommerce' ) );
			}
		}

		if ( get_option( 'woocommerce_prepend_category_to_products' ) == 'yes' ) {
			$product_base .= trailingslashit( '%product_cat%' );
		}

		$permalinks = array(
			'product_base'   => untrailingslashit( $product_base ),
			'category_base'  => untrailingslashit( $category_base . $category_slug ),
			'attribute_base' => untrailingslashit( $category_base ),
			'tag_base'       => untrailingslashit( $category_base . $tag_slug ),
		);

		update_option( 'woocommerce_permalinks', $permalinks );
	}
}

/**
 * Update sub-category display options for 2.0
 *
 * @return void
 */
function wc_update_200_subcat_display() {
	// Update subcat display settings.
	if ( get_option( 'woocommerce_shop_show_subcategories' ) == 'yes' ) {
		if ( get_option( 'woocommerce_hide_products_when_showing_subcategories' ) == 'yes' ) {
			update_option( 'woocommerce_shop_page_display', 'subcategories' );
		} else {
			update_option( 'woocommerce_shop_page_display', 'both' );
		}
	}

	if ( get_option( 'woocommerce_show_subcategories' ) == 'yes' ) {
		if ( get_option( 'woocommerce_hide_products_when_showing_subcategories' ) == 'yes' ) {
			update_option( 'woocommerce_category_archive_display', 'subcategories' );
		} else {
			update_option( 'woocommerce_category_archive_display', 'both' );
		}
	}
}

/**
 * Update tax rates for 2.0
 *
 * @return void
 */
function wc_update_200_taxrates() {
	global $wpdb;

	// Update tax rates.
	$loop      = 0;
	$tax_rates = get_option( 'woocommerce_tax_rates' );

	if ( $tax_rates ) {
		foreach ( $tax_rates as $tax_rate ) {

			foreach ( $tax_rate['countries'] as $country => $states ) {

				$states = array_reverse( $states );

				foreach ( $states as $state ) {

					if ( '*' == $state ) {
						$state = '';
					}

					$wpdb->insert(
						$wpdb->prefix . 'woocommerce_tax_rates',
						array(
							'tax_rate_country'  => $country,
							'tax_rate_state'    => $state,
							'tax_rate'          => $tax_rate['rate'],
							'tax_rate_name'     => $tax_rate['label'],
							'tax_rate_priority' => 1,
							'tax_rate_compound' => ( 'yes' === $tax_rate['compound'] ) ? 1 : 0,
							'tax_rate_shipping' => ( 'yes' === $tax_rate['shipping'] ) ? 1 : 0,
							'tax_rate_order'    => $loop,
							'tax_rate_class'    => $tax_rate['class'],
						)
					);

					$loop++;
				}
			}
		}
	}

	$local_tax_rates = get_option( 'woocommerce_local_tax_rates' );

	if ( $local_tax_rates ) {
		foreach ( $local_tax_rates as $tax_rate ) {

			$location_type = ( 'postcode' === $tax_rate['location_type'] ) ? 'postcode' : 'city';

			if ( '*' == $tax_rate['state'] ) {
				$tax_rate['state'] = '';
			}

			$wpdb->insert(
				$wpdb->prefix . 'woocommerce_tax_rates',
				array(
					'tax_rate_country'  => $tax_rate['country'],
					'tax_rate_state'    => $tax_rate['state'],
					'tax_rate'          => $tax_rate['rate'],
					'tax_rate_name'     => $tax_rate['label'],
					'tax_rate_priority' => 2,
					'tax_rate_compound' => ( 'yes' === $tax_rate['compound'] ) ? 1 : 0,
					'tax_rate_shipping' => ( 'yes' === $tax_rate['shipping'] ) ? 1 : 0,
					'tax_rate_order'    => $loop,
					'tax_rate_class'    => $tax_rate['class'],
				)
			);

			$tax_rate_id = $wpdb->insert_id;

			if ( $tax_rate['locations'] ) {
				foreach ( $tax_rate['locations'] as $location ) {

					$wpdb->insert(
						$wpdb->prefix . 'woocommerce_tax_rate_locations',
						array(
							'location_code' => $location,
							'tax_rate_id'   => $tax_rate_id,
							'location_type' => $location_type,
						)
					);

				}
			}

			$loop++;
		}
	}

	update_option( 'woocommerce_tax_rates_backup', $tax_rates );
	update_option( 'woocommerce_local_tax_rates_backup', $local_tax_rates );
	delete_option( 'woocommerce_tax_rates' );
	delete_option( 'woocommerce_local_tax_rates' );
}

/**
 * Update order item line items for 2.0
 *
 * @return void
 */
function wc_update_200_line_items() {
	global $wpdb;

	// Now its time for the massive update to line items - move them to the new DB tables.
	// Reverse with UPDATE `wpwc_postmeta` SET meta_key = '_order_items' WHERE meta_key = '_order_items_old'.
	$order_item_rows = $wpdb->get_results(
		"SELECT meta_value, post_id FROM {$wpdb->postmeta} WHERE meta_key = '_order_items'"
	);

	foreach ( $order_item_rows as $order_item_row ) {

		$order_items = (array) maybe_unserialize( $order_item_row->meta_value );

		foreach ( $order_items as $order_item ) {

			if ( ! isset( $order_item['line_total'] ) && isset( $order_item['taxrate'] ) && isset( $order_item['cost'] ) ) {
				$order_item['line_tax']          = number_format( ( $order_item['cost'] * $order_item['qty'] ) * ( $order_item['taxrate'] / 100 ), 2, '.', '' );
				$order_item['line_total']        = $order_item['cost'] * $order_item['qty'];
				$order_item['line_subtotal_tax'] = $order_item['line_tax'];
				$order_item['line_subtotal']     = $order_item['line_total'];
			}

			$order_item['line_tax']          = isset( $order_item['line_tax'] ) ? $order_item['line_tax'] : 0;
			$order_item['line_total']        = isset( $order_item['line_total'] ) ? $order_item['line_total'] : 0;
			$order_item['line_subtotal_tax'] = isset( $order_item['line_subtotal_tax'] ) ? $order_item['line_subtotal_tax'] : 0;
			$order_item['line_subtotal']     = isset( $order_item['line_subtotal'] ) ? $order_item['line_subtotal'] : 0;

			$item_id = wc_add_order_item(
				$order_item_row->post_id,
				array(
					'order_item_name' => $order_item['name'],
					'order_item_type' => 'line_item',
				)
			);

			 // Add line item meta.
			if ( $item_id ) {
				wc_add_order_item_meta( $item_id, '_qty', absint( $order_item['qty'] ) );
				wc_add_order_item_meta( $item_id, '_tax_class', $order_item['tax_class'] );
				wc_add_order_item_meta( $item_id, '_product_id', $order_item['id'] );
				wc_add_order_item_meta( $item_id, '_variation_id', $order_item['variation_id'] );
				wc_add_order_item_meta( $item_id, '_line_subtotal', wc_format_decimal( $order_item['line_subtotal'] ) );
				wc_add_order_item_meta( $item_id, '_line_subtotal_tax', wc_format_decimal( $order_item['line_subtotal_tax'] ) );
				wc_add_order_item_meta( $item_id, '_line_total', wc_format_decimal( $order_item['line_total'] ) );
				wc_add_order_item_meta( $item_id, '_line_tax', wc_format_decimal( $order_item['line_tax'] ) );

				$meta_rows = array();

				// Insert meta.
				if ( ! empty( $order_item['item_meta'] ) ) {
					foreach ( $order_item['item_meta'] as $key => $meta ) {
						// Backwards compatibility.
						if ( is_array( $meta ) && isset( $meta['meta_name'] ) ) {
							$meta_rows[] = '(' . $item_id . ',"' . esc_sql( $meta['meta_name'] ) . '","' . esc_sql( $meta['meta_value'] ) . '")';
						} else {
							$meta_rows[] = '(' . $item_id . ',"' . esc_sql( $key ) . '","' . esc_sql( $meta ) . '")';
						}
					}
				}

				// Insert meta rows at once.
				if ( count( $meta_rows ) > 0 ) {
					$wpdb->query(
						$wpdb->prepare(
							"INSERT INTO {$wpdb->prefix}woocommerce_order_itemmeta ( order_item_id, meta_key, meta_value )
							VALUES " . implode( ',', $meta_rows ) . ';', // @codingStandardsIgnoreLine
							$order_item_row->post_id
						)
					);
				}

				// Delete from DB (rename).
				$wpdb->query(
					$wpdb->prepare(
						"UPDATE {$wpdb->postmeta}
						SET meta_key = '_order_items_old'
						WHERE meta_key = '_order_items'
						AND post_id = %d",
						$order_item_row->post_id
					)
				);
			}

			unset( $meta_rows, $item_id, $order_item );
		}
	}

	// Do the same kind of update for order_taxes - move to lines.
	// Reverse with UPDATE `wpwc_postmeta` SET meta_key = '_order_taxes' WHERE meta_key = '_order_taxes_old'.
	$order_tax_rows = $wpdb->get_results(
		"SELECT meta_value, post_id FROM {$wpdb->postmeta}
		WHERE meta_key = '_order_taxes'"
	);

	foreach ( $order_tax_rows as $order_tax_row ) {

		$order_taxes = (array) maybe_unserialize( $order_tax_row->meta_value );

		if ( ! empty( $order_taxes ) ) {
			foreach ( $order_taxes as $order_tax ) {

				if ( ! isset( $order_tax['label'] ) || ! isset( $order_tax['cart_tax'] ) || ! isset( $order_tax['shipping_tax'] ) ) {
					continue;
				}

				$item_id = wc_add_order_item(
					$order_tax_row->post_id,
					array(
						'order_item_name' => $order_tax['label'],
						'order_item_type' => 'tax',
					)
				);

				 // Add line item meta.
				if ( $item_id ) {
					wc_add_order_item_meta( $item_id, 'compound', absint( isset( $order_tax['compound'] ) ? $order_tax['compound'] : 0 ) );
					wc_add_order_item_meta( $item_id, 'tax_amount', wc_clean( $order_tax['cart_tax'] ) );
					wc_add_order_item_meta( $item_id, 'shipping_tax_amount', wc_clean( $order_tax['shipping_tax'] ) );
				}

				// Delete from DB (rename).
				$wpdb->query(
					$wpdb->prepare(
						"UPDATE {$wpdb->postmeta}
						SET meta_key = '_order_taxes_old'
						WHERE meta_key = '_order_taxes'
						AND post_id = %d",
						$order_tax_row->post_id
					)
				);

				unset( $tax_amount );
			}
		}
	}
}

/**
 * Update image settings for 2.0
 *
 * @return void
 */
function wc_update_200_images() {
	// Grab the pre 2.0 Image options and use to populate the new image options settings,
	// cleaning up afterwards like nice people do.
	foreach ( array( 'catalog', 'single', 'thumbnail' ) as $value ) {

		$old_settings = array_filter(
			array(
				'width'  => get_option( 'woocommerce_' . $value . '_image_width' ),
				'height' => get_option( 'woocommerce_' . $value . '_image_height' ),
				'crop'   => get_option( 'woocommerce_' . $value . '_image_crop' ),
			)
		);

		if ( ! empty( $old_settings ) && update_option( 'shop_' . $value . '_image_size', $old_settings ) ) {

			delete_option( 'woocommerce_' . $value . '_image_width' );
			delete_option( 'woocommerce_' . $value . '_image_height' );
			delete_option( 'woocommerce_' . $value . '_image_crop' );

		}
	}
}

/**
 * Update DB version for 2.0
 *
 * @return void
 */
function wc_update_200_db_version() {
	WC_Install::update_db_version( '2.0.0' );
}

/**
 * Update Brazilian States for 2.0.9
 *
 * @return void
 */
function wc_update_209_brazillian_state() {
	global $wpdb;

	// Update brazillian state codes.
	$wpdb->update(
		$wpdb->postmeta,
		array(
			'meta_value' => 'BA',
		),
		array(
			'meta_key'   => '_billing_state',
			'meta_value' => 'BH',
		)
	);
	$wpdb->update(
		$wpdb->postmeta,
		array(
			'meta_value' => 'BA',
		),
		array(
			'meta_key'   => '_shipping_state',
			'meta_value' => 'BH',
		)
	);
	$wpdb->update(
		$wpdb->usermeta,
		array(
			'meta_value' => 'BA',
		),
		array(
			'meta_key'   => 'billing_state',
			'meta_value' => 'BH',
		)
	);
	$wpdb->update(
		$wpdb->usermeta,
		array(
			'meta_value' => 'BA',
		),
		array(
			'meta_key'   => 'shipping_state',
			'meta_value' => 'BH',
		)
	);
}

/**
 * Update DB version for 2.0.9
 *
 * @return void
 */
function wc_update_209_db_version() {
	WC_Install::update_db_version( '2.0.9' );
}

/**
 * Remove pages for 2.1
 *
 * @return void
 */
function wc_update_210_remove_pages() {
	// Pages no longer used.
	wp_trash_post( get_option( 'woocommerce_pay_page_id' ) );
	wp_trash_post( get_option( 'woocommerce_thanks_page_id' ) );
	wp_trash_post( get_option( 'woocommerce_view_order_page_id' ) );
	wp_trash_post( get_option( 'woocommerce_change_password_page_id' ) );
	wp_trash_post( get_option( 'woocommerce_edit_address_page_id' ) );
	wp_trash_post( get_option( 'woocommerce_lost_password_page_id' ) );
}

/**
 * Update file paths to support multiple files for 2.1
 *
 * @return void
 */
function wc_update_210_file_paths() {
	global $wpdb;

	// Upgrade file paths to support multiple file paths + names etc.
	$existing_file_paths = $wpdb->get_results( "SELECT meta_value, meta_id FROM {$wpdb->postmeta} WHERE meta_key = '_file_paths' AND meta_value != '';" );

	if ( $existing_file_paths ) {

		foreach ( $existing_file_paths as $existing_file_path ) {

			$needs_update = false;
			$new_value    = array();
			$value        = maybe_unserialize( trim( $existing_file_path->meta_value ) );

			if ( $value ) {
				foreach ( $value as $key => $file ) {
					if ( ! is_array( $file ) ) {
						$needs_update      = true;
						$new_value[ $key ] = array(
							'file' => $file,
							'name' => wc_get_filename_from_url( $file ),
						);
					} else {
						$new_value[ $key ] = $file;
					}
				}
				if ( $needs_update ) {
					$new_value = serialize( $new_value );

					$wpdb->query( $wpdb->prepare( "UPDATE {$wpdb->postmeta} SET meta_key = %s, meta_value = %s WHERE meta_id = %d", '_downloadable_files', $new_value, $existing_file_path->meta_id ) );
				}
			}
		}
	}
}

/**
 * Update DB version for 2.1
 *
 * @return void
 */
function wc_update_210_db_version() {
	WC_Install::update_db_version( '2.1.0' );
}

/**
 * Update shipping options for 2.2
 *
 * @return void
 */
function wc_update_220_shipping() {
	$woocommerce_ship_to_destination = 'shipping';

	if ( get_option( 'woocommerce_ship_to_billing_address_only' ) === 'yes' ) {
		$woocommerce_ship_to_destination = 'billing_only';
	} elseif ( get_option( 'woocommerce_ship_to_billing' ) === 'yes' ) {
		$woocommerce_ship_to_destination = 'billing';
	}

	add_option( 'woocommerce_ship_to_destination', $woocommerce_ship_to_destination, '', 'no' );
}

/**
 * Update order statuses for 2.2
 *
 * @return void
 */
function wc_update_220_order_status() {
	global $wpdb;
	$wpdb->query(
		"UPDATE {$wpdb->posts} as posts
		LEFT JOIN {$wpdb->term_relationships} AS rel ON posts.ID = rel.object_id
		LEFT JOIN {$wpdb->term_taxonomy} AS tax USING( term_taxonomy_id )
		LEFT JOIN {$wpdb->terms} AS term USING( term_id )
		SET posts.post_status = 'wc-pending'
		WHERE posts.post_type = 'shop_order'
		AND posts.post_status = 'publish'
		AND tax.taxonomy = 'shop_order_status'
		AND	term.slug LIKE 'pending%';"
	);
	$wpdb->query(
		"UPDATE {$wpdb->posts} as posts
		LEFT JOIN {$wpdb->term_relationships} AS rel ON posts.ID = rel.object_id
		LEFT JOIN {$wpdb->term_taxonomy} AS tax USING( term_taxonomy_id )
		LEFT JOIN {$wpdb->terms} AS term USING( term_id )
		SET posts.post_status = 'wc-processing'
		WHERE posts.post_type = 'shop_order'
		AND posts.post_status = 'publish'
		AND tax.taxonomy = 'shop_order_status'
		AND	term.slug LIKE 'processing%';"
	);
	$wpdb->query(
		"UPDATE {$wpdb->posts} as posts
		LEFT JOIN {$wpdb->term_relationships} AS rel ON posts.ID = rel.object_id
		LEFT JOIN {$wpdb->term_taxonomy} AS tax USING( term_taxonomy_id )
		LEFT JOIN {$wpdb->terms} AS term USING( term_id )
		SET posts.post_status = 'wc-on-hold'
		WHERE posts.post_type = 'shop_order'
		AND posts.post_status = 'publish'
		AND tax.taxonomy = 'shop_order_status'
		AND	term.slug LIKE 'on-hold%';"
	);
	$wpdb->query(
		"UPDATE {$wpdb->posts} as posts
		LEFT JOIN {$wpdb->term_relationships} AS rel ON posts.ID = rel.object_id
		LEFT JOIN {$wpdb->term_taxonomy} AS tax USING( term_taxonomy_id )
		LEFT JOIN {$wpdb->terms} AS term USING( term_id )
		SET posts.post_status = 'wc-completed'
		WHERE posts.post_type = 'shop_order'
		AND posts.post_status = 'publish'
		AND tax.taxonomy = 'shop_order_status'
		AND	term.slug LIKE 'completed%';"
	);
	$wpdb->query(
		"UPDATE {$wpdb->posts} as posts
		LEFT JOIN {$wpdb->term_relationships} AS rel ON posts.ID = rel.object_id
		LEFT JOIN {$wpdb->term_taxonomy} AS tax USING( term_taxonomy_id )
		LEFT JOIN {$wpdb->terms} AS term USING( term_id )
		SET posts.post_status = 'wc-cancelled'
		WHERE posts.post_type = 'shop_order'
		AND posts.post_status = 'publish'
		AND tax.taxonomy = 'shop_order_status'
		AND	term.slug LIKE 'cancelled%';"
	);
	$wpdb->query(
		"UPDATE {$wpdb->posts} as posts
		LEFT JOIN {$wpdb->term_relationships} AS rel ON posts.ID = rel.object_id
		LEFT JOIN {$wpdb->term_taxonomy} AS tax USING( term_taxonomy_id )
		LEFT JOIN {$wpdb->terms} AS term USING( term_id )
		SET posts.post_status = 'wc-refunded'
		WHERE posts.post_type = 'shop_order'
		AND posts.post_status = 'publish'
		AND tax.taxonomy = 'shop_order_status'
		AND	term.slug LIKE 'refunded%';"
	);
	$wpdb->query(
		"UPDATE {$wpdb->posts} as posts
		LEFT JOIN {$wpdb->term_relationships} AS rel ON posts.ID = rel.object_id
		LEFT JOIN {$wpdb->term_taxonomy} AS tax USING( term_taxonomy_id )
		LEFT JOIN {$wpdb->terms} AS term USING( term_id )
		SET posts.post_status = 'wc-failed'
		WHERE posts.post_type = 'shop_order'
		AND posts.post_status = 'publish'
		AND tax.taxonomy = 'shop_order_status'
		AND	term.slug LIKE 'failed%';"
	);
}

/**
 * Update variations for 2.2
 *
 * @return void
 */
function wc_update_220_variations() {
	global $wpdb;
	// Update variations which manage stock.
	$update_variations = $wpdb->get_results(
		"SELECT DISTINCT posts.ID AS variation_id, posts.post_parent AS variation_parent FROM {$wpdb->posts} as posts
		LEFT OUTER JOIN {$wpdb->postmeta} AS postmeta ON posts.ID = postmeta.post_id AND postmeta.meta_key = '_stock'
		LEFT OUTER JOIN {$wpdb->postmeta} as postmeta2 ON posts.ID = postmeta2.post_id AND postmeta2.meta_key = '_manage_stock'
		WHERE posts.post_type = 'product_variation'
		AND postmeta.meta_value IS NOT NULL
		AND postmeta.meta_value != ''
		AND postmeta2.meta_value IS NULL"
	);

	foreach ( $update_variations as $variation ) {
		$parent_backorders = get_post_meta( $variation->variation_parent, '_backorders', true );
		add_post_meta( $variation->variation_id, '_manage_stock', 'yes', true );
		add_post_meta( $variation->variation_id, '_backorders', $parent_backorders ? $parent_backorders : 'no', true );
	}
}

/**
 * Update attributes for 2.2
 *
 * @return void
 */
function wc_update_220_attributes() {
	global $wpdb;
	// Update taxonomy names with correct sanitized names.
	$attribute_taxonomies = $wpdb->get_results( 'SELECT attribute_name, attribute_id FROM ' . $wpdb->prefix . 'woocommerce_attribute_taxonomies' );

	foreach ( $attribute_taxonomies as $attribute_taxonomy ) {
		$sanitized_attribute_name = wc_sanitize_taxonomy_name( $attribute_taxonomy->attribute_name );
		if ( $sanitized_attribute_name !== $attribute_taxonomy->attribute_name ) {
			if ( ! $wpdb->get_var( $wpdb->prepare( "SELECT 1=1 FROM {$wpdb->prefix}woocommerce_attribute_taxonomies WHERE attribute_name = %s;", $sanitized_attribute_name ) ) ) {
				// Update attribute.
				$wpdb->update(
					"{$wpdb->prefix}woocommerce_attribute_taxonomies",
					array(
						'attribute_name' => $sanitized_attribute_name,
					),
					array(
						'attribute_id' => $attribute_taxonomy->attribute_id,
					)
				);

				// Update terms.
				$wpdb->update(
					$wpdb->term_taxonomy,
					array( 'taxonomy' => wc_attribute_taxonomy_name( $sanitized_attribute_name ) ),
					array( 'taxonomy' => 'pa_' . $attribute_taxonomy->attribute_name )
				);
			}
		}
	}

	delete_transient( 'wc_attribute_taxonomies' );
	WC_Cache_Helper::incr_cache_prefix( 'woocommerce-attributes' );
}

/**
 * Update DB version for 2.2
 *
 * @return void
 */
function wc_update_220_db_version() {
	WC_Install::update_db_version( '2.2.0' );
}

/**
 * Update options for 2.3
 *
 * @return void
 */
function wc_update_230_options() {
	// _money_spent and _order_count may be out of sync - clear them
	delete_metadata( 'user', 0, '_money_spent', '', true );
	delete_metadata( 'user', 0, '_order_count', '', true );

	// To prevent taxes being hidden when using a default 'no address' in a store with tax inc prices, set the woocommerce_default_customer_address to use the store base address by default.
	if ( '' === get_option( 'woocommerce_default_customer_address', false ) && wc_prices_include_tax() ) {
		update_option( 'woocommerce_default_customer_address', 'base' );
	}
}

/**
 * Update DB version for 2.3
 *
 * @return void
 */
function wc_update_230_db_version() {
	WC_Install::update_db_version( '2.3.0' );
}

/**
 * Update calc discount options for 2.4
 *
 * @return void
 */
function wc_update_240_options() {
	/**
	 * Coupon discount calculations.
	 * Maintain the old coupon logic for upgrades.
	 */
	update_option( 'woocommerce_calc_discounts_sequentially', 'yes' );
}

/**
 * Update shipping methods for 2.4
 *
 * @return void
 */
function wc_update_240_shipping_methods() {
	/**
	 * Flat Rate Shipping.
	 * Update legacy options to new math based options.
	 */
	$shipping_methods = array(
		'woocommerce_flat_rates'                        => new WC_Shipping_Legacy_Flat_Rate(),
		'woocommerce_international_delivery_flat_rates' => new WC_Shipping_Legacy_International_Delivery(),
	);
	foreach ( $shipping_methods as $flat_rate_option_key => $shipping_method ) {
		// Stop this running more than once if routine is repeated.
		if ( version_compare( $shipping_method->get_option( 'version', 0 ), '2.4.0', '<' ) ) {
			$shipping_classes  = WC()->shipping()->get_shipping_classes();
			$has_classes       = count( $shipping_classes ) > 0;
			$cost_key          = $has_classes ? 'no_class_cost' : 'cost';
			$min_fee           = $shipping_method->get_option( 'minimum_fee' );
			$math_cost_strings = array(
				'cost'          => array(),
				'no_class_cost' => array(),
			);

			$math_cost_strings[ $cost_key ][] = $shipping_method->get_option( 'cost' );
			$fee                              = $shipping_method->get_option( 'fee' );

			if ( $fee ) {
				$math_cost_strings[ $cost_key ][] = strstr( $fee, '%' ) ? '[fee percent="' . str_replace( '%', '', $fee ) . '" min="' . esc_attr( $min_fee ) . '"]' : $fee;
			}

			foreach ( $shipping_classes as $shipping_class ) {
				$rate_key                       = 'class_cost_' . $shipping_class->slug;
				$math_cost_strings[ $rate_key ] = $math_cost_strings['no_class_cost'];
			}

			$flat_rates = array_filter( (array) get_option( $flat_rate_option_key, array() ) );

			if ( $flat_rates ) {
				foreach ( $flat_rates as $shipping_class => $rate ) {
					$rate_key = 'class_cost_' . $shipping_class;
					if ( $rate['cost'] || $rate['fee'] ) {
						$math_cost_strings[ $rate_key ][] = $rate['cost'];
						$math_cost_strings[ $rate_key ][] = strstr( $rate['fee'], '%' ) ? '[fee percent="' . str_replace( '%', '', $rate['fee'] ) . '" min="' . esc_attr( $min_fee ) . '"]' : $rate['fee'];
					}
				}
			}

			if ( 'item' === $shipping_method->type ) {
				foreach ( $math_cost_strings as $key => $math_cost_string ) {
					$math_cost_strings[ $key ] = array_filter( array_map( 'trim', $math_cost_strings[ $key ] ) );
					if ( ! empty( $math_cost_strings[ $key ] ) ) {
						$last_key                                = max( 0, count( $math_cost_strings[ $key ] ) - 1 );
						$math_cost_strings[ $key ][0]            = '( ' . $math_cost_strings[ $key ][0];
						$math_cost_strings[ $key ][ $last_key ] .= ' ) * [qty]';
					}
				}
			}

			$math_cost_strings['cost'][] = $shipping_method->get_option( 'cost_per_order' );

			// Save settings.
			foreach ( $math_cost_strings as $option_id => $math_cost_string ) {
				$shipping_method->settings[ $option_id ] = implode( ' + ', array_filter( $math_cost_string ) );
			}

			$shipping_method->settings['version'] = '2.4.0';
			$shipping_method->settings['type']    = 'item' === $shipping_method->settings['type'] ? 'class' : $shipping_method->settings['type'];

			update_option( $shipping_method->plugin_id . $shipping_method->id . '_settings', $shipping_method->settings );
		}
	}
}

/**
 * Update API keys for 2.4
 *
 * @return void
 */
function wc_update_240_api_keys() {
	global $wpdb;
	/**
	 * Update the old user API keys to the new Apps keys.
	 */
	$api_users = $wpdb->get_results( "SELECT user_id FROM $wpdb->usermeta WHERE meta_key = 'woocommerce_api_consumer_key'" );
	$apps_keys = array();

	// Get user data.
	foreach ( $api_users as $_user ) {
		$user        = get_userdata( $_user->user_id );
		$apps_keys[] = array(
			'user_id'         => $user->ID,
			'permissions'     => $user->woocommerce_api_key_permissions,
			'consumer_key'    => wc_api_hash( $user->woocommerce_api_consumer_key ),
			'consumer_secret' => $user->woocommerce_api_consumer_secret,
			'truncated_key'   => substr( $user->woocommerce_api_consumer_secret, -7 ),
		);
	}

	if ( ! empty( $apps_keys ) ) {
		// Create new apps.
		foreach ( $apps_keys as $app ) {
			$wpdb->insert(
				$wpdb->prefix . 'woocommerce_api_keys',
				$app,
				array(
					'%d',
					'%s',
					'%s',
					'%s',
					'%s',
				)
			);
		}

		// Delete old user keys from usermeta.
		foreach ( $api_users as $_user ) {
			$user_id = intval( $_user->user_id );
			delete_user_meta( $user_id, 'woocommerce_api_consumer_key' );
			delete_user_meta( $user_id, 'woocommerce_api_consumer_secret' );
			delete_user_meta( $user_id, 'woocommerce_api_key_permissions' );
		}
	}
}

/**
 * Update webhooks for 2.4
 *
 * @return void
 */
function wc_update_240_webhooks() {
	/**
	 * Webhooks.
	 * Make sure order.update webhooks get the woocommerce_order_edit_status hook.
	 */
	$order_update_webhooks = get_posts(
		array(
			'posts_per_page' => -1,
			'post_type'      => 'shop_webhook',
			'meta_key'       => '_topic',
			'meta_value'     => 'order.updated',
		)
	);
	foreach ( $order_update_webhooks as $order_update_webhook ) {
		$webhook = new WC_Webhook( $order_update_webhook->ID );
		$webhook->set_topic( 'order.updated' );
	}
}

/**
 * Update refunds for 2.4
 *
 * @return void
 */
function wc_update_240_refunds() {
	global $wpdb;
	/**
	 * Refunds for full refunded orders.
	 * Update fully refunded orders to ensure they have a refund line item so reports add up.
	 */
	$refunded_orders = get_posts(
		array(
			'posts_per_page' => -1,
			'post_type'      => 'shop_order',
			'post_status'    => array( 'wc-refunded' ),
		)
	);

	// Ensure emails are disabled during this update routine.
	remove_all_actions( 'woocommerce_order_status_refunded_notification' );
	remove_all_actions( 'woocommerce_order_partially_refunded_notification' );
	remove_action( 'woocommerce_order_status_refunded', array( 'WC_Emails', 'send_transactional_email' ) );
	remove_action( 'woocommerce_order_partially_refunded', array( 'WC_Emails', 'send_transactional_email' ) );

	foreach ( $refunded_orders as $refunded_order ) {
		$order_total    = get_post_meta( $refunded_order->ID, '_order_total', true );
		$refunded_total = $wpdb->get_var(
			$wpdb->prepare(
				"SELECT SUM( postmeta.meta_value )
				FROM $wpdb->postmeta AS postmeta
				INNER JOIN $wpdb->posts AS posts ON ( posts.post_type = 'shop_order_refund' AND posts.post_parent = %d )
				WHERE postmeta.meta_key = '_refund_amount'
				AND postmeta.post_id = posts.ID",
				$refunded_order->ID
			)
		);

		if ( $order_total > $refunded_total ) {
			wc_create_refund(
				array(
					'amount'     => $order_total - $refunded_total,
					'reason'     => __( 'Order fully refunded', 'woocommerce' ),
					'order_id'   => $refunded_order->ID,
					'line_items' => array(),
					'date'       => $refunded_order->post_modified,
				)
			);
		}
	}

	wc_delete_shop_order_transients();
}

/**
 * Update DB version for 2.4
 *
 * @return void
 */
function wc_update_240_db_version() {
	WC_Install::update_db_version( '2.4.0' );
}

/**
 * Update variations for 2.4.1
 *
 * @return void
 */
function wc_update_241_variations() {
	global $wpdb;

	// Select variations that don't have any _stock_status implemented on WooCommerce 2.2.
	$update_variations = $wpdb->get_results(
		"SELECT DISTINCT posts.ID AS variation_id, posts.post_parent AS variation_parent
		FROM {$wpdb->posts} as posts
		LEFT OUTER JOIN {$wpdb->postmeta} AS postmeta ON posts.ID = postmeta.post_id AND postmeta.meta_key = '_stock_status'
		WHERE posts.post_type = 'product_variation'
		AND postmeta.meta_value IS NULL"
	);

	foreach ( $update_variations as $variation ) {
		// Get the parent _stock_status.
		$parent_stock_status = get_post_meta( $variation->variation_parent, '_stock_status', true );

		// Set the _stock_status.
		add_post_meta( $variation->variation_id, '_stock_status', $parent_stock_status ? $parent_stock_status : 'instock', true );

		// Delete old product children array.
		delete_transient( 'wc_product_children_' . $variation->variation_parent );
	}

	// Invalidate old transients such as wc_var_price.
	WC_Cache_Helper::get_transient_version( 'product', true );
}

/**
 * Update DB version for 2.4.1
 *
 * @return void
 */
function wc_update_241_db_version() {
	WC_Install::update_db_version( '2.4.1' );
}

/**
 * Update currency settings for 2.5
 *
 * @return void
 */
function wc_update_250_currency() {
	global $wpdb;
	// Fix currency settings for LAK currency.
	$current_currency = get_option( 'woocommerce_currency' );

	if ( 'KIP' === $current_currency ) {
		update_option( 'woocommerce_currency', 'LAK' );
	}

	// Update LAK currency code.
	$wpdb->update(
		$wpdb->postmeta,
		array(
			'meta_value' => 'LAK',
		),
		array(
			'meta_key'   => '_order_currency',
			'meta_value' => 'KIP',
		)
	);

}

/**
 * Update DB version for 2.5
 *
 * @return void
 */
function wc_update_250_db_version() {
	WC_Install::update_db_version( '2.5.0' );
}

/**
 * Update ship to countries options for 2.6
 *
 * @return void
 */
function wc_update_260_options() {
	// woocommerce_calc_shipping option has been removed in 2.6.
	if ( 'no' === get_option( 'woocommerce_calc_shipping' ) ) {
		update_option( 'woocommerce_ship_to_countries', 'disabled' );
	}

	WC_Admin_Notices::add_notice( 'legacy_shipping' );
}

/**
 * Update term meta for 2.6
 *
 * @return void
 */
function wc_update_260_termmeta() {
	global $wpdb;
	/**
	 * Migrate term meta to WordPress tables.
	 */
	if ( get_option( 'db_version' ) >= 34370 && $wpdb->get_var( "SHOW TABLES LIKE '{$wpdb->prefix}woocommerce_termmeta';" ) ) {
		if ( $wpdb->query( "INSERT INTO {$wpdb->termmeta} ( term_id, meta_key, meta_value ) SELECT woocommerce_term_id, meta_key, meta_value FROM {$wpdb->prefix}woocommerce_termmeta;" ) ) {
			$wpdb->query( "DROP TABLE IF EXISTS {$wpdb->prefix}woocommerce_termmeta" );
			wp_cache_flush();
		}
	}
}

/**
 * Update zones for 2.6
 *
 * @return void
 */
function wc_update_260_zones() {
	global $wpdb;
	/**
	 * Old (table rate) shipping zones to new core shipping zones migration.
	 * zone_enabled and zone_type are no longer used, but it's safe to leave them be.
	 */
	if ( $wpdb->get_var( "SHOW COLUMNS FROM `{$wpdb->prefix}woocommerce_shipping_zones` LIKE 'zone_enabled';" ) ) {
		$wpdb->query( "ALTER TABLE {$wpdb->prefix}woocommerce_shipping_zones CHANGE `zone_type` `zone_type` VARCHAR(40) NOT NULL DEFAULT '';" );
		$wpdb->query( "ALTER TABLE {$wpdb->prefix}woocommerce_shipping_zones CHANGE `zone_enabled` `zone_enabled` INT(1) NOT NULL DEFAULT 1;" );
	}
}

/**
 * Update zone methods for 2.6
 *
 * @return void
 */
function wc_update_260_zone_methods() {
	global $wpdb;

	/**
	 * Shipping zones in WC 2.6.0 use a table named woocommerce_shipping_zone_methods.
	 * Migrate the old data out of woocommerce_shipping_zone_shipping_methods into the new table and port over any known options (used by table rates and flat rate boxes).
	 */
	if ( $wpdb->get_var( "SHOW TABLES LIKE '{$wpdb->prefix}woocommerce_shipping_zone_shipping_methods';" ) ) {
		$old_methods = $wpdb->get_results( "SELECT zone_id, shipping_method_type, shipping_method_order, shipping_method_id FROM {$wpdb->prefix}woocommerce_shipping_zone_shipping_methods;" );

		if ( $old_methods ) {
			$max_new_id = $wpdb->get_var( "SELECT MAX(instance_id) FROM {$wpdb->prefix}woocommerce_shipping_zone_methods" );
			$max_old_id = $wpdb->get_var( "SELECT MAX(shipping_method_id) FROM {$wpdb->prefix}woocommerce_shipping_zone_shipping_methods" );

			// Avoid ID conflicts.
			$wpdb->query( $wpdb->prepare( "ALTER TABLE {$wpdb->prefix}woocommerce_shipping_zone_methods AUTO_INCREMENT = %d;", max( $max_new_id, $max_old_id ) + 1 ) );

			// Store changes.
			$changes = array();

			// Move data.
			foreach ( $old_methods as $old_method ) {
				$wpdb->insert(
					$wpdb->prefix . 'woocommerce_shipping_zone_methods',
					array(
						'zone_id'      => $old_method->zone_id,
						'method_id'    => $old_method->shipping_method_type,
						'method_order' => $old_method->shipping_method_order,
					)
				);

				$new_instance_id = $wpdb->insert_id;

				// Move main settings.
				$older_settings_key = 'woocommerce_' . $old_method->shipping_method_type . '-' . $old_method->shipping_method_id . '_settings';
				$old_settings_key   = 'woocommerce_' . $old_method->shipping_method_type . '_' . $old_method->shipping_method_id . '_settings';
				add_option( 'woocommerce_' . $old_method->shipping_method_type . '_' . $new_instance_id . '_settings', get_option( $old_settings_key, get_option( $older_settings_key ) ) );

				// Handling for table rate and flat rate box shipping.
				if ( 'table_rate' === $old_method->shipping_method_type ) {
					// Move priority settings.
					add_option( 'woocommerce_table_rate_default_priority_' . $new_instance_id, get_option( 'woocommerce_table_rate_default_priority_' . $old_method->shipping_method_id ) );
					add_option( 'woocommerce_table_rate_priorities_' . $new_instance_id, get_option( 'woocommerce_table_rate_priorities_' . $old_method->shipping_method_id ) );

					// Move rates.
					$wpdb->update(
						$wpdb->prefix . 'woocommerce_shipping_table_rates',
						array(
							'shipping_method_id' => $new_instance_id,
						),
						array(
							'shipping_method_id' => $old_method->shipping_method_id,
						)
					);
				} elseif ( 'flat_rate_boxes' === $old_method->shipping_method_type ) {
					$wpdb->update(
						$wpdb->prefix . 'woocommerce_shipping_flat_rate_boxes',
						array(
							'shipping_method_id' => $new_instance_id,
						),
						array(
							'shipping_method_id' => $old_method->shipping_method_id,
						)
					);
				}

				$changes[ $old_method->shipping_method_id ] = $new_instance_id;
			}

			// $changes contains keys (old method ids) and values (new instance ids) if extra processing is needed in plugins.
			// Store this to an option so extensions can pick it up later, then fire an action.
			update_option( 'woocommerce_updated_instance_ids', $changes );
			do_action( 'woocommerce_updated_instance_ids', $changes );
		}
	}

	// Change ranges used to ...
	$wpdb->query( "UPDATE {$wpdb->prefix}woocommerce_shipping_zone_locations SET location_code = REPLACE( location_code, '-', '...' );" );
}

/**
 * Update refunds for 2.6
 *
 * @return void
 */
function wc_update_260_refunds() {
	global $wpdb;
	/**
	 * Refund item qty should be negative.
	 */
	$wpdb->query(
		"UPDATE {$wpdb->prefix}woocommerce_order_itemmeta as item_meta
		LEFT JOIN {$wpdb->prefix}woocommerce_order_items as items ON item_meta.order_item_id = items.order_item_id
		LEFT JOIN {$wpdb->posts} as posts ON items.order_id = posts.ID
		SET item_meta.meta_value = item_meta.meta_value * -1
		WHERE item_meta.meta_value > 0 AND item_meta.meta_key = '_qty' AND posts.post_type = 'shop_order_refund'"
	);
}

/**
 * Update DB version for 2.6
 *
 * @return void
 */
function wc_update_260_db_version() {
	WC_Install::update_db_version( '2.6.0' );
}

/**
 * Update webhooks for 3.0
 *
 * @return void
 */
function wc_update_300_webhooks() {
	/**
	 * Make sure product.update webhooks get the woocommerce_product_quick_edit_save
	 * and woocommerce_product_bulk_edit_save hooks.
	 */
	$product_update_webhooks = get_posts(
		array(
			'posts_per_page' => -1,
			'post_type'      => 'shop_webhook',
			'meta_key'       => '_topic',
			'meta_value'     => 'product.updated',
		)
	);
	foreach ( $product_update_webhooks as $product_update_webhook ) {
		$webhook = new WC_Webhook( $product_update_webhook->ID );
		$webhook->set_topic( 'product.updated' );
	}
}

/**
 * Add an index to the field comment_type to improve the response time of the query
 * used by WC_Comments::wp_count_comments() to get the number of comments by type.
 */
function wc_update_300_comment_type_index() {
	global $wpdb;

	$index_exists = $wpdb->get_row( "SHOW INDEX FROM {$wpdb->comments} WHERE column_name = 'comment_type' and key_name = 'woo_idx_comment_type'" );

	if ( is_null( $index_exists ) ) {
		// Add an index to the field comment_type to improve the response time of the query
		// used by WC_Comments::wp_count_comments() to get the number of comments by type.
		$wpdb->query( "ALTER TABLE {$wpdb->comments} ADD INDEX woo_idx_comment_type (comment_type)" );
	}
}

/**
 * Update grouped products for 3.0
 *
 * @return void
 */
function wc_update_300_grouped_products() {
	global $wpdb;
	$parents = $wpdb->get_col( "SELECT DISTINCT( post_parent ) FROM {$wpdb->posts} WHERE post_parent > 0 AND post_type = 'product';" );
	foreach ( $parents as $parent_id ) {
		$parent = wc_get_product( $parent_id );
		if ( $parent && $parent->is_type( 'grouped' ) ) {
			$children_ids = get_posts(
				array(
					'post_parent'    => $parent_id,
					'posts_per_page' => -1,
					'post_type'      => 'product',
					'fields'         => 'ids',
				)
			);
			update_post_meta( $parent_id, '_children', $children_ids );

			// Update children to remove the parent.
			$wpdb->update(
				$wpdb->posts,
				array(
					'post_parent' => 0,
				),
				array(
					'post_parent' => $parent_id,
				)
			);
		}
	}
}

/**
 * Update shipping tax classes for 3.0
 *
 * @return void
 */
function wc_update_300_settings() {
	$woocommerce_shipping_tax_class = get_option( 'woocommerce_shipping_tax_class' );
	if ( '' === $woocommerce_shipping_tax_class ) {
		update_option( 'woocommerce_shipping_tax_class', 'inherit' );
	} elseif ( 'standard' === $woocommerce_shipping_tax_class ) {
		update_option( 'woocommerce_shipping_tax_class', '' );
	}
}

/**
 * Convert meta values into term for product visibility.
 */
function wc_update_300_product_visibility() {
	global $wpdb;

	WC_Install::create_terms();

	$featured_term = get_term_by( 'name', 'featured', 'product_visibility' );

	if ( $featured_term ) {
		$wpdb->query( $wpdb->prepare( "INSERT IGNORE INTO {$wpdb->term_relationships} SELECT post_id, %d, 0 FROM {$wpdb->postmeta} WHERE meta_key = '_featured' AND meta_value = 'yes';", $featured_term->term_taxonomy_id ) );
	}

	$exclude_search_term = get_term_by( 'name', 'exclude-from-search', 'product_visibility' );

	if ( $exclude_search_term ) {
		$wpdb->query( $wpdb->prepare( "INSERT IGNORE INTO {$wpdb->term_relationships} SELECT post_id, %d, 0 FROM {$wpdb->postmeta} WHERE meta_key = '_visibility' AND meta_value IN ('hidden', 'catalog');", $exclude_search_term->term_taxonomy_id ) );
	}

	$exclude_catalog_term = get_term_by( 'name', 'exclude-from-catalog', 'product_visibility' );

	if ( $exclude_catalog_term ) {
		$wpdb->query( $wpdb->prepare( "INSERT IGNORE INTO {$wpdb->term_relationships} SELECT post_id, %d, 0 FROM {$wpdb->postmeta} WHERE meta_key = '_visibility' AND meta_value IN ('hidden', 'search');", $exclude_catalog_term->term_taxonomy_id ) );
	}

	$outofstock_term = get_term_by( 'name', 'outofstock', 'product_visibility' );

	if ( $outofstock_term ) {
		$wpdb->query( $wpdb->prepare( "INSERT IGNORE INTO {$wpdb->term_relationships} SELECT post_id, %d, 0 FROM {$wpdb->postmeta} WHERE meta_key = '_stock_status' AND meta_value = 'outofstock';", $outofstock_term->term_taxonomy_id ) );
	}

	$rating_term = get_term_by( 'name', 'rated-1', 'product_visibility' );

	if ( $rating_term ) {
		$wpdb->query( $wpdb->prepare( "INSERT IGNORE INTO {$wpdb->term_relationships} SELECT post_id, %d, 0 FROM {$wpdb->postmeta} WHERE meta_key = '_wc_average_rating' AND ROUND( meta_value ) = 1;", $rating_term->term_taxonomy_id ) );
	}

	$rating_term = get_term_by( 'name', 'rated-2', 'product_visibility' );

	if ( $rating_term ) {
		$wpdb->query( $wpdb->prepare( "INSERT IGNORE INTO {$wpdb->term_relationships} SELECT post_id, %d, 0 FROM {$wpdb->postmeta} WHERE meta_key = '_wc_average_rating' AND ROUND( meta_value ) = 2;", $rating_term->term_taxonomy_id ) );
	}

	$rating_term = get_term_by( 'name', 'rated-3', 'product_visibility' );

	if ( $rating_term ) {
		$wpdb->query( $wpdb->prepare( "INSERT IGNORE INTO {$wpdb->term_relationships} SELECT post_id, %d, 0 FROM {$wpdb->postmeta} WHERE meta_key = '_wc_average_rating' AND ROUND( meta_value ) = 3;", $rating_term->term_taxonomy_id ) );
	}

	$rating_term = get_term_by( 'name', 'rated-4', 'product_visibility' );

	if ( $rating_term ) {
		$wpdb->query( $wpdb->prepare( "INSERT IGNORE INTO {$wpdb->term_relationships} SELECT post_id, %d, 0 FROM {$wpdb->postmeta} WHERE meta_key = '_wc_average_rating' AND ROUND( meta_value ) = 4;", $rating_term->term_taxonomy_id ) );
	}

	$rating_term = get_term_by( 'name', 'rated-5', 'product_visibility' );

	if ( $rating_term ) {
		$wpdb->query( $wpdb->prepare( "INSERT IGNORE INTO {$wpdb->term_relationships} SELECT post_id, %d, 0 FROM {$wpdb->postmeta} WHERE meta_key = '_wc_average_rating' AND ROUND( meta_value ) = 5;", $rating_term->term_taxonomy_id ) );
	}
}

/**
 * Update DB Version.
 */
function wc_update_300_db_version() {
	WC_Install::update_db_version( '3.0.0' );
}

/**
 * Add an index to the downloadable product permissions table to improve performance of update_user_by_order_id.
 */
function wc_update_310_downloadable_products() {
	global $wpdb;

	$index_exists = $wpdb->get_row( "SHOW INDEX FROM {$wpdb->prefix}woocommerce_downloadable_product_permissions WHERE column_name = 'order_id' and key_name = 'order_id'" );

	if ( is_null( $index_exists ) ) {
		$wpdb->query( "ALTER TABLE {$wpdb->prefix}woocommerce_downloadable_product_permissions ADD INDEX order_id (order_id)" );
	}
}

/**
 * Find old order notes and ensure they have the correct type for exclusion.
 */
function wc_update_310_old_comments() {
	global $wpdb;

	$wpdb->query( "UPDATE $wpdb->comments comments LEFT JOIN $wpdb->posts as posts ON comments.comment_post_ID = posts.ID SET comment_type = 'order_note' WHERE posts.post_type = 'shop_order' AND comment_type = '';" );
}

/**
 * Update DB Version.
 */
function wc_update_310_db_version() {
	WC_Install::update_db_version( '3.1.0' );
}

/**
 * Update shop_manager capabilities.
 */
function wc_update_312_shop_manager_capabilities() {
	$role = get_role( 'shop_manager' );
	$role->remove_cap( 'unfiltered_html' );
}

/**
 * Update DB Version.
 */
function wc_update_312_db_version() {
	WC_Install::update_db_version( '3.1.2' );
}

/**
 * Update state codes for Mexico.
 */
function wc_update_320_mexican_states() {
	global $wpdb;

	$mx_states = array(
		'Distrito Federal'    => 'CMX',
		'Jalisco'             => 'JAL',
		'Nuevo Leon'          => 'NLE',
		'Aguascalientes'      => 'AGS',
		'Baja California'     => 'BCN',
		'Baja California Sur' => 'BCS',
		'Campeche'            => 'CAM',
		'Chiapas'             => 'CHP',
		'Chihuahua'           => 'CHH',
		'Coahuila'            => 'COA',
		'Colima'              => 'COL',
		'Durango'             => 'DGO',
		'Guanajuato'          => 'GTO',
		'Guerrero'            => 'GRO',
		'Hidalgo'             => 'HGO',
		'Estado de Mexico'    => 'MEX',
		'Michoacan'           => 'MIC',
		'Morelos'             => 'MOR',
		'Nayarit'             => 'NAY',
		'Oaxaca'              => 'OAX',
		'Puebla'              => 'PUE',
		'Queretaro'           => 'QRO',
		'Quintana Roo'        => 'ROO',
		'San Luis Potosi'     => 'SLP',
		'Sinaloa'             => 'SIN',
		'Sonora'              => 'SON',
		'Tabasco'             => 'TAB',
		'Tamaulipas'          => 'TMP',
		'Tlaxcala'            => 'TLA',
		'Veracruz'            => 'VER',
		'Yucatan'             => 'YUC',
		'Zacatecas'           => 'ZAC',
	);

	foreach ( $mx_states as $old => $new ) {
		$wpdb->query(
			$wpdb->prepare(
				"UPDATE $wpdb->postmeta
				SET meta_value = %s
				WHERE meta_key IN ( '_billing_state', '_shipping_state' )
				AND meta_value = %s",
				$new,
				$old
			)
		);
		$wpdb->update(
			"{$wpdb->prefix}woocommerce_shipping_zone_locations",
			array(
				'location_code' => 'MX:' . $new,
			),
			array(
				'location_code' => 'MX:' . $old,
			)
		);
		$wpdb->update(
			"{$wpdb->prefix}woocommerce_tax_rates",
			array(
				'tax_rate_state' => strtoupper( $new ),
			),
			array(
				'tax_rate_state' => strtoupper( $old ),
			)
		);
	}
}

/**
 * Update DB Version.
 */
function wc_update_320_db_version() {
	WC_Install::update_db_version( '3.2.0' );
}

/**
 * Update image settings to use new aspect ratios and widths.
 */
function wc_update_330_image_options() {
	$old_thumbnail_size = get_option( 'shop_catalog_image_size', array() );
	$old_single_size    = get_option( 'shop_single_image_size', array() );

	if ( ! empty( $old_thumbnail_size['width'] ) ) {
		$width     = absint( $old_thumbnail_size['width'] );
		$height    = absint( $old_thumbnail_size['height'] );
		$hard_crop = ! empty( $old_thumbnail_size['crop'] );

		if ( ! $width ) {
			$width = 300;
		}

		if ( ! $height ) {
			$height = $width;
		}

		update_option( 'woocommerce_thumbnail_image_width', $width );

		// Calculate cropping mode from old image options.
		if ( ! $hard_crop ) {
			update_option( 'woocommerce_thumbnail_cropping', 'uncropped' );
		} elseif ( $width === $height ) {
			update_option( 'woocommerce_thumbnail_cropping', '1:1' );
		} else {
			$ratio    = $width / $height;
			$fraction = wc_decimal_to_fraction( $ratio );

			if ( $fraction ) {
				update_option( 'woocommerce_thumbnail_cropping', 'custom' );
				update_option( 'woocommerce_thumbnail_cropping_custom_width', $fraction[0] );
				update_option( 'woocommerce_thumbnail_cropping_custom_height', $fraction[1] );
			}
		}
	}

	// Single is uncropped.
	if ( ! empty( $old_single_size['width'] ) ) {
		update_option( 'woocommerce_single_image_width', absint( $old_single_size['width'] ) );
	}
}

/**
 * Migrate webhooks from post type to CRUD.
 */
function wc_update_330_webhooks() {
	register_post_type( 'shop_webhook' );

	// Map statuses from post_type to Webhooks CRUD.
	$statuses = array(
		'publish' => 'active',
		'draft'   => 'paused',
		'pending' => 'disabled',
	);

	$posts = get_posts(
		array(
			'posts_per_page' => -1,
			'post_type'      => 'shop_webhook',
			'post_status'    => 'any',
		)
	);

	foreach ( $posts as $post ) {
		$webhook = new WC_Webhook();
		$webhook->set_name( $post->post_title );
		$webhook->set_status( isset( $statuses[ $post->post_status ] ) ? $statuses[ $post->post_status ] : 'disabled' );
		$webhook->set_delivery_url( get_post_meta( $post->ID, '_delivery_url', true ) );
		$webhook->set_secret( get_post_meta( $post->ID, '_secret', true ) );
		$webhook->set_topic( get_post_meta( $post->ID, '_topic', true ) );
		$webhook->set_api_version( get_post_meta( $post->ID, '_api_version', true ) );
		$webhook->set_user_id( $post->post_author );
		$webhook->set_pending_delivery( false );
		$webhook->save();

		wp_delete_post( $post->ID, true );
	}

	unregister_post_type( 'shop_webhook' );
}

/**
 * Assign default cat to all products with no cats.
 */
function wc_update_330_set_default_product_cat() {
	global $wpdb;

	$default_category = get_option( 'default_product_cat', 0 );

	if ( $default_category ) {
		$wpdb->query(
			$wpdb->prepare(
				"INSERT INTO {$wpdb->term_relationships} (object_id, term_taxonomy_id)
				SELECT DISTINCT posts.ID, %s FROM {$wpdb->posts} posts
				LEFT JOIN
					(
						SELECT object_id FROM {$wpdb->term_relationships} term_relationships
						LEFT JOIN {$wpdb->term_taxonomy} term_taxonomy ON term_relationships.term_taxonomy_id = term_taxonomy.term_taxonomy_id
						WHERE term_taxonomy.taxonomy = 'product_cat'
					) AS tax_query
				ON posts.ID = tax_query.object_id
				WHERE posts.post_type = 'product'
				AND tax_query.object_id IS NULL",
				$default_category
			)
		);
		wp_cache_flush();
		delete_transient( 'wc_term_counts' );
		wp_update_term_count_now( array( $default_category ), 'product_cat' );
	}
}

/**
 * Update product stock status to use the new onbackorder status.
 */
function wc_update_330_product_stock_status() {
	global $wpdb;

	if ( 'yes' !== get_option( 'woocommerce_manage_stock' ) ) {
		return;
	}

	$min_stock_amount = (int) get_option( 'woocommerce_notify_no_stock_amount', 0 );

	// Get all products that have stock management enabled, stock less than or equal to min stock amount, and backorders enabled.
	$post_ids = $wpdb->get_col(
		$wpdb->prepare(
			"SELECT t1.post_id FROM $wpdb->postmeta t1
			INNER JOIN $wpdb->postmeta t2
				ON t1.post_id = t2.post_id
				AND t1.meta_key = '_manage_stock' AND t1.meta_value = 'yes'
				AND t2.meta_key = '_stock' AND t2.meta_value <= %d
			INNER JOIN $wpdb->postmeta t3
				ON t2.post_id = t3.post_id
				AND t3.meta_key = '_backorders' AND ( t3.meta_value = 'yes' OR t3.meta_value = 'notify' )",
			$min_stock_amount
		)
	); // WPCS: db call ok, unprepared SQL ok, cache ok.

	if ( empty( $post_ids ) ) {
		return;
	}

	$post_ids = array_map( 'absint', $post_ids );

	// Set the status to onbackorder for those products.
	$wpdb->query(
		"UPDATE $wpdb->postmeta
		SET meta_value = 'onbackorder'
		WHERE meta_key = '_stock_status' AND post_id IN ( " . implode( ',', $post_ids ) . ' )'
	); // WPCS: db call ok, unprepared SQL ok, cache ok.
}

/**
 * Clear addons page transients
 */
function wc_update_330_clear_transients() {
	delete_transient( 'wc_addons_sections' );
	delete_transient( 'wc_addons_featured' );
}

/**
 * Set PayPal's sandbox credentials.
 */
function wc_update_330_set_paypal_sandbox_credentials() {

	$paypal_settings = get_option( 'woocommerce_paypal_settings' );

	if ( isset( $paypal_settings['testmode'] ) && 'yes' === $paypal_settings['testmode'] ) {
		foreach ( array( 'api_username', 'api_password', 'api_signature' ) as $credential ) {
			if ( ! empty( $paypal_settings[ $credential ] ) ) {
				$paypal_settings[ 'sandbox_' . $credential ] = $paypal_settings[ $credential ];
			}
		}

		update_option( 'woocommerce_paypal_settings', $paypal_settings );
	}
}

/**
 * Update DB Version.
 */
function wc_update_330_db_version() {
	WC_Install::update_db_version( '3.3.0' );
}

/**
 * Update state codes for Ireland and BD.
 */
function wc_update_340_states() {
	$country_states = array(
		'IE' => array(
			'CK' => 'CO',
			'DN' => 'D',
			'GY' => 'G',
			'TY' => 'TA',
		),
		'BD' => array(
			'BAG'  => 'BD-05',
			'BAN'  => 'BD-01',
			'BAR'  => 'BD-02',
			'BARI' => 'BD-06',
			'BHO'  => 'BD-07',
			'BOG'  => 'BD-03',
			'BRA'  => 'BD-04',
			'CHA'  => 'BD-09',
			'CHI'  => 'BD-10',
			'CHU'  => 'BD-12',
			'COX'  => 'BD-11',
			'COM'  => 'BD-08',
			'DHA'  => 'BD-13',
			'DIN'  => 'BD-14',
			'FAR'  => 'BD-15',
			'FEN'  => 'BD-16',
			'GAI'  => 'BD-19',
			'GAZI' => 'BD-18',
			'GOP'  => 'BD-17',
			'HAB'  => 'BD-20',
			'JAM'  => 'BD-21',
			'JES'  => 'BD-22',
			'JHA'  => 'BD-25',
			'JHE'  => 'BD-23',
			'JOY'  => 'BD-24',
			'KHA'  => 'BD-29',
			'KHU'  => 'BD-27',
			'KIS'  => 'BD-26',
			'KUR'  => 'BD-28',
			'KUS'  => 'BD-30',
			'LAK'  => 'BD-31',
			'LAL'  => 'BD-32',
			'MAD'  => 'BD-36',
			'MAG'  => 'BD-37',
			'MAN'  => 'BD-33',
			'MEH'  => 'BD-39',
			'MOU'  => 'BD-38',
			'MUN'  => 'BD-35',
			'MYM'  => 'BD-34',
			'NAO'  => 'BD-48',
			'NAR'  => 'BD-43',
			'NARG' => 'BD-40',
			'NARD' => 'BD-42',
			'NAT'  => 'BD-44',
			'NAW'  => 'BD-45',
			'NET'  => 'BD-41',
			'NIL'  => 'BD-46',
			'NOA'  => 'BD-47',
			'PAB'  => 'BD-49',
			'PAN'  => 'BD-52',
			'PAT'  => 'BD-51',
			'PIR'  => 'BD-50',
			'RAJB' => 'BD-53',
			'RAJ'  => 'BD-54',
			'RAN'  => 'BD-56',
			'RANP' => 'BD-55',
			'SAT'  => 'BD-58',
			'SHA'  => 'BD-57',
			'SIR'  => 'BD-59',
			'SUN'  => 'BD-61',
			'SYL'  => 'BD-60',
			'TAN'  => 'BD-63',
			'THA'  => 'BD-64',
		),
	);

	update_option( 'woocommerce_update_340_states', $country_states );
}

/**
 * Update next state in the queue.
 *
 * @return bool True to run again, false if completed.
 */
function wc_update_340_state() {
	global $wpdb;

	$country_states = array_filter( (array) get_option( 'woocommerce_update_340_states', array() ) );

	if ( empty( $country_states ) ) {
		return false;
	}

	foreach ( $country_states as $country => $states ) {
		foreach ( $states as $old => $new ) {
			$wpdb->query(
				$wpdb->prepare(
					"UPDATE $wpdb->postmeta
					SET meta_value = %s
					WHERE meta_key IN ( '_billing_state', '_shipping_state' )
					AND meta_value = %s",
					$new,
					$old
				)
			);
			$wpdb->update(
				"{$wpdb->prefix}woocommerce_shipping_zone_locations",
				array(
					'location_code' => $country . ':' . $new,
				),
				array(
					'location_code' => $country . ':' . $old,
				)
			);
			$wpdb->update(
				"{$wpdb->prefix}woocommerce_tax_rates",
				array(
					'tax_rate_state' => strtoupper( $new ),
				),
				array(
					'tax_rate_state' => strtoupper( $old ),
				)
			);
			unset( $country_states[ $country ][ $old ] );

			if ( empty( $country_states[ $country ] ) ) {
				unset( $country_states[ $country ] );
			}
			break 2;
		}
	}

	if ( ! empty( $country_states ) ) {
		return update_option( 'woocommerce_update_340_states', $country_states );
	}

	delete_option( 'woocommerce_update_340_states' );

	return false;
}

/**
 * Set last active prop for users.
 */
function wc_update_340_last_active() {
	global $wpdb;
	// @codingStandardsIgnoreStart.
	$wpdb->query(
		$wpdb->prepare( "
			INSERT INTO {$wpdb->usermeta} (user_id, meta_key, meta_value)
			SELECT DISTINCT users.ID, 'wc_last_active', %s
			FROM {$wpdb->users} as users
			LEFT OUTER JOIN {$wpdb->usermeta} AS usermeta ON users.ID = usermeta.user_id AND usermeta.meta_key = 'wc_last_active'
			WHERE usermeta.meta_value IS NULL
			",
			(string) strtotime( date( 'Y-m-d', current_time( 'timestamp', true ) ) )
		)
	);
	// @codingStandardsIgnoreEnd.
}

/**
 * Update DB Version.
 */
function wc_update_340_db_version() {
	WC_Install::update_db_version( '3.4.0' );
}

/**
 * Remove duplicate foreign keys
 *
 * @return void
 */
function wc_update_343_cleanup_foreign_keys() {
	global $wpdb;

	$results = $wpdb->get_results(
		"SELECT CONSTRAINT_NAME
		FROM information_schema.TABLE_CONSTRAINTS
		WHERE CONSTRAINT_SCHEMA = '{$wpdb->dbname}'
		AND CONSTRAINT_NAME LIKE '%wc_download_log_ib%'
		AND CONSTRAINT_TYPE = 'FOREIGN KEY'
		AND TABLE_NAME = '{$wpdb->prefix}wc_download_log'"
	);

	if ( $results ) {
		foreach ( $results as $fk ) {
			$wpdb->query( "ALTER TABLE {$wpdb->prefix}wc_download_log DROP FOREIGN KEY {$fk->CONSTRAINT_NAME}" ); // phpcs:ignore WordPress.DB.PreparedSQL.NotPrepared
		}
	}
}

/**
 * Update DB version.
 *
 * @return void
 */
function wc_update_343_db_version() {
	WC_Install::update_db_version( '3.4.3' );
}

/**
 * Recreate user roles so existing users will get the new capabilities.
 *
 * @return void
 */
function wc_update_344_recreate_roles() {
	WC_Install::remove_roles();
	WC_Install::create_roles();
}

/**
 * Update DB version.
 *
 * @return void
 */
function wc_update_344_db_version() {
	WC_Install::update_db_version( '3.4.4' );
}

/**
 * Set the comment type to 'review' for product reviews that don't have a comment type.
 */
function wc_update_350_reviews_comment_type() {
	global $wpdb;

	$wpdb->query(
		"UPDATE {$wpdb->prefix}comments JOIN {$wpdb->prefix}posts ON {$wpdb->prefix}posts.ID = {$wpdb->prefix}comments.comment_post_ID AND ( {$wpdb->prefix}posts.post_type = 'product' OR {$wpdb->prefix}posts.post_type = 'product_variation' ) SET {$wpdb->prefix}comments.comment_type = 'review' WHERE {$wpdb->prefix}comments.comment_type = ''"
	);
}

/**
 * Update DB Version.
 */
function wc_update_350_db_version() {
	WC_Install::update_db_version( '3.5.0' );
}

/**
 * Drop the fk_wc_download_log_permission_id FK as we use a new one with the table and blog prefix for MS compatability.
 *
 * @return void
 */
function wc_update_352_drop_download_log_fk() {
	global $wpdb;
	$results = $wpdb->get_results(
		"SELECT CONSTRAINT_NAME
		FROM information_schema.TABLE_CONSTRAINTS
		WHERE CONSTRAINT_SCHEMA = '{$wpdb->dbname}'
		AND CONSTRAINT_NAME = 'fk_wc_download_log_permission_id'
		AND CONSTRAINT_TYPE = 'FOREIGN KEY'
		AND TABLE_NAME = '{$wpdb->prefix}wc_download_log'"
	);

	// We only need to drop the old key as WC_Install::create_tables() takes care of creating the new FK.
	if ( $results ) {
		$wpdb->query( "ALTER TABLE {$wpdb->prefix}wc_download_log DROP FOREIGN KEY fk_wc_download_log_permission_id" ); // phpcs:ignore WordPress.WP.PreparedSQL.NotPrepared
	}
}

/**
 * Remove edit_user capabilities from shop managers and use "translated" capabilities instead.
 * See wc_shop_manager_has_capability function.
 */
function wc_update_354_modify_shop_manager_caps() {
	global $wp_roles;

	if ( ! class_exists( 'WP_Roles' ) ) {
		return;
	}

	if ( ! isset( $wp_roles ) ) {
		$wp_roles = new WP_Roles(); // @codingStandardsIgnoreLine
	}

	$wp_roles->remove_cap( 'shop_manager', 'edit_users' );
}

/**
 * Update DB Version.
 */
function wc_update_354_db_version() {
	WC_Install::update_db_version( '3.5.4' );
}

/**
 * Update product lookup tables in bulk.
 */
function wc_update_360_product_lookup_tables() {
	wc_update_product_lookup_tables();
}

/**
 * Renames ordering meta to be consistent across taxonomies.
 */
function wc_update_360_term_meta() {
	global $wpdb;

	$wpdb->query( "UPDATE {$wpdb->termmeta} SET meta_key = 'order' WHERE meta_key LIKE 'order_pa_%';" );
}

/**
 * Add new user_order_remaining_expires to speed up user download permission fetching.
 *
 * @return void
 */
function wc_update_360_downloadable_product_permissions_index() {
	global $wpdb;

	$index_exists = $wpdb->get_row( "SHOW INDEX FROM {$wpdb->prefix}woocommerce_downloadable_product_permissions WHERE key_name = 'user_order_remaining_expires'" );

	if ( is_null( $index_exists ) ) {
		$wpdb->query( "ALTER TABLE {$wpdb->prefix}woocommerce_downloadable_product_permissions ADD INDEX user_order_remaining_expires (user_id,order_id,downloads_remaining,access_expires)" );
	}
}

/**
 * Update DB Version.
 */
function wc_update_360_db_version() {
	WC_Install::update_db_version( '3.6.0' );
}

/**
<<<<<<< HEAD
 * Put tax classes into a DB table.
 *
 * @return void
 */
function wc_update_370_tax_rate_classes() {
	global $wpdb;

	$classes = array_map( 'trim', explode( "\n", get_option( 'woocommerce_tax_classes' ) ) );

	if ( $classes ) {
		foreach ( $classes as $class ) {
			if ( empty( $class ) ) {
				continue;
			}
			WC_Tax::create_tax_class( $class );
		}
	}
}

/**
 * Update DB Version.
 */
function wc_update_370_db_version() {
	WC_Install::update_db_version( '3.7.0' );
=======
 * Update currency settings for 3.7.0
 *
 * @return void
 */
function wc_update_370_mro_std_currency() {
	global $wpdb;
	// Fix currency settings for MRU  and STNcurrency.
	$current_currency = get_option( 'woocommerce_currency' );

	if ( 'MRO' === $current_currency ) {
		update_option( 'woocommerce_currency', 'MRU' );
	}

	if ( 'STD' === $current_currency ) {
		update_option( 'woocommerce_currency', 'STN' );
	}

	// Update MRU currency code.
	$wpdb->update(
		$wpdb->postmeta,
		array(
			'meta_value' => 'MRU',
		),
		array(
			'meta_key'   => '_order_currency',
			'meta_value' => 'MRO',
		)
	);

	// Update STN currency code.
	$wpdb->update(
		$wpdb->postmeta,
		array(
			'meta_value' => 'STN',
		),
		array(
			'meta_key'   => '_order_currency',
			'meta_value' => 'STD',
		)
	);

>>>>>>> 0d14e21a
}<|MERGE_RESOLUTION|>--- conflicted
+++ resolved
@@ -1976,7 +1976,6 @@
 }
 
 /**
-<<<<<<< HEAD
  * Put tax classes into a DB table.
  *
  * @return void
@@ -1997,18 +1996,14 @@
 }
 
 /**
- * Update DB Version.
- */
-function wc_update_370_db_version() {
-	WC_Install::update_db_version( '3.7.0' );
-=======
  * Update currency settings for 3.7.0
  *
  * @return void
  */
 function wc_update_370_mro_std_currency() {
 	global $wpdb;
-	// Fix currency settings for MRU  and STNcurrency.
+
+	// Fix currency settings for MRU and STN currency.
 	$current_currency = get_option( 'woocommerce_currency' );
 
 	if ( 'MRO' === $current_currency ) {
@@ -2023,11 +2018,11 @@
 	$wpdb->update(
 		$wpdb->postmeta,
 		array(
-			'meta_value' => 'MRU',
+			'meta_value' => 'MRU', // phpcs:ignore WordPress.DB.SlowDBQuery.slow_db_query_meta_value
 		),
 		array(
-			'meta_key'   => '_order_currency',
-			'meta_value' => 'MRO',
+			'meta_key'   => '_order_currency', // phpcs:ignore WordPress.DB.SlowDBQuery.slow_db_query_meta_key
+			'meta_value' => 'MRO', // phpcs:ignore WordPress.DB.SlowDBQuery.slow_db_query_meta_value
 		)
 	);
 
@@ -2035,13 +2030,18 @@
 	$wpdb->update(
 		$wpdb->postmeta,
 		array(
-			'meta_value' => 'STN',
+			'meta_value' => 'STN', // phpcs:ignore WordPress.DB.SlowDBQuery.slow_db_query_meta_value
 		),
 		array(
-			'meta_key'   => '_order_currency',
-			'meta_value' => 'STD',
+			'meta_key'   => '_order_currency', // phpcs:ignore WordPress.DB.SlowDBQuery.slow_db_query_meta_key
+			'meta_value' => 'STD', // phpcs:ignore WordPress.DB.SlowDBQuery.slow_db_query_meta_value
 		)
 	);
-
->>>>>>> 0d14e21a
+}
+
+/**
+ * Update DB Version.
+ */
+function wc_update_370_db_version() {
+	WC_Install::update_db_version( '3.7.0' );
 }
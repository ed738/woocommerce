<?php
/**
 * WooCommerce setup
 *
 * @package WooCommerce
 * @since   3.2.0
 */

defined( 'ABSPATH' ) || exit;

/**
 * Main WooCommerce Class.
 *
 * @class WooCommerce
 */
final class WooCommerce {

	/**
	 * WooCommerce version.
	 *
	 * @var string
	 */
	public $version = '3.4.0';

	/**
	 * The single instance of the class.
	 *
	 * @var WooCommerce
	 * @since 2.1
	 */
	protected static $_instance = null;

	/**
	 * Session instance.
	 *
	 * @var WC_Session|WC_Session_Handler
	 */
	public $session = null;

	/**
	 * Query instance.
	 *
	 * @var WC_Query
	 */
	public $query = null;

	/**
	 * Product factory instance.
	 *
	 * @var WC_Product_Factory
	 */
	public $product_factory = null;

	/**
	 * Countries instance.
	 *
	 * @var WC_Countries
	 */
	public $countries = null;

	/**
	 * Integrations instance.
	 *
	 * @var WC_Integrations
	 */
	public $integrations = null;

	/**
	 * Cart instance.
	 *
	 * @var WC_Cart
	 */
	public $cart = null;

	/**
	 * Customer instance.
	 *
	 * @var WC_Customer
	 */
	public $customer = null;

	/**
	 * Order factory instance.
	 *
	 * @var WC_Order_Factory
	 */
	public $order_factory = null;

	/**
	 * Structured data instance.
	 *
	 * @var WC_Structured_Data
	 */
	public $structured_data = null;

	/**
	 * Array of deprecated hook handlers.
	 *
	 * @var array of WC_Deprecated_Hooks
	 */
	public $deprecated_hook_handlers = array();

	/**
	 * Main WooCommerce Instance.
	 *
	 * Ensures only one instance of WooCommerce is loaded or can be loaded.
	 *
	 * @since 2.1
	 * @static
	 * @see WC()
	 * @return WooCommerce - Main instance.
	 */
	public static function instance() {
		if ( is_null( self::$_instance ) ) {
			self::$_instance = new self();
		}
		return self::$_instance;
	}

	/**
	 * Cloning is forbidden.
	 *
	 * @since 2.1
	 */
	public function __clone() {
		wc_doing_it_wrong( __FUNCTION__, __( 'Cloning is forbidden.', 'woocommerce' ), '2.1' );
	}

	/**
	 * Unserializing instances of this class is forbidden.
	 *
	 * @since 2.1
	 */
	public function __wakeup() {
		wc_doing_it_wrong( __FUNCTION__, __( 'Unserializing instances of this class is forbidden.', 'woocommerce' ), '2.1' );
	}

	/**
	 * Auto-load in-accessible properties on demand.
	 *
	 * @param mixed $key Key name.
	 * @return mixed
	 */
	public function __get( $key ) {
		if ( in_array( $key, array( 'payment_gateways', 'shipping', 'mailer', 'checkout' ), true ) ) {
			return $this->$key();
		}
	}

	/**
	 * WooCommerce Constructor.
	 */
	public function __construct() {
		$this->define_constants();
		$this->includes();
		$this->init_hooks();

		do_action( 'woocommerce_loaded' );
	}

	/**
	 * Hook into actions and filters.
	 *
	 * @since 2.3
	 */
	private function init_hooks() {
		register_activation_hook( WC_PLUGIN_FILE, array( 'WC_Install', 'install' ) );
		register_shutdown_function( array( $this, 'log_errors' ) );
		add_action( 'after_setup_theme', array( $this, 'setup_environment' ) );
		add_action( 'after_setup_theme', array( $this, 'include_template_functions' ), 11 );
		add_action( 'init', array( $this, 'init' ), 0 );
		add_action( 'init', array( 'WC_Shortcodes', 'init' ) );
		add_action( 'init', array( 'WC_Emails', 'init_transactional_emails' ) );
		add_action( 'init', array( $this, 'wpdb_table_fix' ), 0 );
		add_action( 'init', array( $this, 'add_image_sizes' ) );
		add_action( 'switch_blog', array( $this, 'wpdb_table_fix' ), 0 );
	}

	/**
	 * Ensures fatal errors are logged so they can be picked up in the status report.
	 *
	 * @since 3.2.0
	 */
	public function log_errors() {
		$error = error_get_last();
		if ( E_ERROR === $error['type'] ) {
			$logger = wc_get_logger();
			$logger->critical(
				$error['message'] . PHP_EOL,
				array(
					'source' => 'fatal-errors',
				)
			);
		}
	}

	/**
	 * Define WC Constants.
	 */
	private function define_constants() {
		$upload_dir = wp_upload_dir( null, false );

		$this->define( 'WC_ABSPATH', dirname( WC_PLUGIN_FILE ) . '/' );
		$this->define( 'WC_PLUGIN_BASENAME', plugin_basename( WC_PLUGIN_FILE ) );
		$this->define( 'WC_VERSION', $this->version );
		$this->define( 'WOOCOMMERCE_VERSION', $this->version );
		$this->define( 'WC_ROUNDING_PRECISION', 6 );
		$this->define( 'WC_DISCOUNT_ROUNDING_MODE', 2 );
		$this->define( 'WC_TAX_ROUNDING_MODE', 'yes' === get_option( 'woocommerce_prices_include_tax', 'no' ) ? 2 : 1 );
		$this->define( 'WC_DELIMITER', '|' );
		$this->define( 'WC_LOG_DIR', $upload_dir['basedir'] . '/wc-logs/' );
		$this->define( 'WC_SESSION_CACHE_GROUP', 'wc_session_id' );
		$this->define( 'WC_TEMPLATE_DEBUG_MODE', false );
	}

	/**
	 * Define constant if not already set.
	 *
	 * @param string      $name  Constant name.
	 * @param string|bool $value Constant value.
	 */
	private function define( $name, $value ) {
		if ( ! defined( $name ) ) {
			define( $name, $value );
		}
	}

	/**
	 * What type of request is this?
	 *
	 * @param  string $type admin, ajax, cron or frontend.
	 * @return bool
	 */
	private function is_request( $type ) {
		switch ( $type ) {
			case 'admin':
				return is_admin();
			case 'ajax':
				return defined( 'DOING_AJAX' );
			case 'cron':
				return defined( 'DOING_CRON' );
			case 'frontend':
				return ( ! is_admin() || defined( 'DOING_AJAX' ) ) && ! defined( 'DOING_CRON' );
		}
	}

	/**
	 * Include required core files used in admin and on the frontend.
	 */
	public function includes() {
		/**
		 * Class autoloader.
		 */
		include_once WC_ABSPATH . 'includes/class-wc-autoloader.php';

		/**
		 * Interfaces.
		 */
		include_once WC_ABSPATH . 'includes/interfaces/class-wc-abstract-order-data-store-interface.php';
		include_once WC_ABSPATH . 'includes/interfaces/class-wc-coupon-data-store-interface.php';
		include_once WC_ABSPATH . 'includes/interfaces/class-wc-customer-data-store-interface.php';
		include_once WC_ABSPATH . 'includes/interfaces/class-wc-customer-download-data-store-interface.php';
		include_once WC_ABSPATH . 'includes/interfaces/class-wc-customer-download-log-data-store-interface.php';
		include_once WC_ABSPATH . 'includes/interfaces/class-wc-object-data-store-interface.php';
		include_once WC_ABSPATH . 'includes/interfaces/class-wc-order-data-store-interface.php';
		include_once WC_ABSPATH . 'includes/interfaces/class-wc-order-item-data-store-interface.php';
		include_once WC_ABSPATH . 'includes/interfaces/class-wc-order-item-product-data-store-interface.php';
		include_once WC_ABSPATH . 'includes/interfaces/class-wc-order-item-type-data-store-interface.php';
		include_once WC_ABSPATH . 'includes/interfaces/class-wc-order-refund-data-store-interface.php';
		include_once WC_ABSPATH . 'includes/interfaces/class-wc-payment-token-data-store-interface.php';
		include_once WC_ABSPATH . 'includes/interfaces/class-wc-product-data-store-interface.php';
		include_once WC_ABSPATH . 'includes/interfaces/class-wc-product-variable-data-store-interface.php';
		include_once WC_ABSPATH . 'includes/interfaces/class-wc-shipping-zone-data-store-interface.php';
		include_once WC_ABSPATH . 'includes/interfaces/class-wc-logger-interface.php';
		include_once WC_ABSPATH . 'includes/interfaces/class-wc-log-handler-interface.php';
		include_once WC_ABSPATH . 'includes/interfaces/class-wc-webhooks-data-store-interface.php';

		/**
		 * Abstract classes.
		 */
		include_once WC_ABSPATH . 'includes/abstracts/abstract-wc-data.php';
		include_once WC_ABSPATH . 'includes/abstracts/abstract-wc-object-query.php';
		include_once WC_ABSPATH . 'includes/abstracts/abstract-wc-payment-token.php';
		include_once WC_ABSPATH . 'includes/abstracts/abstract-wc-product.php';
		include_once WC_ABSPATH . 'includes/abstracts/abstract-wc-order.php';
		include_once WC_ABSPATH . 'includes/abstracts/abstract-wc-settings-api.php';
		include_once WC_ABSPATH . 'includes/abstracts/abstract-wc-shipping-method.php';
		include_once WC_ABSPATH . 'includes/abstracts/abstract-wc-payment-gateway.php';
		include_once WC_ABSPATH . 'includes/abstracts/abstract-wc-integration.php';
		include_once WC_ABSPATH . 'includes/abstracts/abstract-wc-log-handler.php';
		include_once WC_ABSPATH . 'includes/abstracts/abstract-wc-deprecated-hooks.php';
		include_once WC_ABSPATH . 'includes/abstracts/abstract-wc-session.php';

		/**
		 * Core classes.
		 */
		include_once WC_ABSPATH . 'includes/wc-core-functions.php';
		include_once WC_ABSPATH . 'includes/class-wc-datetime.php';
		include_once WC_ABSPATH . 'includes/class-wc-post-types.php';
		include_once WC_ABSPATH . 'includes/class-wc-install.php';
		include_once WC_ABSPATH . 'includes/class-wc-geolocation.php';
		include_once WC_ABSPATH . 'includes/class-wc-download-handler.php';
		include_once WC_ABSPATH . 'includes/class-wc-comments.php';
		include_once WC_ABSPATH . 'includes/class-wc-post-data.php';
		include_once WC_ABSPATH . 'includes/class-wc-ajax.php';
		include_once WC_ABSPATH . 'includes/class-wc-emails.php';
		include_once WC_ABSPATH . 'includes/class-wc-data-exception.php';
		include_once WC_ABSPATH . 'includes/class-wc-query.php';
		include_once WC_ABSPATH . 'includes/class-wc-meta-data.php';
		include_once WC_ABSPATH . 'includes/class-wc-order-factory.php';
		include_once WC_ABSPATH . 'includes/class-wc-order-query.php';
		include_once WC_ABSPATH . 'includes/class-wc-product-factory.php';
		include_once WC_ABSPATH . 'includes/class-wc-product-query.php';
		include_once WC_ABSPATH . 'includes/class-wc-payment-tokens.php';
		include_once WC_ABSPATH . 'includes/class-wc-shipping-zone.php';
		include_once WC_ABSPATH . 'includes/gateways/class-wc-payment-gateway-cc.php';
		include_once WC_ABSPATH . 'includes/gateways/class-wc-payment-gateway-echeck.php';
		include_once WC_ABSPATH . 'includes/class-wc-countries.php';
		include_once WC_ABSPATH . 'includes/class-wc-integrations.php';
		include_once WC_ABSPATH . 'includes/class-wc-cache-helper.php';
		include_once WC_ABSPATH . 'includes/class-wc-https.php';
		include_once WC_ABSPATH . 'includes/class-wc-deprecated-action-hooks.php';
		include_once WC_ABSPATH . 'includes/class-wc-deprecated-filter-hooks.php';
		include_once WC_ABSPATH . 'includes/class-wc-background-emailer.php';
		include_once WC_ABSPATH . 'includes/class-wc-discounts.php';
		include_once WC_ABSPATH . 'includes/class-wc-cart-totals.php';
		include_once WC_ABSPATH . 'includes/customizer/class-wc-shop-customizer.php';
		include_once WC_ABSPATH . 'includes/class-wc-regenerate-images.php';
		include_once WC_ABSPATH . 'includes/class-wc-privacy.php';
<<<<<<< HEAD
		include_once WC_ABSPATH . 'includes/class-wc-privacy-background-process.php';
=======
>>>>>>> 8a05930c

		/**
		 * Data stores - used to store and retrieve CRUD object data from the database.
		 */
		include_once WC_ABSPATH . 'includes/class-wc-data-store.php';
		include_once WC_ABSPATH . 'includes/data-stores/class-wc-data-store-wp.php';
		include_once WC_ABSPATH . 'includes/data-stores/class-wc-coupon-data-store-cpt.php';
		include_once WC_ABSPATH . 'includes/data-stores/class-wc-product-data-store-cpt.php';
		include_once WC_ABSPATH . 'includes/data-stores/class-wc-product-grouped-data-store-cpt.php';
		include_once WC_ABSPATH . 'includes/data-stores/class-wc-product-variable-data-store-cpt.php';
		include_once WC_ABSPATH . 'includes/data-stores/class-wc-product-variation-data-store-cpt.php';
		include_once WC_ABSPATH . 'includes/data-stores/abstract-wc-order-item-type-data-store.php';
		include_once WC_ABSPATH . 'includes/data-stores/class-wc-order-item-data-store.php';
		include_once WC_ABSPATH . 'includes/data-stores/class-wc-order-item-coupon-data-store.php';
		include_once WC_ABSPATH . 'includes/data-stores/class-wc-order-item-fee-data-store.php';
		include_once WC_ABSPATH . 'includes/data-stores/class-wc-order-item-product-data-store.php';
		include_once WC_ABSPATH . 'includes/data-stores/class-wc-order-item-shipping-data-store.php';
		include_once WC_ABSPATH . 'includes/data-stores/class-wc-order-item-tax-data-store.php';
		include_once WC_ABSPATH . 'includes/data-stores/class-wc-payment-token-data-store.php';
		include_once WC_ABSPATH . 'includes/data-stores/class-wc-customer-data-store.php';
		include_once WC_ABSPATH . 'includes/data-stores/class-wc-customer-data-store-session.php';
		include_once WC_ABSPATH . 'includes/data-stores/class-wc-customer-download-data-store.php';
		include_once WC_ABSPATH . 'includes/data-stores/class-wc-customer-download-log-data-store.php';
		include_once WC_ABSPATH . 'includes/data-stores/class-wc-shipping-zone-data-store.php';
		include_once WC_ABSPATH . 'includes/data-stores/abstract-wc-order-data-store-cpt.php';
		include_once WC_ABSPATH . 'includes/data-stores/class-wc-order-data-store-cpt.php';
		include_once WC_ABSPATH . 'includes/data-stores/class-wc-order-refund-data-store-cpt.php';
		include_once WC_ABSPATH . 'includes/data-stores/class-wc-webhook-data-store.php';

		/**
		 * REST API.
		 */
		include_once WC_ABSPATH . 'includes/legacy/class-wc-legacy-api.php';
		include_once WC_ABSPATH . 'includes/class-wc-api.php';
		include_once WC_ABSPATH . 'includes/class-wc-auth.php';
		include_once WC_ABSPATH . 'includes/class-wc-register-wp-admin-settings.php';

		if ( defined( 'WP_CLI' ) && WP_CLI ) {
			include_once WC_ABSPATH . 'includes/class-wc-cli.php';
		}

		if ( $this->is_request( 'admin' ) ) {
			include_once WC_ABSPATH . 'includes/admin/class-wc-admin.php';
		}

		if ( $this->is_request( 'frontend' ) ) {
			$this->frontend_includes();
		}

		if ( $this->is_request( 'cron' ) && 'yes' === get_option( 'woocommerce_allow_tracking', 'no' ) ) {
			include_once WC_ABSPATH . 'includes/class-wc-tracker.php';
		}

		$this->theme_support_includes();
		$this->query = new WC_Query();
		$this->api   = new WC_API();
	}

	/**
	 * Include classes for theme support.
	 *
	 * @since 3.3.0
	 */
	private function theme_support_includes() {
		if ( wc_is_active_theme( array( 'twentyseventeen', 'twentysixteen', 'twentyfifteen', 'twentyfourteen', 'twentythirteen', 'twentyeleven', 'twentytwelve', 'twentyten' ) ) ) {
			switch ( get_template() ) {
				case 'twentyten':
					include_once WC_ABSPATH . 'includes/theme-support/class-wc-twenty-ten.php';
					break;
				case 'twentyeleven':
					include_once WC_ABSPATH . 'includes/theme-support/class-wc-twenty-eleven.php';
					break;
				case 'twentytwelve':
					include_once WC_ABSPATH . 'includes/theme-support/class-wc-twenty-twelve.php';
					break;
				case 'twentythirteen':
					include_once WC_ABSPATH . 'includes/theme-support/class-wc-twenty-thirteen.php';
					break;
				case 'twentyfourteen':
					include_once WC_ABSPATH . 'includes/theme-support/class-wc-twenty-fourteen.php';
					break;
				case 'twentyfifteen':
					include_once WC_ABSPATH . 'includes/theme-support/class-wc-twenty-fifteen.php';
					break;
				case 'twentysixteen':
					include_once WC_ABSPATH . 'includes/theme-support/class-wc-twenty-sixteen.php';
					break;
				case 'twentyseventeen':
					include_once WC_ABSPATH . 'includes/theme-support/class-wc-twenty-seventeen.php';
					break;
			}
		}
	}

	/**
	 * Include required frontend files.
	 */
	public function frontend_includes() {
		include_once WC_ABSPATH . 'includes/wc-cart-functions.php';
		include_once WC_ABSPATH . 'includes/wc-notice-functions.php';
		include_once WC_ABSPATH . 'includes/wc-template-hooks.php';
		include_once WC_ABSPATH . 'includes/class-wc-template-loader.php';
		include_once WC_ABSPATH . 'includes/class-wc-frontend-scripts.php';
		include_once WC_ABSPATH . 'includes/class-wc-form-handler.php';
		include_once WC_ABSPATH . 'includes/class-wc-cart.php';
		include_once WC_ABSPATH . 'includes/class-wc-tax.php';
		include_once WC_ABSPATH . 'includes/class-wc-shipping-zones.php';
		include_once WC_ABSPATH . 'includes/class-wc-customer.php';
		include_once WC_ABSPATH . 'includes/class-wc-shortcodes.php';
		include_once WC_ABSPATH . 'includes/class-wc-embed.php';
		include_once WC_ABSPATH . 'includes/class-wc-structured-data.php';
		include_once WC_ABSPATH . 'includes/class-wc-session-handler.php';
	}

	/**
	 * Function used to Init WooCommerce Template Functions - This makes them pluggable by plugins and themes.
	 */
	public function include_template_functions() {
		include_once WC_ABSPATH . 'includes/wc-template-functions.php';
	}

	/**
	 * Init WooCommerce when WordPress Initialises.
	 */
	public function init() {
		// Before init action.
		do_action( 'before_woocommerce_init' );

		// Set up localisation.
		$this->load_plugin_textdomain();

		// Load class instances.
		$this->product_factory                     = new WC_Product_Factory();
		$this->order_factory                       = new WC_Order_Factory();
		$this->countries                           = new WC_Countries();
		$this->integrations                        = new WC_Integrations();
		$this->structured_data                     = new WC_Structured_Data();
		$this->deprecated_hook_handlers['actions'] = new WC_Deprecated_Action_Hooks();
		$this->deprecated_hook_handlers['filters'] = new WC_Deprecated_Filter_Hooks();

		// Classes/actions loaded for the frontend and for ajax requests.
		if ( $this->is_request( 'frontend' ) ) {
			// Session class, handles session data for users - can be overwritten if custom handler is needed.
			$session_class = apply_filters( 'woocommerce_session_handler', 'WC_Session_Handler' );
			$this->session = new $session_class();
			$this->session->init();

			$this->cart     = new WC_Cart();
			$this->customer = new WC_Customer( get_current_user_id(), true );

			// Customer should be saved during shutdown.
			add_action( 'shutdown', array( $this->customer, 'save' ), 10 );
		}

		$this->load_webhooks();

		// Init action.
		do_action( 'woocommerce_init' );
	}

	/**
	 * Load Localisation files.
	 *
	 * Note: the first-loaded translation file overrides any following ones if the same translation is present.
	 *
	 * Locales found in:
	 *      - WP_LANG_DIR/woocommerce/woocommerce-LOCALE.mo
	 *      - WP_LANG_DIR/plugins/woocommerce-LOCALE.mo
	 */
	public function load_plugin_textdomain() {
		$locale = is_admin() && function_exists( 'get_user_locale' ) ? get_user_locale() : get_locale();
		$locale = apply_filters( 'plugin_locale', $locale, 'woocommerce' );

		unload_textdomain( 'woocommerce' );
		load_textdomain( 'woocommerce', WP_LANG_DIR . '/woocommerce/woocommerce-' . $locale . '.mo' );
		load_plugin_textdomain( 'woocommerce', false, plugin_basename( dirname( WC_PLUGIN_FILE ) ) . '/i18n/languages' );
	}

	/**
	 * Ensure theme and server variable compatibility and setup image sizes.
	 */
	public function setup_environment() {
		/* @deprecated 2.2 Use WC()->template_path() instead. */
		$this->define( 'WC_TEMPLATE_PATH', $this->template_path() );

		$this->add_thumbnail_support();
	}

	/**
	 * Ensure post thumbnail support is turned on.
	 */
	private function add_thumbnail_support() {
		if ( ! current_theme_supports( 'post-thumbnails' ) ) {
			add_theme_support( 'post-thumbnails' );
		}
		add_post_type_support( 'product', 'thumbnail' );
	}

	/**
	 * Add WC Image sizes to WP.
	 *
	 * As of 3.3, image sizes can be registered via themes using add_theme_support for woocommerce
	 * and defining an array of args. If these are not defined, we will use defaults. This is
	 * handled in wc_get_image_size function.
	 *
	 * 3.3 sizes:
	 *
	 * woocommerce_thumbnail - Used in product listings. We assume these work for a 3 column grid layout.
	 * woocommerce_single - Used on single product pages for the main image.
	 *
	 * @since 2.3
	 */
	public function add_image_sizes() {
		$thumbnail         = wc_get_image_size( 'thumbnail' );
		$single            = wc_get_image_size( 'single' );
		$gallery_thumbnail = wc_get_image_size( 'gallery_thumbnail' );

		add_image_size( 'woocommerce_thumbnail', $thumbnail['width'], $thumbnail['height'], $thumbnail['crop'] );
		add_image_size( 'woocommerce_single', $single['width'], $single['height'], $single['crop'] );
		add_image_size( 'woocommerce_gallery_thumbnail', $gallery_thumbnail['width'], $gallery_thumbnail['height'], $gallery_thumbnail['crop'] );

		// Registered for bw compat. @todo remove in 4.0.
		add_image_size( 'shop_catalog', $thumbnail['width'], $thumbnail['height'], $thumbnail['crop'] );
		add_image_size( 'shop_single', $single['width'], $single['height'], $single['crop'] );
		add_image_size( 'shop_thumbnail', $gallery_thumbnail['width'], $gallery_thumbnail['height'], $gallery_thumbnail['crop'] );
	}

	/**
	 * Get the plugin url.
	 *
	 * @return string
	 */
	public function plugin_url() {
		return untrailingslashit( plugins_url( '/', WC_PLUGIN_FILE ) );
	}

	/**
	 * Get the plugin path.
	 *
	 * @return string
	 */
	public function plugin_path() {
		return untrailingslashit( plugin_dir_path( WC_PLUGIN_FILE ) );
	}

	/**
	 * Get the template path.
	 *
	 * @return string
	 */
	public function template_path() {
		return apply_filters( 'woocommerce_template_path', 'woocommerce/' );
	}

	/**
	 * Get Ajax URL.
	 *
	 * @return string
	 */
	public function ajax_url() {
		return admin_url( 'admin-ajax.php', 'relative' );
	}

	/**
	 * Return the WC API URL for a given request.
	 *
	 * @param string    $request Requested endpoint.
	 * @param bool|null $ssl     If should use SSL, null if should auto detect. Default: null.
	 * @return string
	 */
	public function api_request_url( $request, $ssl = null ) {
		if ( is_null( $ssl ) ) {
			$scheme = wp_parse_url( home_url(), PHP_URL_SCHEME );
		} elseif ( $ssl ) {
			$scheme = 'https';
		} else {
			$scheme = 'http';
		}

		if ( strstr( get_option( 'permalink_structure' ), '/index.php/' ) ) {
			$api_request_url = trailingslashit( home_url( '/index.php/wc-api/' . $request, $scheme ) );
		} elseif ( get_option( 'permalink_structure' ) ) {
			$api_request_url = trailingslashit( home_url( '/wc-api/' . $request, $scheme ) );
		} else {
			$api_request_url = add_query_arg( 'wc-api', $request, trailingslashit( home_url( '', $scheme ) ) );
		}

		return esc_url_raw( apply_filters( 'woocommerce_api_request_url', $api_request_url, $request, $ssl ) );
	}

	/**
	 * Load & enqueue active webhooks.
	 *
	 * @since 2.2
	 */
	private function load_webhooks() {

		if ( ! is_blog_installed() ) {
			return;
		}

		wc_load_webhooks();
	}

	/**
	 * WooCommerce Payment Token Meta API and Term/Order item Meta - set table names.
	 */
	public function wpdb_table_fix() {
		global $wpdb;
		$wpdb->payment_tokenmeta = $wpdb->prefix . 'woocommerce_payment_tokenmeta';
		$wpdb->order_itemmeta    = $wpdb->prefix . 'woocommerce_order_itemmeta';
		$wpdb->tables[]          = 'woocommerce_payment_tokenmeta';
		$wpdb->tables[]          = 'woocommerce_order_itemmeta';

		if ( get_option( 'db_version' ) < 34370 ) {
			$wpdb->woocommerce_termmeta = $wpdb->prefix . 'woocommerce_termmeta';
			$wpdb->tables[]             = 'woocommerce_termmeta';
		}
	}

	/**
	 * Get Checkout Class.
	 *
	 * @return WC_Checkout
	 */
	public function checkout() {
		return WC_Checkout::instance();
	}

	/**
	 * Get gateways class.
	 *
	 * @return WC_Payment_Gateways
	 */
	public function payment_gateways() {
		return WC_Payment_Gateways::instance();
	}

	/**
	 * Get shipping class.
	 *
	 * @return WC_Shipping
	 */
	public function shipping() {
		return WC_Shipping::instance();
	}

	/**
	 * Email Class.
	 *
	 * @return WC_Emails
	 */
	public function mailer() {
		return WC_Emails::instance();
	}
}<|MERGE_RESOLUTION|>--- conflicted
+++ resolved
@@ -327,10 +327,7 @@
 		include_once WC_ABSPATH . 'includes/customizer/class-wc-shop-customizer.php';
 		include_once WC_ABSPATH . 'includes/class-wc-regenerate-images.php';
 		include_once WC_ABSPATH . 'includes/class-wc-privacy.php';
-<<<<<<< HEAD
 		include_once WC_ABSPATH . 'includes/class-wc-privacy-background-process.php';
-=======
->>>>>>> 8a05930c
 
 		/**
 		 * Data stores - used to store and retrieve CRUD object data from the database.

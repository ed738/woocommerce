--- conflicted
+++ resolved
@@ -23,15 +23,11 @@
 	 */
 	public function __construct() {
 		add_action( 'init', array( $this, 'includes' ) );
-<<<<<<< HEAD
-		add_action( 'current_screen', array( $this, 'conditional_includes' ) );
-=======
 		add_action( 'current_screen', array( $this, 'conditonal_includes' ) );
-		add_action( 'admin_init', array( $this, 'admin_redirects' ) );
->>>>>>> 12573430
-		add_action( 'admin_init', array( $this, 'prevent_admin_access' ) );
 		add_action( 'admin_init', array( $this, 'preview_emails' ) );
 		add_action( 'admin_footer', 'wc_print_js', 25 );
+		add_action( 'admin_init', array( $this, 'prevent_admin_access' ) );
+		add_action( 'admin_init', array( $this, 'admin_redirects' ) );
 		add_filter( 'admin_footer_text', array( $this, 'admin_footer_text' ), 1 );
 	}
 
@@ -46,6 +42,7 @@
 		include_once( 'class-wc-admin-menus.php' );
 		include_once( 'class-wc-admin-notices.php' );
 		include_once( 'class-wc-admin-assets.php' );
+		include_once( 'class-wc-admin-api-keys.php' );
 		include_once( 'class-wc-admin-webhooks.php' );
 		include_once( 'class-wc-admin-pointers.php' );
 
@@ -54,20 +51,6 @@
 			include_once( 'class-wc-admin-help.php' );
 		}
 
-<<<<<<< HEAD
-		// Classes we only need during non-ajax requests
-		if ( ! is_ajax() ) {
-			include_once( 'class-wc-admin-menus.php' );
-			include_once( 'class-wc-admin-welcome.php' );
-			include_once( 'class-wc-admin-notices.php' );
-			include_once( 'class-wc-admin-assets.php' );
-			include_once( 'class-wc-admin-api-keys.php' );
-			include_once( 'class-wc-admin-webhooks.php' );
-
-			// Help
-			if ( apply_filters( 'woocommerce_enable_admin_help_tab', true ) ) {
-				include_once( 'class-wc-admin-help.php' );
-=======
 		// Setup/welcome
 		if ( ! empty( $_GET['page'] ) ) {
 			switch ( $_GET['page'] ) {
@@ -79,7 +62,6 @@
 				case 'wc-translators' :
 					include_once( 'class-wc-admin-welcome.php' );
 					break;
->>>>>>> 12573430
 			}
 		}
 
@@ -92,12 +74,7 @@
 	/**
 	 * Include admin files conditionally
 	 */
-<<<<<<< HEAD
-	public function conditional_includes() {
-
-=======
 	public function conditonal_includes() {
->>>>>>> 12573430
 		$screen = get_current_screen();
 
 		switch ( $screen->id ) {
@@ -126,11 +103,18 @@
 			return;
 		}
 
-		set_transient( '_wc_activation_redirect', 0, 30 );
-
+		delete_transient( '_wc_activation_redirect' );
+
+		if ( ! empty( $_GET['page'] ) && in_array( $_GET['page'], array( 'wc-setup', 'wc-about' ) ) ) {
+			return;
+		}
+
+		// If the user needs to install, send them to the setup wizard
 		if ( WC_Admin_Notices::has_notice( 'install' ) ) {
 			wp_safe_redirect( admin_url( 'index.php?page=wc-setup' ) );
 			exit;
+
+		// Otherwise, the welcome page
 		} else {
 			wp_safe_redirect( admin_url( 'index.php?page=wc-about' ) );
 			exit;
@@ -143,7 +127,7 @@
 	public function prevent_admin_access() {
 		$prevent_access = false;
 
-		if ( 'yes' === get_option( 'woocommerce_lock_down_admin', 'yes' ) && ! is_ajax() && ! ( current_user_can( 'edit_posts' ) || current_user_can( 'manage_woocommerce' ) ) && basename( $_SERVER["SCRIPT_FILENAME"] ) !== 'admin-post.php' ) {
+		if ( 'yes' === get_option( 'woocommerce_lock_down_admin', 'yes' ) && ! is_ajax() && basename( $_SERVER["SCRIPT_FILENAME"] ) !== 'admin-post.php' && ! current_user_can( 'edit_posts' ) && ! current_user_can( 'manage_woocommerce' ) ) {
 			$prevent_access = true;
 		}
 
@@ -198,13 +182,11 @@
 	 * @return string
 	 */
 	public function admin_footer_text( $footer_text ) {
+		if ( ! current_user_can( 'manage_woocommerce' ) ) {
+			return;
+		}
 		$current_screen = get_current_screen();
-
-		if ( function_exists( 'wc_get_screen_ids' ) ) {
-			$wc_pages = wc_get_screen_ids();
-		} else {
-			$wc_pages = array();
-		}
+		$wc_pages       = wc_get_screen_ids();
 
 		// Set only wc pages
 		$wc_pages = array_flip( $wc_pages );
@@ -222,7 +204,7 @@
 		$wc_pages[] = 'dashboard_page_wc-translators';
 
 		// Check to make sure we're on a WooCommerce admin page
-		if ( isset( $current_screen->id ) && current_user_can( 'manage_woocommerce' ) && apply_filters( 'woocommerce_display_admin_footer_text', in_array( $current_screen->id, $wc_pages ) ) ) {
+		if ( isset( $current_screen->id ) && apply_filters( 'woocommerce_display_admin_footer_text', in_array( $current_screen->id, $wc_pages ) ) ) {
 			// Change the footer text
 			if ( ! get_option( 'woocommerce_admin_footer_text_rated' ) ) {
 				$footer_text = sprintf( __( 'If you like <strong>WooCommerce</strong> please leave us a %s&#9733;&#9733;&#9733;&#9733;&#9733;%s rating. A huge thank you from WooThemes in advance!', 'woocommerce' ), '<a href="https://wordpress.org/support/view/plugin-reviews/woocommerce?filter=5#postform" target="_blank" class="wc-rating-link" data-rated="' . __( 'Thanks :)', 'woocommerce' ) . '">', '</a>' );

<?php
/**
 * WooCommerce Admin
 *
 * @class    WC_Admin
 * @author   WooThemes
 * @category Admin
 * @package  WooCommerce/Admin
 * @version  2.6.0
 */

if ( ! defined( 'ABSPATH' ) ) {
	exit; // Exit if accessed directly
}

/**
 * WC_Admin class.
 */
class WC_Admin {

	/**
	 * Constructor.
	 */
	public function __construct() {
		add_action( 'plugins_loaded', array( $this, 'preload_helper' ), 9 );
		add_action( 'init', array( $this, 'includes' ) );
		add_action( 'current_screen', array( $this, 'conditional_includes' ) );
		add_action( 'admin_init', array( $this, 'buffer' ), 1 );
		add_action( 'admin_init', array( $this, 'preview_emails' ) );
		add_action( 'admin_init', array( $this, 'prevent_admin_access' ) );
		add_action( 'admin_init', array( $this, 'admin_redirects' ) );
		add_action( 'admin_footer', 'wc_print_js', 25 );
		add_filter( 'admin_footer_text', array( $this, 'admin_footer_text' ), 1 );
		add_action( 'wp_ajax_setup_wizard_check_jetpack', array( $this, 'setup_wizard_check_jetpack' ) );
	}

	/**
	 * Output buffering allows admin screens to make redirects later on.
	 */
	public function buffer() {
		ob_start();
	}

	/**
	 * Include any classes we need within admin.
	 */
	public function includes() {
		include_once dirname( __FILE__ ) . '/wc-admin-functions.php';
		include_once dirname( __FILE__ ) . '/wc-meta-box-functions.php';
		include_once dirname( __FILE__ ) . '/class-wc-admin-post-types.php';
		include_once dirname( __FILE__ ) . '/class-wc-admin-taxonomies.php';
		include_once dirname( __FILE__ ) . '/class-wc-admin-menus.php';
		include_once dirname( __FILE__ ) . '/class-wc-admin-customize.php';
		include_once dirname( __FILE__ ) . '/class-wc-admin-notices.php';
		include_once dirname( __FILE__ ) . '/class-wc-admin-assets.php';
		include_once dirname( __FILE__ ) . '/class-wc-admin-api-keys.php';
		include_once dirname( __FILE__ ) . '/class-wc-admin-webhooks.php';
		include_once dirname( __FILE__ ) . '/class-wc-admin-pointers.php';
		include_once dirname( __FILE__ ) . '/class-wc-admin-importers.php';
		include_once dirname( __FILE__ ) . '/class-wc-admin-exporters.php';

		// Help Tabs
		if ( apply_filters( 'woocommerce_enable_admin_help_tab', true ) ) {
			include_once dirname( __FILE__ ) . '/class-wc-admin-help.php';
		}

		// Setup/welcome
		if ( ! empty( $_GET['page'] ) ) {
			switch ( $_GET['page'] ) {
				case 'wc-setup':
					include_once dirname( __FILE__ ) . '/class-wc-admin-setup-wizard.php';
					break;
			}
		}

		// Importers
		if ( defined( 'WP_LOAD_IMPORTERS' ) ) {
			include_once dirname( __FILE__ ) . '/class-wc-admin-importers.php';
		}

		// Helper
		include_once dirname( __FILE__ ) . '/helper/class-wc-helper-options.php';
		include_once dirname( __FILE__ ) . '/helper/class-wc-helper-api.php';
		include_once dirname( __FILE__ ) . '/helper/class-wc-helper-updater.php';
		include_once dirname( __FILE__ ) . '/helper/class-wc-helper-plugin-info.php';
		include_once dirname( __FILE__ ) . '/helper/class-wc-helper-compat.php';
		include_once dirname( __FILE__ ) . '/helper/class-wc-helper.php';
	}

	/**
	 * Preloads some functionality of the Helper to be loaded on the `plugins_loaded` hook
	 */
	public function preload_helper() {
		include_once dirname( __FILE__ ) . '/helper/class-wc-helper-file-headers.php';
	}

	/**
	 * Include admin files conditionally.
	 */
	public function conditional_includes() {
		if ( ! $screen = get_current_screen() ) {
			return;
		}

		switch ( $screen->id ) {
			case 'dashboard':
			case 'dashboard-network':
				include 'class-wc-admin-dashboard.php';
				break;
			case 'options-permalink':
				include 'class-wc-admin-permalink-settings.php';
				break;
			case 'plugins':
				include 'plugin-updates/class-wc-plugins-screen-updates.php';
				break;
			case 'update-core':
				include 'plugin-updates/class-wc-updates-screen-updates.php';
				break;
			case 'users':
			case 'user':
			case 'profile':
			case 'user-edit':
				include 'class-wc-admin-profile.php';
				break;
		}
	}

	/**
	 * Handle redirects to setup/welcome page after install and updates.
	 *
	 * For setup wizard, transient must be present, the user must have access rights, and we must ignore the network/bulk plugin updaters.
	 */
	public function admin_redirects() {
		// Nonced plugin install redirects (whitelisted)
		if ( ! empty( $_GET['wc-install-plugin-redirect'] ) ) {
			$plugin_slug = wc_clean( $_GET['wc-install-plugin-redirect'] );

			if ( current_user_can( 'install_plugins' ) && in_array( $plugin_slug, array( 'woocommerce-gateway-stripe' ) ) ) {
				$nonce = wp_create_nonce( 'install-plugin_' . $plugin_slug );
				$url   = self_admin_url( 'update.php?action=install-plugin&plugin=' . $plugin_slug . '&_wpnonce=' . $nonce );
			} else {
				$url = admin_url( 'plugin-install.php?tab=search&type=term&s=' . $plugin_slug );
			}

			wp_safe_redirect( $url );
			exit;
		}

		// Setup wizard redirect
		if ( get_transient( '_wc_activation_redirect' ) ) {
			delete_transient( '_wc_activation_redirect' );

			if ( ( ! empty( $_GET['page'] ) && in_array( $_GET['page'], array( 'wc-setup' ) ) ) || is_network_admin() || isset( $_GET['activate-multi'] ) || ! current_user_can( 'manage_woocommerce' ) || apply_filters( 'woocommerce_prevent_automatic_wizard_redirect', false ) ) {
				return;
			}

			// If the user needs to install, send them to the setup wizard
			if ( WC_Admin_Notices::has_notice( 'install' ) ) {
				wp_safe_redirect( admin_url( 'index.php?page=wc-setup' ) );
				exit;
			}
		}
	}

	/**
	 * Prevent any user who cannot 'edit_posts' (subscribers, customers etc) from accessing admin.
	 */
	public function prevent_admin_access() {
		$prevent_access = false;

<<<<<<< HEAD
		if ( 'yes' === get_option( 'woocommerce_lock_down_admin', 'yes' ) && ! is_ajax() && basename( $_SERVER['SCRIPT_FILENAME'] ) !== 'admin-post.php' ) {
=======
		if ( apply_filters( 'woocommerce_disable_admin_bar', true ) && ! is_ajax() && basename( $_SERVER["SCRIPT_FILENAME"] ) !== 'admin-post.php' ) {
>>>>>>> b397b37b
			$has_cap     = false;
			$access_caps = array( 'edit_posts', 'manage_woocommerce', 'view_admin_dashboard' );

			foreach ( $access_caps as $access_cap ) {
				if ( current_user_can( $access_cap ) ) {
					$has_cap = true;
					break;
				}
			}

			if ( ! $has_cap ) {
				$prevent_access = true;
			}
		}

		if ( apply_filters( 'woocommerce_prevent_admin_access', $prevent_access ) ) {
			wp_safe_redirect( wc_get_page_permalink( 'myaccount' ) );
			exit;
		}
	}

	/**
	 * Preview email template.
	 */
	public function preview_emails() {

		if ( isset( $_GET['preview_woocommerce_mail'] ) ) {
			if ( ! wp_verify_nonce( $_REQUEST['_wpnonce'], 'preview-mail' ) ) {
				die( 'Security check' );
			}

			// load the mailer class
			$mailer = WC()->mailer();

			// get the preview email subject
			$email_heading = __( 'HTML email template', 'woocommerce' );

			// get the preview email content
			ob_start();
			include 'views/html-email-template-preview.php';
			$message = ob_get_clean();

			// create a new email
			$email = new WC_Email();

			// wrap the content with the email template and then add styles
			$message = apply_filters( 'woocommerce_mail_content', $email->style_inline( $mailer->wrap_message( $email_heading, $message ) ) );

			// print the preview email
			echo $message;
			exit;
		}
	}

	/**
	 * Change the admin footer text on WooCommerce admin pages.
	 *
	 * @since  2.3
	 * @param  string $footer_text
	 * @return string
	 */
	public function admin_footer_text( $footer_text ) {
		if ( ! current_user_can( 'manage_woocommerce' ) || ! function_exists( 'wc_get_screen_ids' ) ) {
			return $footer_text;
		}
		$current_screen = get_current_screen();
		$wc_pages       = wc_get_screen_ids();

		// Set only WC pages.
		$wc_pages = array_diff( $wc_pages, array( 'profile', 'user-edit' ) );

		// Check to make sure we're on a WooCommerce admin page.
		if ( isset( $current_screen->id ) && apply_filters( 'woocommerce_display_admin_footer_text', in_array( $current_screen->id, $wc_pages ) ) ) {
			// Change the footer text
			if ( ! get_option( 'woocommerce_admin_footer_text_rated' ) ) {
				$footer_text = sprintf(
					/* translators: 1: WooCommerce 2:: five stars */
					__( 'If you like %1$s please leave us a %2$s rating. A huge thanks in advance!', 'woocommerce' ),
					sprintf( '<strong>%s</strong>', esc_html__( 'WooCommerce', 'woocommerce' ) ),
					'<a href="https://wordpress.org/support/plugin/woocommerce/reviews?rate=5#new-post" target="_blank" class="wc-rating-link" data-rated="' . esc_attr__( 'Thanks :)', 'woocommerce' ) . '">&#9733;&#9733;&#9733;&#9733;&#9733;</a>'
				);
				wc_enqueue_js(
					"jQuery( 'a.wc-rating-link' ).click( function() {
						jQuery.post( '" . WC()->ajax_url() . "', { action: 'woocommerce_rated' } );
						jQuery( this ).parent().text( jQuery( this ).data( 'rated' ) );
					});"
				);
			} else {
				$footer_text = __( 'Thank you for selling with WooCommerce.', 'woocommerce' );
			}
		}

		return $footer_text;
	}

	/**
	 * Check on a Jetpack install queued by the Setup Wizard.
	 *
	 * See: WC_Admin_Setup_Wizard::install_jetpack()
	 */
	public function setup_wizard_check_jetpack() {
		$jetpack_active = class_exists( 'Jetpack' );

		wp_send_json_success(
			array(
				'is_active' => $jetpack_active ? 'yes' : 'no',
			)
		);
	}
}

return new WC_Admin();<|MERGE_RESOLUTION|>--- conflicted
+++ resolved
@@ -168,11 +168,7 @@
 	public function prevent_admin_access() {
 		$prevent_access = false;
 
-<<<<<<< HEAD
-		if ( 'yes' === get_option( 'woocommerce_lock_down_admin', 'yes' ) && ! is_ajax() && basename( $_SERVER['SCRIPT_FILENAME'] ) !== 'admin-post.php' ) {
-=======
 		if ( apply_filters( 'woocommerce_disable_admin_bar', true ) && ! is_ajax() && basename( $_SERVER["SCRIPT_FILENAME"] ) !== 'admin-post.php' ) {
->>>>>>> b397b37b
 			$has_cap     = false;
 			$access_caps = array( 'edit_posts', 'manage_woocommerce', 'view_admin_dashboard' );
 

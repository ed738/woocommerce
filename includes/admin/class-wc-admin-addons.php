<?php
/**
 * Addons Page
 *
 * @package  WooCommerce\Admin
 * @version  2.5.0
 */

use Automattic\Jetpack\Constants;
use Automattic\WooCommerce\Admin\RemoteInboxNotifications as PromotionRuleEngine;

if ( ! defined( 'ABSPATH' ) ) {
	exit;
}

/**
 * WC_Admin_Addons Class.
 */
class WC_Admin_Addons {

	/**
	 * Get featured for the addons screen
	 *
	 * @deprecated 5.9.0 No longer used in In-App Marketplace
	 *
	 * @return array of objects
	 */
	public static function get_featured() {
		$featured = get_transient( 'wc_addons_featured' );
		if ( false === $featured ) {
			$headers = array();
			$auth    = WC_Helper_Options::get( 'auth' );

			if ( ! empty( $auth['access_token'] ) ) {
				$headers['Authorization'] = 'Bearer ' . $auth['access_token'];
			}

			$raw_featured = wp_safe_remote_get(
				'https://woocommerce.com/wp-json/wccom-extensions/1.0/featured',
				array(
					'headers'    => $headers,
					'user-agent' => 'WooCommerce Addons Page',
				)
			);

			if ( ! is_wp_error( $raw_featured ) ) {
				$featured = json_decode( wp_remote_retrieve_body( $raw_featured ) );
				if ( $featured ) {
					set_transient( 'wc_addons_featured', $featured, DAY_IN_SECONDS );
				}
			}
		}

		if ( is_object( $featured ) ) {
			self::output_featured_sections( $featured->sections );
			return $featured;
		}
	}

	/**
	 * Render featured products and banners using WCCOM's the Featured 2.0 Endpoint
	 *
	 * @return void
	 */
	public static function render_featured() {
		$featured = get_transient( 'wc_addons_featured' );
		if ( false === $featured ) {
			$headers = array();
			$auth    = WC_Helper_Options::get( 'auth' );

			if ( ! empty( $auth['access_token'] ) ) {
				$headers['Authorization'] = 'Bearer ' . $auth['access_token'];
			}

			$parameter_string = '';
			$country          = WC()->countries->get_base_country();
			if ( ! empty( $country ) ) {
				$parameter_string = '?' . http_build_query( array( 'country' => $country ) );
			}

			// Important: WCCOM Extensions API v2.0 is used.
			$raw_featured = wp_safe_remote_get(
				'https://woocommerce.com/wp-json/wccom-extensions/2.0/featured' . $parameter_string,
				array(
					'headers'    => $headers,
					'user-agent' => 'WooCommerce Addons Page',
				)
			);

			if ( ! is_wp_error( $raw_featured ) ) {
				$featured = json_decode( wp_remote_retrieve_body( $raw_featured ) );
				if ( $featured ) {
					set_transient( 'wc_addons_featured', $featured, DAY_IN_SECONDS );
				}
			}
		}

		if ( ! empty( $featured ) ) {
			self::output_featured( $featured );
		}
	}

	/**
	 * Build url parameter string
	 *
	 * @param string $category Addon (sub) category.
	 * @param string $term     Search terms.
	 * @param string $country  Store country.
	 *
	 * @return string url parameter string
	 */
	public static function build_parameter_string( $category, $term, $country ) {

		$parameters = array(
			'category' => $category,
			'term'     => $term,
			'country'  => $country,
		);

		return '?' . http_build_query( $parameters );
	}

	/**
	 * Call API to get extensions
	 *
	 * @param string $category Addon (sub) category.
	 * @param string $term     Search terms.
	 * @param string $country  Store country.
	 *
	 * @return object of extensions and promotions.
	 */
	public static function get_extension_data( $category, $term, $country ) {
		$parameters = self::build_parameter_string( $category, $term, $country );

		$headers = array();
		$auth    = WC_Helper_Options::get( 'auth' );

		if ( ! empty( $auth['access_token'] ) ) {
			$headers['Authorization'] = 'Bearer ' . $auth['access_token'];
		}

		$raw_extensions = wp_safe_remote_get(
			'https://woocommerce.com/wp-json/wccom-extensions/1.0/search' . $parameters,
			array( 'headers' => $headers )
		);

		if ( ! is_wp_error( $raw_extensions ) ) {
			$addons = json_decode( wp_remote_retrieve_body( $raw_extensions ) );
		}

		return $addons;
	}

	/**
	 * Get sections for the addons screen
	 *
	 * @return array of objects
	 */
	public static function get_sections() {
		$addon_sections = get_transient( 'wc_addons_sections' );
		if ( false === ( $addon_sections ) ) {
			$raw_sections = wp_safe_remote_get(
				'https://woocommerce.com/wp-json/wccom-extensions/1.0/categories'
			);
			if ( ! is_wp_error( $raw_sections ) ) {
				$addon_sections = json_decode( wp_remote_retrieve_body( $raw_sections ) );
				if ( $addon_sections ) {
					set_transient( 'wc_addons_sections', $addon_sections, WEEK_IN_SECONDS );
				}
			}
		}

		return apply_filters( 'woocommerce_addons_sections', $addon_sections );
	}

	/**
	 * Get section for the addons screen.
	 *
	 * @param string $section_id Required section ID.
	 *
	 * @return object|bool
	 */
	public static function get_section( $section_id ) {
		$sections = self::get_sections();
		if ( isset( $sections[ $section_id ] ) ) {
			return $sections[ $section_id ];
		}

		return false;
	}


	/**
	 * Get section content for the addons screen.
	 *
<<<<<<< HEAD
	 * @param string $section_id Required section ID.
=======
	 * @deprecated 5.9.0 No longer used in In-App Marketplace
	 *
	 * @param  string $section_id Required section ID.
>>>>>>> ebd9291e
	 *
	 * @return array
	 * @deprecated 5.9.0 No longer used in In-App Marketplace
	 */
	public static function get_section_data( $section_id ) {
		$section      = self::get_section( $section_id );
		$section_data = '';

		if ( ! empty( $section->endpoint ) ) {
			$section_data = get_transient( 'wc_addons_section_' . $section_id );
			if ( false === $section_data ) {
				$raw_section = wp_safe_remote_get( esc_url_raw( $section->endpoint ), array( 'user-agent' => 'WooCommerce Addons Page' ) );

				if ( ! is_wp_error( $raw_section ) ) {
					$section_data = json_decode( wp_remote_retrieve_body( $raw_section ) );

					if ( ! empty( $section_data->products ) ) {
						set_transient( 'wc_addons_section_' . $section_id, $section_data, WEEK_IN_SECONDS );
					}
				}
			}
		}

		return apply_filters( 'woocommerce_addons_section_data', $section_data->products, $section_id );
	}

	/**
	 * Handles the outputting of a contextually aware Storefront link (points to child themes if Storefront is already active).
	 *
	 * @deprecated 5.9.0 No longer used in In-App Marketplace
	 */
	public static function output_storefront_button() {
		$template   = get_option( 'template' );
		$stylesheet = get_option( 'stylesheet' );

		if ( 'storefront' === $template ) {
			if ( 'storefront' === $stylesheet ) {
				$url         = 'https://woocommerce.com/product-category/themes/storefront-child-theme-themes/';
				$text        = __( 'Need a fresh look? Try Storefront child themes', 'woocommerce' );
				$utm_content = 'nostorefrontchildtheme';
			} else {
				$url         = 'https://woocommerce.com/product-category/themes/storefront-child-theme-themes/';
				$text        = __( 'View more Storefront child themes', 'woocommerce' );
				$utm_content = 'hasstorefrontchildtheme';
			}
		} else {
			$url         = 'https://woocommerce.com/storefront/';
			$text        = __( 'Need a theme? Try Storefront', 'woocommerce' );
			$utm_content = 'nostorefront';
		}

		$url = add_query_arg(
			array(
				'utm_source'   => 'addons',
				'utm_medium'   => 'product',
				'utm_campaign' => 'woocommerceplugin',
				'utm_content'  => $utm_content,
			),
			$url
		);

		echo '<a href="' . esc_url( $url ) . '" class="add-new-h2">' . esc_html( $text ) . '</a>' . "\n";
	}

	/**
	 * Handles the outputting of a banner block.
	 *
	 * @deprecated 5.9.0 No longer used in In-App Marketplace
	 *
	 * @param object $block Banner data.
	 *
	 * @deprecated 5.9.0 No longer used in In-App Marketplace
	 */
	public static function output_banner_block( $block ) {
		?>
		<div class="addons-banner-block">
			<h1><?php echo esc_html( $block->title ); ?></h1>
			<p><?php echo esc_html( $block->description ); ?></p>
			<div class="addons-banner-block-items">
				<?php foreach ( $block->items as $item ) : ?>
					<?php if ( self::show_extension( $item ) ) : ?>
						<div class="addons-banner-block-item">
							<div class="addons-banner-block-item-icon">
								<img class="addons-img" src="<?php echo esc_url( $item->image ); ?>" />
							</div>
							<div class="addons-banner-block-item-content">
								<h3><?php echo esc_html( $item->title ); ?></h3>
								<p><?php echo esc_html( $item->description ); ?></p>
								<?php
								self::output_button(
									$item->href,
									$item->button,
									'addons-button-solid',
									$item->plugin
								);
								?>
							</div>
						</div>
					<?php endif; ?>
				<?php endforeach; ?>
			</div>
		</div>
		<?php
	}

	/**
	 * Handles the outputting of a column.
	 *
	 * @deprecated 5.9.0 No longer used in In-App Marketplace
	 *
	 * @param object $block Column data.
	 *
	 * @deprecated 5.9.0 No longer used in In-App Marketplace
	 */
	public static function output_column( $block ) {
		if ( isset( $block->container ) && 'column_container_start' === $block->container ) {
			?>
			<div class="addons-column-section">
			<?php
		}
		if ( 'column_start' === $block->module ) {
			?>
			<div class="addons-column">
			<?php
		} else {
			?>
			</div>
			<?php
		}
		if ( isset( $block->container ) && 'column_container_end' === $block->container ) {
			?>
			</div>
			<?php
		}
	}

	/**
	 * Handles the outputting of a column block.
	 *
	 * @deprecated 5.9.0 No longer used in In-App Marketplace
	 *
	 * @param object $block Column block data.
	 *
	 * @deprecated 5.9.0 No longer used in In-App Marketplace
	 */
	public static function output_column_block( $block ) {
		?>
		<div class="addons-column-block">
			<h1><?php echo esc_html( $block->title ); ?></h1>
			<p><?php echo esc_html( $block->description ); ?></p>
			<?php foreach ( $block->items as $item ) : ?>
				<?php if ( self::show_extension( $item ) ) : ?>
					<div class="addons-column-block-item">
						<div class="addons-column-block-item-icon">
							<img class="addons-img" src="<?php echo esc_url( $item->image ); ?>" />
						</div>
						<div class="addons-column-block-item-content">
							<h2><?php echo esc_html( $item->title ); ?></h2>
							<?php
							self::output_button(
								$item->href,
								$item->button,
								'addons-button-solid',
								$item->plugin
							);
							?>
							<p><?php echo esc_html( $item->description ); ?></p>
						</div>
					</div>
				<?php endif; ?>
			<?php endforeach; ?>
		</div>

		<?php
	}

	/**
	 * Handles the outputting of a small light block.
	 *
	 * @deprecated 5.9.0 No longer used in In-App Marketplace
	 *
	 * @param object $block Block data.
	 *
	 * @deprecated 5.9.0 No longer used in In-App Marketplace
	 */
	public static function output_small_light_block( $block ) {
		?>
		<div class="addons-small-light-block">
			<img class="addons-img" src="<?php echo esc_url( $block->image ); ?>" />
			<div class="addons-small-light-block-content">
				<h1><?php echo esc_html( $block->title ); ?></h1>
				<p><?php echo esc_html( $block->description ); ?></p>
				<div class="addons-small-light-block-buttons">
					<?php foreach ( $block->buttons as $button ) : ?>
						<?php
						self::output_button(
							$button->href,
							$button->text,
							'addons-button-solid'
						);
						?>
					<?php endforeach; ?>
				</div>
			</div>
		</div>
		<?php
	}

	/**
	 * Handles the outputting of a small dark block.
	 *
	 * @deprecated 5.9.0 No longer used in In-App Marketplace
	 *
	 * @param object $block Block data.
	 *
	 * @deprecated 5.9.0 No longer used in In-App Marketplace
	 */
	public static function output_small_dark_block( $block ) {
		?>
		<div class="addons-small-dark-block">
			<h1><?php echo esc_html( $block->title ); ?></h1>
			<p><?php echo esc_html( $block->description ); ?></p>
			<div class="addons-small-dark-items">
				<?php foreach ( $block->items as $item ) : ?>
					<div class="addons-small-dark-item">
						<?php if ( ! empty( $item->image ) ) : ?>
							<div class="addons-small-dark-item-icon">
								<img class="addons-img" src="<?php echo esc_url( $item->image ); ?>" />
							</div>
						<?php endif; ?>
						<?php
						self::output_button(
							$item->href,
							$item->button,
							'addons-button-outline-white'
						);
						?>
					</div>
				<?php endforeach; ?>
			</div>
		</div>
		<?php
	}

	/**
	 * Handles the outputting of the WooCommerce Services banner block.
	 *
	 * @deprecated 5.9.0 No longer used in In-App Marketplace
	 *
	 * @param object $block Block data.
	 *
	 * @deprecated 5.9.0 No longer used in In-App Marketplace
	 */
	public static function output_wcs_banner_block( $block = array() ) {
		$is_active = is_plugin_active( 'woocommerce-services/woocommerce-services.php' );
		$location  = wc_get_base_location();

		if (
			! in_array( $location['country'], array( 'US' ), true ) ||
			$is_active ||
			! current_user_can( 'install_plugins' ) ||
			! current_user_can( 'activate_plugins' )
		) {
			return;
		}

		$button_url = wp_nonce_url(
			add_query_arg(
				array(
					'install-addon' => 'woocommerce-services',
				)
			),
			'install-addon_woocommerce-services'
		);

		$defaults = array(
			'image'       => WC()->plugin_url() . '/assets/images/wcs-extensions-banner-3x.jpg',
			'image_alt'   => __( 'WooCommerce Shipping', 'woocommerce' ),
			'title'       => __( 'Save time and money with WooCommerce Shipping', 'woocommerce' ),
			'description' => __( 'Print discounted USPS and DHL labels straight from your WooCommerce dashboard and save on shipping.', 'woocommerce' ),
			'button'      => __( 'Free - Install now', 'woocommerce' ),
			'href'        => $button_url,
			'logos'       => array(),
		);

		switch ( $location['country'] ) {
			case 'US':
				$local_defaults = array(
					'logos' => array_merge(
						$defaults['logos'],
						array(
							array(
								'link' => WC()->plugin_url() . '/assets/images/wcs-usps-logo.png',
								'alt'  => 'USPS logo',
							),
							array(
								'link' => WC()->plugin_url() . '/assets/images/wcs-dhlexpress-logo.png',
								'alt'  => 'DHL Express logo',
							),
						)
					),
				);
				break;
			default:
				$local_defaults = array();
		}

		$block_data = array_merge( $defaults, $local_defaults, $block );
		?>
		<div class="addons-wcs-banner-block">
			<div class="addons-wcs-banner-block-image is-full-image">
				<img
					class="addons-img"
					src="<?php echo esc_url( $block_data['image'] ); ?>"
					alt="<?php echo esc_attr( $block_data['image_alt'] ); ?>"
				/>
			</div>
			<div class="addons-wcs-banner-block-content">
				<h1><?php echo esc_html( $block_data['title'] ); ?></h1>
				<p><?php echo esc_html( $block_data['description'] ); ?></p>
				<ul class="wcs-logos-container">
					<?php foreach ( $block_data['logos'] as $logo ) : ?>
						<li>
							<img
								alt="<?php echo esc_attr( $logo['alt'] ); ?>"
								class="wcs-service-logo"
								src="<?php echo esc_url( $logo['link'] ); ?>"
							>
						</li>
					<?php endforeach; ?>
				</ul>
				<?php
				self::output_button(
					$block_data['href'],
					$block_data['button'],
					'addons-button-outline-purple'
				);
				?>
			</div>
		</div>
		<?php
	}

	/**
	 * Handles the outputting of the WooCommerce Pay banner block.
	 *
	 * @deprecated 5.9.0 No longer used in In-App Marketplace
	 *
	 * @param object $block Block data.
	 *
	 * @deprecated 5.9.0 No longer used in In-App Marketplace
	 */
	public static function output_wcpay_banner_block( $block = array() ) {
		$is_active = is_plugin_active( 'woocommerce-payments/woocommerce-payments.php' );
		$location  = wc_get_base_location();

		if (
			! in_array( $location['country'], array( 'US' ), true ) ||
			$is_active ||
			! current_user_can( 'install_plugins' ) ||
			! current_user_can( 'activate_plugins' )
		) {
			return;
		}

		$button_url = wp_nonce_url(
			add_query_arg(
				array(
					'install-addon' => 'woocommerce-payments',
				)
			),
			'install-addon_woocommerce-payments'
		);

		$defaults = array(
			'image'       => WC()->plugin_url() . '/assets/images/wcpayments-icon-secure.png',
			'image_alt'   => __( 'WooCommerce Payments', 'woocommerce' ),
			'title'       => __( 'Payments made simple, with no monthly fees &mdash; exclusively for WooCommerce stores.', 'woocommerce' ),
			'description' => __( 'Securely accept cards in your store. See payments, track cash flow into your bank account, and stay on top of disputes – right from your dashboard.', 'woocommerce' ),
			'button'      => __( 'Free - Install now', 'woocommerce' ),
			'href'        => $button_url,
			'logos'       => array(),
		);

		$block_data = array_merge( $defaults, $block );
		?>
		<div class="addons-wcs-banner-block">
			<div class="addons-wcs-banner-block-image">
				<img
					class="addons-img"
					src="<?php echo esc_url( $block_data['image'] ); ?>"
					alt="<?php echo esc_attr( $block_data['image_alt'] ); ?>"
				/>
			</div>
			<div class="addons-wcs-banner-block-content">
				<h1><?php echo esc_html( $block_data['title'] ); ?></h1>
				<p><?php echo esc_html( $block_data['description'] ); ?></p>
				<?php
				self::output_button(
					$block_data['href'],
					$block_data['button'],
					'addons-button-outline-purple'
				);
				?>
			</div>
		</div>
		<?php
	}


	/**
	 * Output the HTML for the promotion block.
	 *
	 * @param array $promotion Array of promotion block data.
	 *
	 * @return void
	 */
	public static function output_search_promotion_block( array $promotion ) {
		?>
		<div class="addons-wcs-banner-block">
			<div class="addons-wcs-banner-block-image">
				<img
					class="addons-img"
					src="<?php echo esc_url( $promotion['image'] ); ?>"
					alt="<?php echo esc_attr( $promotion['image_alt'] ); ?>"
				/>
			</div>
			<div class="addons-wcs-banner-block-content">
				<h1><?php echo esc_html( $promotion['title'] ); ?></h1>
				<p><?php echo esc_html( $promotion['description'] ); ?></p>
				<?php
				if ( ! empty( $promotion['actions'] ) ) {
					foreach ( $promotion['actions'] as $action ) {
						self::output_promotion_action( $action );
					}
				}
				?>
			</div>
		</div>
		<?php
	}


	/**
	 * Handles the output of a full-width block.
	 *
	 * @deprecated 5.9.0 No longer used in In-App Marketplace
	 *
	 * @param array $section Section data.
	 *
	 * @deprecated 5.9.0 No longer used in In-App Marketplace
	 */
	public static function output_promotion_block( $section ) {
		if (
			! current_user_can( 'install_plugins' ) ||
			! current_user_can( 'activate_plugins' )
		) {
			return;
		}

		$section_object = (object) $section;

		if ( ! empty( $section_object->geowhitelist ) ) {
			$section_object->geowhitelist = explode( ',', $section_object->geowhitelist );
		}

		if ( ! empty( $section_object->geoblacklist ) ) {
			$section_object->geoblacklist = explode( ',', $section_object->geoblacklist );
		}

		if ( ! self::show_extension( $section_object ) ) {
			return;
		}

		?>
		<div class="addons-banner-block addons-promotion-block">
			<img
				class="addons-img"
				src="<?php echo esc_url( $section['image'] ); ?>"
				alt="<?php echo esc_attr( $section['image_alt'] ); ?>"
			/>
			<div class="addons-promotion-block-content">
				<h1 class="addons-promotion-block-title"><?php echo esc_html( $section['title'] ); ?></h1>
				<div class="addons-promotion-block-description">
					<?php echo wp_kses_post( $section['description'] ); ?>
				</div>
				<div class="addons-promotion-block-buttons">
					<?php
					if ( $section['button_1'] ) {
						self::output_button(
							$section['button_1_href'],
							$section['button_1'],
							'addons-button-expandable addons-button-solid',
							$section['plugin']
						);
					}

					if ( $section['button_2'] ) {
						self::output_button(
							$section['button_2_href'],
							$section['button_2'],
							'addons-button-expandable addons-button-outline-purple',
							$section['plugin']
						);
					}
					?>
				</div>
			</div>
		</div>
		<?php
	}

	/**
	 * Handles the outputting of featured sections
	 *
	 * @param array $sections Section data.
	 */
	public static function output_featured_sections( $sections ) {
		foreach ( $sections as $section ) {
			switch ( $section->module ) {
				case 'banner_block':
					self::output_banner_block( $section );
					break;
				case 'column_start':
					self::output_column( $section );
					break;
				case 'column_end':
					self::output_column( $section );
					break;
				case 'column_block':
					self::output_column_block( $section );
					break;
				case 'small_light_block':
					self::output_small_light_block( $section );
					break;
				case 'small_dark_block':
					self::output_small_dark_block( $section );
					break;
				case 'wcs_banner_block':
					self::output_wcs_banner_block( (array) $section );
					break;
				case 'wcpay_banner_block':
					self::output_wcpay_banner_block( (array) $section );
					break;
				case 'promotion_block':
					self::output_promotion_block( (array) $section );
					break;
			}
		}
	}

	/**
	 * Handles the outputting of featured page
	 *
	 * @param array $blocks Featured page's blocks.
	 */
	private static function output_featured( $blocks ) {
		foreach ( $blocks as $block ) {
			$block_type = $block->type ?? null;
			switch ( $block_type ) {
				case 'group':
					self::output_group( $block );
					break;
				case 'banner':
					self::output_banner( $block );
					break;
			}
		}
	}

	/**
	 * Render a group block including products
	 *
	 * @param mixed $block Block of the page for rendering.
	 *
	 * @return void
	 */
	private static function output_group( $block ) {
		$capacity             = $block->capacity ?? 3;
		$product_list_classes = 3 === $capacity ? 'three-column' : 'two-column';
		$product_list_classes = 'products addons-products-' . $product_list_classes;
		?>
<<<<<<< HEAD
		<section class="addon-product-group">
			<h1 class="addon-product-group-title"><?php echo esc_html( $block->title ); ?></h1>
			<div class="addon-product-group-description-container">
				<?php if ( ! empty( $block->description ) ) : ?>
					<div class="addon-product-group-description">
						<?php echo esc_html( $block->description ); ?>
					</div>
				<?php endif; ?>
				<?php if ( null !== $block->url ) : ?>
					<a class="addon-product-group-see-more" href="<?php echo esc_url( $block->url ); ?>">
						<?php esc_html_e( 'See more', 'woocommerce' ); ?>
					</a>
				<?php endif; ?>
			</div>
			<div class="addon-product-group__items">
				<ul class="<?php echo esc_attr( $product_list_classes ); ?>">
=======
			<section class="addon-product-group">
				<h1 class="addon-product-group-title"><?php echo esc_html( $block->title ); ?></h1>
				<div class="addon-product-group-description-container">
					<?php if ( ! empty( $block->description ) ) : ?>
					<div class="addon-product-group-description">
						<?php echo esc_html( $block->description ); ?>
					</div>
					<?php endif; ?>
					<?php if ( null !== $block->url ) : ?>
					<a class="addon-product-group-see-more" href="<?php echo esc_url( $block->url ); ?>">
						<?php esc_html_e( 'See more', 'woocommerce' ); ?>
					</a>
					<?php endif; ?>
				</div>
				<div class="addon-product-group__items">
					<ul class="<?php echo esc_attr( $product_list_classes ); ?>">
>>>>>>> ebd9291e
					<?php
					$products = array_slice( $block->items, 0, $capacity );
					foreach ( $products as $item ) {
						self::render_product_card( $item );
					}
					?>
<<<<<<< HEAD
				</ul>
				<div>
		</section>
=======
					</ul>
				<div>
			</section>
>>>>>>> ebd9291e
		<?php
	}

	/**
	 * Render a banner contains a product
	 *
	 * @param mixed $block Block of the page for rendering.
	 *
	 * @return void
	 */
	private static function output_banner( $block ) {
		if ( empty( $block->buttons ) ) {
			// Render a product-like banner.
			?>
			<ul class="products">
				<?php self::render_product_card( $block, $block->type ); ?>
			</ul>
			<?php
		} else {
			// Render a banner with buttons.
			?>
			<ul class="products">
				<li class="product addons-buttons-banner">
					<div class="addons-buttons-banner-image"
						style="background-image:url(<?php echo esc_url( $block->image ); ?>)"
						title="<?php echo esc_attr( $block->image_alt ); ?>"></div>
					<div class="product-details addons-buttons-banner-details-container">
						<div class="addons-buttons-banner-details">
							<h2><?php echo esc_html( $block->title ); ?></h2>
							<p><?php echo wp_kses( $block->description, array() ); ?></p>
						</div>
						<div class="addons-buttons-banner-button-container">
<<<<<<< HEAD
							<?php
							foreach ( $block->buttons as $button ) {
								$button_classes = array( 'button', 'addons-buttons-banner-button' );
								$type           = $button->type ?? null;
								if ( 'primary' === $type ) {
									$button_classes[] = 'addons-buttons-banner-button-primary';
								}
								?>
								<a class="<?php echo esc_attr( implode( ' ', $button_classes ) ); ?>"
									href="<?php echo esc_url( $button->href ); ?>">
									<?php echo esc_html( $button->title ); ?>
								</a>
							<?php } ?>
=======
						<?php
						foreach ( $block->buttons as $button ) {
							$button_classes = array( 'button', 'addons-buttons-banner-button' );
							$type           = $button->type ?? null;
							if ( 'primary' === $type ) {
								$button_classes[] = 'addons-buttons-banner-button-primary';
							}
							?>
							<a class="<?php echo esc_attr( implode( ' ', $button_classes ) ); ?>"
								href="<?php echo esc_url( $button->href ); ?>">
								<?php echo esc_html( $button->title ); ?>
							</a>
						<?php } ?>
>>>>>>> ebd9291e
						</div>
					</div>
				</li>
			</ul>
			<?php
		}
	}

	/**
	 * Returns in-app-purchase URL params.
	 */
	public static function get_in_app_purchase_url_params() {
		// Get url (from path onward) for the current page,
		// so WCCOM "back" link returns user to where they were.
		$back_admin_path = add_query_arg( array() );

		return array(
			'wccom-site'          => site_url(),
			'wccom-back'          => rawurlencode( $back_admin_path ),
			'wccom-woo-version'   => Constants::get_constant( 'WC_VERSION' ),
			'wccom-connect-nonce' => wp_create_nonce( 'connect' ),
		);
	}

	/**
	 * Add in-app-purchase URL params to link.
	 *
	 * Adds various url parameters to a url to support a streamlined
	 * flow for obtaining and setting up WooCommerce extensons.
	 *
	 * @param string $url Destination URL.
	 */
	public static function add_in_app_purchase_url_params( $url ) {
		return add_query_arg(
			self::get_in_app_purchase_url_params(),
			$url
		);
	}

	/**
<<<<<<< HEAD
	 * Outputs a button.
	 *
	 * @param string $url    Destination URL.
	 * @param string $text   Button label text.
	 * @param string $style  Button style class.
	 * @param string $plugin The plugin the button is promoting.
	 */
	public static function output_button( $url, $text, $style, $plugin = '' ) {
		$style = __( 'Free', 'woocommerce' ) === $text ? 'addons-button-outline-purple' : $style;
		$style = is_plugin_active( $plugin ) ? 'addons-button-installed' : $style;
		$text  = is_plugin_active( $plugin ) ? __( 'Installed', 'woocommerce' ) : $text;
		$url   = self::add_in_app_purchase_url_params( $url );
		?>
		<a
			class="addons-button <?php echo esc_attr( $style ); ?>"
			href="<?php echo esc_url( $url ); ?>">
			<?php echo esc_html( $text ); ?>
		</a>
		<?php
	}

	/**
	 * Output HTML for a promotion action.
	 *
	 * @param array $action Array of action properties.
	 *
	 * @return void
	 */
	public static function output_promotion_action( array $action ) {
		if ( empty( $action ) ) {
			return;
		}
		$style = ( ! empty( $action['primary'] ) && $action['primary'] ) ? 'addons-button-solid' : 'addons-button-outline-purple';
		?>
		<a
			class="addons-button <?php echo esc_attr( $style ); ?>"
			href="<?php echo esc_url( $action['url'] ); ?>">
			<?php echo esc_html( $action['label'] ); ?>
		</a>
		<?php
	}


	/**
=======
>>>>>>> ebd9291e
	 * Handles output of the addons page in admin.
	 */
	public static function output() {
		$section = isset( $_GET['section'] ) ? sanitize_text_field( wp_unslash( $_GET['section'] ) ) : '_featured';
		$search  = isset( $_GET['search'] ) ? sanitize_text_field( wp_unslash( $_GET['search'] ) ) : '';

		if ( isset( $_GET['section'] ) && 'helper' === $_GET['section'] ) {
			do_action( 'woocommerce_helper_output' );

			return;
		}

		if ( isset( $_GET['install-addon'] ) ) {
			switch ( $_GET['install-addon'] ) {
				case 'woocommerce-services':
					self::install_woocommerce_services_addon();
					break;
				case 'woocommerce-payments':
					self::install_woocommerce_payments_addon( $section );
					break;
				default:
					// Do nothing.
					break;
			}
		}

		$sections        = self::get_sections();
		$theme           = wp_get_theme();
		$current_section = isset( $_GET['section'] ) ? $section : '_featured';
		$promotions      = array();
		$addons          = array();

		if ( '_featured' !== $current_section ) {
			$category       = $section ? $section : null;
			$term           = $search ? $search : null;
			$country        = WC()->countries->get_base_country();
			$extension_data = self::get_extension_data( $category, $term, $country );
			$addons         = $extension_data->products;
			$promotions     = ! empty( $extension_data->promotions ) ? $extension_data->promotions : array();
		}

		// We need Automattic\WooCommerce\Admin\RemoteInboxNotifications for the next part, if not remove all promotions.
		if ( ! WC()->is_wc_admin_active() ) {
			$promotions = array();
		}
		// Check for existence of promotions and evaluate out if we should show them.
		if ( ! empty( $promotions ) ) {
			foreach ( $promotions as $promo_id => $promotion ) {
				$evaluator = new PromotionRuleEngine\RuleEvaluator();
				$passed    = $evaluator->evaluate( $promotion->rules );
				if ( ! $passed ) {
					unset( $promotions[ $promo_id ] );
				}
			}
			// Transform promotions to the correct format ready for output.
			$promotions = self::format_promotions( $promotions );
		}

		/**
		 * Addon page view.
		 *
		 * @uses $addons
		 * @uses $search
		 * @uses $sections
		 * @uses $theme
		 * @uses $current_section
		 */
		include_once dirname( __FILE__ ) . '/views/html-admin-page-addons.php';
	}

	/**
	 * Install WooCommerce Services from Extensions screens.
	 */
	public static function install_woocommerce_services_addon() {
		check_admin_referer( 'install-addon_woocommerce-services' );

		$services_plugin_id = 'woocommerce-services';
		$services_plugin    = array(
			'name'      => __( 'WooCommerce Services', 'woocommerce' ),
			'repo-slug' => 'woocommerce-services',
		);

		WC_Install::background_installer( $services_plugin_id, $services_plugin );

		wp_safe_redirect( remove_query_arg( array( 'install-addon', '_wpnonce' ) ) );
		exit;
	}

	/**
	 * Install WooCommerce Payments from the Extensions screens.
	 *
	 * @param string $section Optional. Extenstions tab.
	 *
	 * @return void
	 */
	public static function install_woocommerce_payments_addon( $section = '_featured' ) {
		check_admin_referer( 'install-addon_woocommerce-payments' );

		$wcpay_plugin_id = 'woocommerce-payments';
		$wcpay_plugin    = array(
			'name'      => __( 'WooCommerce Payments', 'woocommerce' ),
			'repo-slug' => 'woocommerce-payments',
		);

		WC_Install::background_installer( $wcpay_plugin_id, $wcpay_plugin );

		do_action( 'woocommerce_addon_installed', $wcpay_plugin_id, $section );

		wp_safe_redirect( remove_query_arg( array( 'install-addon', '_wpnonce' ) ) );
		exit;
	}

	/**
	 * We're displaying page=wc-addons and page=wc-addons&section=helper as two separate pages.
	 * When we're on those pages, add body classes to distinguishe them.
	 *
	 * @param string $admin_body_class Unfiltered body class.
	 *
	 * @return string Body class with added class for Marketplace or My Subscriptions page.
	 */
	public static function filter_admin_body_classes( string $admin_body_class = '' ): string {
		if ( isset( $_GET['section'] ) && 'helper' === $_GET['section'] ) {
			return " $admin_body_class woocommerce-page-wc-subscriptions ";
		}

		return " $admin_body_class woocommerce-page-wc-marketplace ";
	}

	/**
	 * Determine which class should be used for a rating star:
	 * - golden
	 * - half-filled (50/50 golden and gray)
	 * - gray
	 *
	 * Consider ratings from 3.0 to 4.0 as an example
	 * 3.0 will produce 3 stars
	 * 3.1 to 3.5 will produce 3 stars and a half star
	 * 3.6 to 4.0 will product 4 stars
	 *
	 * @param float $rating Rating of a product.
	 * @param int   $index  Index of a star in a row.
	 *
	 * @return string CSS class to use.
	 */
	public static function get_star_class( $rating, $index ) {
		if ( $rating >= $index ) {
			// Rating more that current star to show.
			return 'fill';
		} else if (
			abs( $index - 1 - floor( $rating ) ) < 0.0000001 &&
			0 < ( $rating - floor( $rating ) )
		) {
			// For rating more than x.0 and less than x.5 or equal it will show a half star.
			return 50 >= floor( ( $rating - floor( $rating ) ) * 100 )
				? 'half-fill'
				: 'fill';
		}

		// Don't show a golden star otherwise.
		return 'no-fill';
	}

	/**
	 * Take an action object and return the URL based on properties of the action.
	 *
	 * @param object $action Action object.
	 *
	 * @return string URL.
	 */
	public static function get_action_url( $action ): string {
		if ( ! isset( $action->url ) ) {
			return '';
		}

		if ( isset( $action->url_is_admin_query ) && $action->url_is_admin_query ) {
			return wc_admin_url( $action->url );
		}

		if ( isset( $action->url_is_admin_nonce_query ) && $action->url_is_admin_nonce_query ) {
			if ( empty( $action->nonce ) ) {
				return '';
			}

			return wp_nonce_url(
				admin_url( $action->url ),
				$action->nonce
			);
		}

		return $action->url;
	}

	/**
	 * Format the promotion data ready for display, ie fetch locales and actions.
	 *
	 * @param array $promotions Array of promotoin objects.
	 *
	 * @return array Array of formatted promotions ready for output.
	 */
	public static function format_promotions( array $promotions ): array {
		$formatted_promotions = array();
		foreach ( $promotions as $promotion ) {
			// Get the matching locale or fall back to en-US.
			$locale = PromotionRuleEngine\SpecRunner::get_locale( $promotion->locales );
			if ( null === $locale ) {
				continue;
			}

			$promotion_actions = array();
			if ( ! empty( $promotion->actions ) ) {
				foreach ( $promotion->actions as $action ) {
					$action_locale = PromotionRuleEngine\SpecRunner::get_action_locale( $action->locales );
					$url           = self::get_action_url( $action );

					$promotion_actions[] = array(
						'name'    => $action->name,
						'label'   => $action_locale->label,
						'url'     => $url,
						'primary' => isset( $action->is_primary ) ? $action->is_primary : false,
					);
				}
			}

			$formatted_promotions[] = array(
				'title'       => $locale->title,
				'description' => $locale->description,
				'image'       => ( 'http' === substr( $locale->image, 0, 4 ) ) ? $locale->image : WC()->plugin_url() . $locale->image,
				'image_alt'   => $locale->image_alt,
				'actions'     => $promotion_actions,
			);
		}

		return $formatted_promotions;
	}

	/**
	 * Map data from different endpoints to a universal format
	 *
	 * Search and featured products has a slightly different products' field names.
	 * Mapping converts different data structures into a universal one for further processing.
	 *
	 * @param mixed $data Product Card Data.
	 *
	 * @return object Converted data.
	 */
	public static function map_product_card_data( $data ) {
		$mapped = (object) null;

		$type = $data->type ?? null;

		// Icon.
		$mapped->icon = $data->icon ?? null;
		if ( null === $mapped->icon && 'banner' === $type ) {
			// For product-related banners icon is a product's image.
			$mapped->icon = $data->image ?? null;
		}
		// URL.
		$mapped->url = $data->link ?? null;
		if ( empty( $mapped->url ) ) {
			$mapped->url = $data->url ?? null;
		}
		// Title.
		$mapped->title = $data->title ?? null;
		// Vendor Name.
		$mapped->vendor_name = $data->vendor_name ?? null;
		if ( empty( $mapped->vendor_name ) ) {
			$mapped->vendor_name = $data->vendorName ?? null; // phpcs:ignore WordPress.NamingConventions.ValidVariableName.UsedPropertyNotSnakeCase
		}
		// Vendor URL.
		$mapped->vendor_url = $data->vendor_url ?? null;
		if ( empty( $mapped->vendor_url ) ) {
			$mapped->vendor_url = $data->vendorUrl ?? null; // phpcs:ignore WordPress.NamingConventions.ValidVariableName.UsedPropertyNotSnakeCase
		}
		// Description.
		$mapped->description = $data->excerpt ?? null;
		if ( empty( $mapped->description ) ) {
			$mapped->description = $data->description ?? null;
		}
		$has_currency = ! empty( $data->currency ); // phpcs:ignore WordPress.NamingConventions.ValidVariableName.UsedPropertyNotSnakeCase

		// Is Free.
		if ( $has_currency ) {
			$mapped->is_free = 0 === (int) $data->price;
		} else {
			$mapped->is_free = '&#36;0.00' === $data->price;
		}
		// Price.
		if ( $has_currency ) {
			$mapped->price = wc_price( $data->price, array( 'currency' => $data->currency ) );
		} else {
			$mapped->price = $data->price;
		}
		// Rating.
		$mapped->rating = $data->rating ?? null;
		if ( null === $mapped->rating ) {
			$mapped->rating = $data->averageRating ?? null; // phpcs:ignore WordPress.NamingConventions.ValidVariableName.UsedPropertyNotSnakeCase
		}
		// Reviews Count.
		$mapped->reviews_count = $data->reviews_count ?? null;
		if ( null === $mapped->reviews_count ) {
			$mapped->reviews_count = $data->reviewsCount ?? null; // phpcs:ignore WordPress.NamingConventions.ValidVariableName.UsedPropertyNotSnakeCase
		}
<<<<<<< HEAD
		// Featured & Promoted product card.
		// Label.
		$mapped->label = $data->label ?? null;
		// Primary color.
		$mapped->primary_color = $data->primary_color ?? null;
		// Text color.
		$mapped->text_color = $data->text_color ?? null;
		// Button text.
		$mapped->button = $data->button ?? null;
=======
>>>>>>> ebd9291e

		return $mapped;
	}

	/**
	 * Render a product card
	 *
	 * There's difference in data structure (e.g. field names) between endpoints such as search and
	 * featured. Inner mapping helps to use universal field names for further work.
	 *
	 * @param mixed  $data       Product data.
	 * @param string $block_type Block type that's different from the default product card, e.g. a banner.
	 *
	 * @return void
	 */
	public static function render_product_card( $data, $block_type = null ) {
		$mapped      = self::map_product_card_data( $data );
		$product_url = self::add_in_app_purchase_url_params( $mapped->url );
		$class_names = array( 'product' );
		// Specify a class name according to $block_type (if it's specified).
		if ( null !== $block_type ) {
			$class_names[] = 'addons-product-' . $block_type;
		}

		$product_details_classes = 'product-details';
		if ( 'banner' === $block_type ) {
			$product_details_classes .= ' addon-product-banner-details';
		}
<<<<<<< HEAD

		if ( isset( $mapped->label ) && 'promoted' === $mapped->label ) {
			$product_details_classes .= ' promoted';
		} elseif ( isset( $mapped->label ) && 'featured' === $mapped->label ) {
			$product_details_classes .= ' featured';
		}

		if ( 'promoted' === $mapped->label
			&& ! empty( $mapped->primary_color )
			&& ! empty( $mapped->text_color )
			&& ! empty( $mapped->button ) ) {
			// Promoted product card.
			?>
			<li class="product">
				<div class="<?php echo esc_attr( $product_details_classes ); ?>" style="border-top: 5px  solid <?php echo esc_html( $mapped->primary_color ); ?>;">
					<span class="label promoted"><?php esc_attr_e( 'Promoted', 'woocommerce' ); ?></span>
					<a href="<?php echo esc_url( $product_url ); ?>">
						<h2><?php echo esc_html( $mapped->title ); ?></h2>
					</a>
					<p><?php echo wp_kses_post( $mapped->description ); ?></p>
				</div>
				<div class="product-footer-promoted">
					<span class="icon"><img src="<?php echo esc_url( $mapped->icon ); ?>" /></span>
					<a class="addons-button addons-button-promoted" style="background: <?php echo esc_html( $mapped->primary_color ); ?>; color: <?php echo esc_html( $mapped->text_color ); ?>;" href="<?php echo esc_url( $product_url ); ?>">
						<?php echo esc_html( $mapped->button ); ?>
					</a>
				</div>
			</li>
			<?php
		} else {
			// Normal or "featured" product card.
			?>
			<li class="<?php echo esc_attr( implode( ' ', $class_names ) ); ?>">
				<div class="<?php echo esc_attr( $product_details_classes ); ?>">
					<div class="product-text-container">
						<?php if ( isset( $mapped->label ) && 'featured' === $mapped->label ) { ?>
							<span class="label featured"><?php esc_attr_e( 'Featured', 'woocommerce' ); ?></span>
						<?php } ?>
=======
		?>
			<li class="<?php echo esc_attr( implode( ' ', $class_names ) ); ?>">
				<div class="<?php echo esc_attr( $product_details_classes ); ?>">
					<div class="product-text-container">
>>>>>>> ebd9291e
						<a href="<?php echo esc_url( $product_url ); ?>">
							<h2><?php echo esc_html( $mapped->title ); ?></h2>
						</a>
						<?php if ( ! empty( $mapped->vendor_name ) && ! empty( $mapped->vendor_url ) ) : ?>
							<div class="product-developed-by">
								<?php
<<<<<<< HEAD
								printf(
								/* translators: %s vendor link */
									esc_html__( 'Developed by %s', 'woocommerce' ),
									sprintf(
										'<a class="product-vendor-link" href="%1$s" target="_blank">%2$s</a>',
										esc_url_raw( $mapped->vendor_url ),
										esc_html( $mapped->vendor_name )
									)
								);
=======
									printf(
										/* translators: %s vendor link */
										esc_html__( 'Developed by %s', 'woocommerce' ),
										sprintf(
											'<a class="product-vendor-link" href="%1$s" target="_blank">%2$s</a>',
											esc_url_raw( $mapped->vendor_url ),
											esc_html( $mapped->vendor_name )
										)
									);
>>>>>>> ebd9291e
								?>
							</div>
						<?php endif; ?>
						<p><?php echo wp_kses_post( $mapped->description ); ?></p>
					</div>
					<?php if ( ! empty( $mapped->icon ) ) : ?>
						<span class="product-img-wrap">
							<?php /* Show an icon if it exists */ ?>
							<img src="<?php echo esc_url( $mapped->icon ); ?>" />
						</span>
					<?php endif; ?>
				</div>
				<div class="product-footer">
					<div class="product-price-and-reviews-container">
						<div class="product-price-block">
							<?php if ( $mapped->is_free ) : ?>
								<span class="price"><?php esc_html_e( 'Free', 'woocommerce' ); ?></span>
							<?php else : ?>
								<span class="price">
									<?php
									echo wp_kses(
										$mapped->price,
										array(
											'span' => array(
												'class' => array(),
											),
											'bdi'  => array(),
										)
									);
									?>
								</span>
								<span class="price-suffix"><?php esc_html_e( 'per year', 'woocommerce' ); ?></span>
							<?php endif; ?>
						</div>
						<?php if ( ! empty( $mapped->reviews_count ) && ! empty( $mapped->rating ) ) : ?>
							<?php /* Show rating and the number of reviews */ ?>
							<div class="product-reviews-block">
								<?php for ( $index = 1; $index <= 5; ++$index ) : ?>
									<?php $rating_star_class = 'product-rating-star product-rating-star__' . self::get_star_class( $mapped->rating, $index ); ?>
									<div class="<?php echo esc_attr( $rating_star_class ); ?>"></div>
								<?php endfor; ?>
								<span class="product-reviews-count">(<?php echo (int) $mapped->reviews_count; ?>)</span>
							</div>
						<?php endif; ?>
					</div>
					<a class="button" href="<?php echo esc_url( $product_url ); ?>">
						<?php esc_html_e( 'View details', 'woocommerce' ); ?>
					</a>
				</div>
			</li>
<<<<<<< HEAD
			<?php
		}
=======
		<?php
	}

	/**
	 * Determine which class should be used for a rating star:
	 * - golden
	 * - half-filled (50/50 golden and gray)
	 * - gray
	 *
	 * Consider ratings from 3.0 to 4.0 as an example
	 * 3.0 will produce 3 stars
	 * 3.1 to 3.5 will produce 3 stars and a half star
	 * 3.6 to 4.0 will product 4 stars
	 *
	 * @param float $rating Rating of a product.
	 * @param int   $index  Index of a star in a row.
	 *
	 * @return string CSS class to use.
	 */
	public static function get_star_class( $rating, $index ) {
		if ( $rating >= $index ) {
			// Rating more that current star to show.
			return 'fill';
		} else if (
			abs( $index - 1 - floor( $rating ) ) < 0.0000001 &&
			0 < ( $rating - floor( $rating ) )
		) {
			// For rating more than x.0 and less than x.5 or equal it will show a half star.
			return 50 >= floor( ( $rating - floor( $rating ) ) * 100 )
				? 'half-fill'
				: 'fill';
		}

		// Don't show a golden star otherwise.
		return 'no-fill';
>>>>>>> ebd9291e
	}
}<|MERGE_RESOLUTION|>--- conflicted
+++ resolved
@@ -193,13 +193,9 @@
 	/**
 	 * Get section content for the addons screen.
 	 *
-<<<<<<< HEAD
-	 * @param string $section_id Required section ID.
-=======
 	 * @deprecated 5.9.0 No longer used in In-App Marketplace
 	 *
 	 * @param  string $section_id Required section ID.
->>>>>>> ebd9291e
 	 *
 	 * @return array
 	 * @deprecated 5.9.0 No longer used in In-App Marketplace
@@ -782,7 +778,6 @@
 		$product_list_classes = 3 === $capacity ? 'three-column' : 'two-column';
 		$product_list_classes = 'products addons-products-' . $product_list_classes;
 		?>
-<<<<<<< HEAD
 		<section class="addon-product-group">
 			<h1 class="addon-product-group-title"><?php echo esc_html( $block->title ); ?></h1>
 			<div class="addon-product-group-description-container">
@@ -799,39 +794,15 @@
 			</div>
 			<div class="addon-product-group__items">
 				<ul class="<?php echo esc_attr( $product_list_classes ); ?>">
-=======
-			<section class="addon-product-group">
-				<h1 class="addon-product-group-title"><?php echo esc_html( $block->title ); ?></h1>
-				<div class="addon-product-group-description-container">
-					<?php if ( ! empty( $block->description ) ) : ?>
-					<div class="addon-product-group-description">
-						<?php echo esc_html( $block->description ); ?>
-					</div>
-					<?php endif; ?>
-					<?php if ( null !== $block->url ) : ?>
-					<a class="addon-product-group-see-more" href="<?php echo esc_url( $block->url ); ?>">
-						<?php esc_html_e( 'See more', 'woocommerce' ); ?>
-					</a>
-					<?php endif; ?>
-				</div>
-				<div class="addon-product-group__items">
-					<ul class="<?php echo esc_attr( $product_list_classes ); ?>">
->>>>>>> ebd9291e
 					<?php
 					$products = array_slice( $block->items, 0, $capacity );
 					foreach ( $products as $item ) {
 						self::render_product_card( $item );
 					}
 					?>
-<<<<<<< HEAD
 				</ul>
 				<div>
 		</section>
-=======
-					</ul>
-				<div>
-			</section>
->>>>>>> ebd9291e
 		<?php
 	}
 
@@ -864,7 +835,6 @@
 							<p><?php echo wp_kses( $block->description, array() ); ?></p>
 						</div>
 						<div class="addons-buttons-banner-button-container">
-<<<<<<< HEAD
 							<?php
 							foreach ( $block->buttons as $button ) {
 								$button_classes = array( 'button', 'addons-buttons-banner-button' );
@@ -878,21 +848,6 @@
 									<?php echo esc_html( $button->title ); ?>
 								</a>
 							<?php } ?>
-=======
-						<?php
-						foreach ( $block->buttons as $button ) {
-							$button_classes = array( 'button', 'addons-buttons-banner-button' );
-							$type           = $button->type ?? null;
-							if ( 'primary' === $type ) {
-								$button_classes[] = 'addons-buttons-banner-button-primary';
-							}
-							?>
-							<a class="<?php echo esc_attr( implode( ' ', $button_classes ) ); ?>"
-								href="<?php echo esc_url( $button->href ); ?>">
-								<?php echo esc_html( $button->title ); ?>
-							</a>
-						<?php } ?>
->>>>>>> ebd9291e
 						</div>
 					</div>
 				</li>
@@ -933,7 +888,6 @@
 	}
 
 	/**
-<<<<<<< HEAD
 	 * Outputs a button.
 	 *
 	 * @param string $url    Destination URL.
@@ -978,8 +932,7 @@
 
 
 	/**
-=======
->>>>>>> ebd9291e
+
 	 * Handles output of the addons page in admin.
 	 */
 	public static function output() {
@@ -1124,7 +1077,10 @@
 	 *
 	 * @return string CSS class to use.
 	 */
-	public static function get_star_class( $rating, $index ) {
+	public static function 
+    
+    
+    ( $rating, $index ) {
 		if ( $rating >= $index ) {
 			// Rating more that current star to show.
 			return 'fill';
@@ -1282,7 +1238,6 @@
 		if ( null === $mapped->reviews_count ) {
 			$mapped->reviews_count = $data->reviewsCount ?? null; // phpcs:ignore WordPress.NamingConventions.ValidVariableName.UsedPropertyNotSnakeCase
 		}
-<<<<<<< HEAD
 		// Featured & Promoted product card.
 		// Label.
 		$mapped->label = $data->label ?? null;
@@ -1292,8 +1247,6 @@
 		$mapped->text_color = $data->text_color ?? null;
 		// Button text.
 		$mapped->button = $data->button ?? null;
-=======
->>>>>>> ebd9291e
 
 		return $mapped;
 	}
@@ -1322,7 +1275,6 @@
 		if ( 'banner' === $block_type ) {
 			$product_details_classes .= ' addon-product-banner-details';
 		}
-<<<<<<< HEAD
 
 		if ( isset( $mapped->label ) && 'promoted' === $mapped->label ) {
 			$product_details_classes .= ' promoted';
@@ -1361,19 +1313,12 @@
 						<?php if ( isset( $mapped->label ) && 'featured' === $mapped->label ) { ?>
 							<span class="label featured"><?php esc_attr_e( 'Featured', 'woocommerce' ); ?></span>
 						<?php } ?>
-=======
-		?>
-			<li class="<?php echo esc_attr( implode( ' ', $class_names ) ); ?>">
-				<div class="<?php echo esc_attr( $product_details_classes ); ?>">
-					<div class="product-text-container">
->>>>>>> ebd9291e
 						<a href="<?php echo esc_url( $product_url ); ?>">
 							<h2><?php echo esc_html( $mapped->title ); ?></h2>
 						</a>
 						<?php if ( ! empty( $mapped->vendor_name ) && ! empty( $mapped->vendor_url ) ) : ?>
 							<div class="product-developed-by">
 								<?php
-<<<<<<< HEAD
 								printf(
 								/* translators: %s vendor link */
 									esc_html__( 'Developed by %s', 'woocommerce' ),
@@ -1383,17 +1328,6 @@
 										esc_html( $mapped->vendor_name )
 									)
 								);
-=======
-									printf(
-										/* translators: %s vendor link */
-										esc_html__( 'Developed by %s', 'woocommerce' ),
-										sprintf(
-											'<a class="product-vendor-link" href="%1$s" target="_blank">%2$s</a>',
-											esc_url_raw( $mapped->vendor_url ),
-											esc_html( $mapped->vendor_name )
-										)
-									);
->>>>>>> ebd9291e
 								?>
 							</div>
 						<?php endif; ?>
@@ -1444,45 +1378,7 @@
 					</a>
 				</div>
 			</li>
-<<<<<<< HEAD
 			<?php
 		}
-=======
-		<?php
-	}
-
-	/**
-	 * Determine which class should be used for a rating star:
-	 * - golden
-	 * - half-filled (50/50 golden and gray)
-	 * - gray
-	 *
-	 * Consider ratings from 3.0 to 4.0 as an example
-	 * 3.0 will produce 3 stars
-	 * 3.1 to 3.5 will produce 3 stars and a half star
-	 * 3.6 to 4.0 will product 4 stars
-	 *
-	 * @param float $rating Rating of a product.
-	 * @param int   $index  Index of a star in a row.
-	 *
-	 * @return string CSS class to use.
-	 */
-	public static function get_star_class( $rating, $index ) {
-		if ( $rating >= $index ) {
-			// Rating more that current star to show.
-			return 'fill';
-		} else if (
-			abs( $index - 1 - floor( $rating ) ) < 0.0000001 &&
-			0 < ( $rating - floor( $rating ) )
-		) {
-			// For rating more than x.0 and less than x.5 or equal it will show a half star.
-			return 50 >= floor( ( $rating - floor( $rating ) ) * 100 )
-				? 'half-fill'
-				: 'fill';
-		}
-
-		// Don't show a golden star otherwise.
-		return 'no-fill';
->>>>>>> ebd9291e
 	}
 }
--- conflicted
+++ resolved
@@ -28,19 +28,14 @@
 	 * Ran through `woocommerce_data_stores`.
 	 */
 	private $stores = array(
-<<<<<<< HEAD
 		'coupon'            => 'WC_Coupon_Data_Store_CPT',
-		'payment-token' => 'WC_Payment_Token_Data_Store_Table',
+		'payment-token'     => 'WC_Payment_Token_Data_Store_Table',
 		'product'           => 'WC_Product_Data_Store_CPT',
 		'product_grouped'   => 'WC_Product_Grouped_Data_Store_CPT',
 		'product_variable'  => 'WC_Product_Variable_Data_Store_CPT',
 		'product_variation' => 'WC_Product_Variation_Data_Store_CPT',
-=======
-		'customer'         => 'WC_Customer_Data_Store',
-		'customer-session' => 'WC_Customer_Data_Store_Session',
-		'coupon'           => 'WC_Coupon_Data_Store_CPT',
-		'payment-token'    => 'WC_Payment_Token_Data_Store_Table',
->>>>>>> cb82569e
+		'customer'          => 'WC_Customer_Data_Store',
+		'customer-session'  => 'WC_Customer_Data_Store_Session',
 	);
 
 	/**

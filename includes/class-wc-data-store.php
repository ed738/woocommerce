--- conflicted
+++ resolved
@@ -28,14 +28,10 @@
 	 * Ran through `woocommerce_data_stores`.
 	 */
 	private $stores = array(
-<<<<<<< HEAD
-		'coupon'           => 'WC_Coupon_Data_Store_CPT',
 		'customer'         => 'WC_Customer_Data_Store',
 		'customer-session' => 'WC_Customer_Data_Store_Session',
-=======
-		'coupon'        => 'WC_Coupon_Data_Store_CPT',
-		'payment-token' => 'WC_Payment_Token_Data_Store_Table',
->>>>>>> cce4eef9
+		'coupon'           => 'WC_Coupon_Data_Store_CPT',
+		'payment-token'    => 'WC_Payment_Token_Data_Store_Table',
 	);
 	/**
 	 * Contains the name of the current data store's class name.

<?php

if ( ! defined( 'ABSPATH' ) ) {
	exit; // Exit if accessed directly
}

/**
 * Handle frontend forms.
 *
 * @class 		WC_Form_Handler
 * @version		2.2.0
 * @package		WooCommerce/Classes/
 * @category	Class
 * @author 		WooThemes
 */
class WC_Form_Handler {

	/**
	 * Hook in methods.
	 */
	public static function init() {
		add_action( 'template_redirect', array( __CLASS__, 'redirect_reset_password_link' ) );
		add_action( 'template_redirect', array( __CLASS__, 'save_address' ) );
		add_action( 'template_redirect', array( __CLASS__, 'save_account_details' ) );
		add_action( 'wp_loaded', array( __CLASS__, 'checkout_action' ), 20 );
		add_action( 'wp_loaded', array( __CLASS__, 'process_login' ), 20 );
		add_action( 'wp_loaded', array( __CLASS__, 'process_registration' ), 20 );
		add_action( 'wp_loaded', array( __CLASS__, 'process_lost_password' ), 20 );
		add_action( 'wp_loaded', array( __CLASS__, 'process_reset_password' ), 20 );
		add_action( 'wp_loaded', array( __CLASS__, 'cancel_order' ), 20 );
		add_action( 'wp_loaded', array( __CLASS__, 'order_again' ), 20 );
		add_action( 'wp_loaded', array( __CLASS__, 'update_cart_action' ), 20 );
		add_action( 'wp_loaded', array( __CLASS__, 'add_to_cart_action' ), 20 );

		// May need $wp global to access query vars.
		add_action( 'wp', array( __CLASS__, 'pay_action' ), 20 );
		add_action( 'wp', array( __CLASS__, 'add_payment_method_action' ), 20 );
		add_action( 'wp', array( __CLASS__, 'delete_payment_method_action' ), 20 );
		add_action( 'wp', array( __CLASS__, 'set_default_payment_method_action' ), 20 );
	}

	/**
	 * Remove key and login from query string, set cookie, and redirect to account page to show the form.
	 */
	public static function redirect_reset_password_link() {
		if ( is_account_page() && ! empty( $_GET['key'] ) && ! empty( $_GET['login'] ) ) {
			$value = sprintf( '%s:%s', wp_unslash( $_GET['login'] ), wp_unslash( $_GET['key'] ) );
			WC_Shortcode_My_Account::set_reset_password_cookie( $value );

			wp_safe_redirect( add_query_arg( 'show-reset-form', 'true', wc_lostpassword_url() ) );
			exit;
		}
	}

	/**
	 * Save and and update a billing or shipping address if the
	 * form was submitted through the user account page.
	 */
	public static function save_address() {
		global $wp;

		if ( 'POST' !== strtoupper( $_SERVER['REQUEST_METHOD'] ) ) {
			return;
		}

		if ( empty( $_POST['action'] ) || 'edit_address' !== $_POST['action'] || empty( $_POST['_wpnonce'] ) || ! wp_verify_nonce( $_POST['_wpnonce'], 'woocommerce-edit_address' ) ) {
			return;
		}

		nocache_headers();

		$user_id = get_current_user_id();

		if ( $user_id <= 0 ) {
			return;
		}

		$load_address = isset( $wp->query_vars['edit-address'] ) ? wc_edit_address_i18n( sanitize_title( $wp->query_vars['edit-address'] ), true ) : 'billing';

		$address = WC()->countries->get_address_fields( esc_attr( $_POST[ $load_address . '_country' ] ), $load_address . '_' );

		foreach ( $address as $key => $field ) {

			if ( ! isset( $field['type'] ) ) {
				$field['type'] = 'text';
			}

			// Get Value.
			switch ( $field['type'] ) {
				case 'checkbox' :
					$_POST[ $key ] = (int) isset( $_POST[ $key ] );
					break;
				default :
					$_POST[ $key ] = isset( $_POST[ $key ] ) ? wc_clean( $_POST[ $key ] ) : '';
					break;
			}

			// Hook to allow modification of value.
			$_POST[ $key ] = apply_filters( 'woocommerce_process_myaccount_field_' . $key, $_POST[ $key ] );

			// Validation: Required fields.
			if ( ! empty( $field['required'] ) && empty( $_POST[ $key ] ) ) {
				wc_add_notice( sprintf( __( '%s is a required field.', 'woocommerce' ), $field['label'] ), 'error' );
			}

			if ( ! empty( $_POST[ $key ] ) ) {

				// Validation rules.
				if ( ! empty( $field['validate'] ) && is_array( $field['validate'] ) ) {
					foreach ( $field['validate'] as $rule ) {
						switch ( $rule ) {
							case 'postcode' :
								$_POST[ $key ] = strtoupper( str_replace( ' ', '', $_POST[ $key ] ) );

								if ( ! WC_Validation::is_postcode( $_POST[ $key ], $_POST[ $load_address . '_country' ] ) ) {
									wc_add_notice( __( 'Please enter a valid postcode / ZIP.', 'woocommerce' ), 'error' );
								} else {
									$_POST[ $key ] = wc_format_postcode( $_POST[ $key ], $_POST[ $load_address . '_country' ] );
								}
								break;
							case 'phone' :
								$_POST[ $key ] = wc_format_phone_number( $_POST[ $key ] );

								if ( ! WC_Validation::is_phone( $_POST[ $key ] ) ) {
									wc_add_notice( sprintf( __( '%s is not a valid phone number.', 'woocommerce' ), '<strong>' . $field['label'] . '</strong>' ), 'error' );
								}
								break;
							case 'email' :
								$_POST[ $key ] = strtolower( $_POST[ $key ] );

								if ( ! is_email( $_POST[ $key ] ) ) {
									wc_add_notice( sprintf( __( '%s is not a valid email address.', 'woocommerce' ), '<strong>' . $field['label'] . '</strong>' ), 'error' );
								}
								break;
						}
					}
				}
			}
		}

		do_action( 'woocommerce_after_save_address_validation', $user_id, $load_address, $address );

		if ( 0 === wc_notice_count( 'error' ) ) {

			$customer = new WC_Customer( $user_id );

			if ( $customer ) {
				foreach ( $address as $key => $field ) {
					if ( is_callable( array( $customer, "set_$key" ) ) ) {
						$customer->{"set_$key"}( wc_clean( $_POST[ $key ] ) );
					} else {
						$customer->update_meta_data( $key, wc_clean( $_POST[ $key ] ) );
					}

					if ( WC()->customer && is_callable( array( WC()->customer, "set_$key" ) ) ) {
						WC()->customer->{"set_$key"}( wc_clean( $_POST[ $key ] ) );
					}
				}
				$customer->save();
			}

			wc_add_notice( __( 'Address changed successfully.', 'woocommerce' ) );

			do_action( 'woocommerce_customer_save_address', $user_id, $load_address );

			wp_safe_redirect( wc_get_endpoint_url( 'edit-address', '', wc_get_page_permalink( 'myaccount' ) ) );
			exit;
		}
	}

	/**
	 * Save the password/account details and redirect back to the my account page.
	 */
	public static function save_account_details() {

		if ( 'POST' !== strtoupper( $_SERVER['REQUEST_METHOD'] ) ) {
			return;
		}

		if ( empty( $_POST['action'] ) || 'save_account_details' !== $_POST['action'] || empty( $_POST['_wpnonce'] ) || ! wp_verify_nonce( $_POST['_wpnonce'], 'save_account_details' ) ) {
			return;
		}

		nocache_headers();

		$errors       = new WP_Error();
		$user         = new stdClass();

		$user->ID     = (int) get_current_user_id();
		$current_user = get_user_by( 'id', $user->ID );

		if ( $user->ID <= 0 ) {
			return;
		}

		$account_first_name = ! empty( $_POST['account_first_name'] ) ? wc_clean( $_POST['account_first_name'] ) : '';
		$account_last_name  = ! empty( $_POST['account_last_name'] ) ? wc_clean( $_POST['account_last_name'] ) : '';
		$account_email      = ! empty( $_POST['account_email'] ) ? wc_clean( $_POST['account_email'] ) : '';
		$pass_cur           = ! empty( $_POST['password_current'] ) ? $_POST['password_current'] : '';
		$pass1              = ! empty( $_POST['password_1'] ) ? $_POST['password_1'] : '';
		$pass2              = ! empty( $_POST['password_2'] ) ? $_POST['password_2'] : '';
		$save_pass          = true;

		$user->first_name   = $account_first_name;
		$user->last_name    = $account_last_name;

		// Prevent emails being displayed, or leave alone.
		$user->display_name = is_email( $current_user->display_name ) ? $user->first_name : $current_user->display_name;

		// Handle required fields
		$required_fields = apply_filters( 'woocommerce_save_account_details_required_fields', array(
			'account_first_name' => __( 'First name', 'woocommerce' ),
			'account_last_name'  => __( 'Last name', 'woocommerce' ),
			'account_email'      => __( 'Email address', 'woocommerce' ),
		) );

		foreach ( $required_fields as $field_key => $field_name ) {
			if ( empty( $_POST[ $field_key ] ) ) {
				wc_add_notice( sprintf( __( '%s is a required field.', 'woocommerce' ), '<strong>' . esc_html( $field_name ) . '</strong>' ), 'error' );
			}
		}

		if ( $account_email ) {
			$account_email = sanitize_email( $account_email );
			if ( ! is_email( $account_email ) ) {
				wc_add_notice( __( 'Please provide a valid email address.', 'woocommerce' ), 'error' );
			} elseif ( email_exists( $account_email ) && $account_email !== $current_user->user_email ) {
				wc_add_notice( __( 'This email address is already registered.', 'woocommerce' ), 'error' );
			}
			$user->user_email = $account_email;
		}

		if ( ! empty( $pass_cur ) && empty( $pass1 ) && empty( $pass2 ) ) {
			wc_add_notice( __( 'Please fill out all password fields.', 'woocommerce' ), 'error' );
			$save_pass = false;
		} elseif ( ! empty( $pass1 ) && empty( $pass_cur ) ) {
			wc_add_notice( __( 'Please enter your current password.', 'woocommerce' ), 'error' );
			$save_pass = false;
		} elseif ( ! empty( $pass1 ) && empty( $pass2 ) ) {
			wc_add_notice( __( 'Please re-enter your password.', 'woocommerce' ), 'error' );
			$save_pass = false;
		} elseif ( ( ! empty( $pass1 ) || ! empty( $pass2 ) ) && $pass1 !== $pass2 ) {
			wc_add_notice( __( 'New passwords do not match.', 'woocommerce' ), 'error' );
			$save_pass = false;
		} elseif ( ! empty( $pass1 ) && ! wp_check_password( $pass_cur, $current_user->user_pass, $current_user->ID ) ) {
			wc_add_notice( __( 'Your current password is incorrect.', 'woocommerce' ), 'error' );
			$save_pass = false;
		}

		if ( $pass1 && $save_pass ) {
			$user->user_pass = $pass1;
		}

		// Allow plugins to return their own errors.
		do_action_ref_array( 'woocommerce_save_account_details_errors', array( &$errors, &$user ) );

		if ( $errors->get_error_messages() ) {
			foreach ( $errors->get_error_messages() as $error ) {
				wc_add_notice( $error, 'error' );
			}
		}

		if ( wc_notice_count( 'error' ) === 0 ) {

			wp_update_user( $user );

			wc_add_notice( __( 'Account details changed successfully.', 'woocommerce' ) );

			do_action( 'woocommerce_save_account_details', $user->ID );

			wp_safe_redirect( wc_get_page_permalink( 'myaccount' ) );
			exit;
		}
	}

	/**
	 * Process the checkout form.
	 */
	public static function checkout_action() {
		if ( isset( $_POST['woocommerce_checkout_place_order'] ) || isset( $_POST['woocommerce_checkout_update_totals'] ) ) {
			nocache_headers();

			if ( WC()->cart->is_empty() ) {
				wp_redirect( wc_get_page_permalink( 'cart' ) );
				exit;
			}

			if ( ! defined( 'WOOCOMMERCE_CHECKOUT' ) ) {
				define( 'WOOCOMMERCE_CHECKOUT', true );
			}

			WC()->checkout()->process_checkout();
		}
	}

	/**
	 * Process the pay form.
	 */
	public static function pay_action() {
		global $wp;

		if ( isset( $_POST['woocommerce_pay'] ) && isset( $_POST['_wpnonce'] ) && wp_verify_nonce( $_POST['_wpnonce'], 'woocommerce-pay' ) ) {
			nocache_headers();
			ob_start();

			// Pay for existing order
			$order_key  = $_GET['key'];
			$order_id   = absint( $wp->query_vars['order-pay'] );
			$order      = wc_get_order( $order_id );

			if ( $order->get_id() == $order_id && $order->get_order_key() == $order_key && $order->needs_payment() ) {

				do_action( 'woocommerce_before_pay_action', $order );

				WC()->customer->set_props( array(
					'billing_country'  => $order->get_billing_country() ? $order->get_billing_country()   : null,
					'billing_state'    => $order->get_billing_state() ? $order->get_billing_state()       : null,
					'billing_postcode' => $order->get_billing_postcode() ? $order->get_billing_postcode() : null,
					'billing_city'     => $order->get_billing_city() ? $order->get_billing_city()         : null,
				) );
				WC()->customer->save();

				// Terms
				if ( ! empty( $_POST['terms-field'] ) && empty( $_POST['terms'] ) ) {
					wc_add_notice( __( 'You must accept our Terms &amp; Conditions.', 'woocommerce' ), 'error' );
					return;
				}

				// Update payment method
				if ( $order->needs_payment() ) {
					$payment_method     = isset( $_POST['payment_method'] ) ? wc_clean( $_POST['payment_method'] ) : false;
					$available_gateways = WC()->payment_gateways->get_available_payment_gateways();

					if ( ! $payment_method ) {
						wc_add_notice( __( 'Invalid payment method.', 'woocommerce' ), 'error' );
						return;
					}

					// Update meta
					update_post_meta( $order_id, '_payment_method', $payment_method );

					if ( isset( $available_gateways[ $payment_method ] ) ) {
						$payment_method_title = $available_gateways[ $payment_method ]->get_title();
					} else {
						$payment_method_title = '';
					}

					update_post_meta( $order_id, '_payment_method_title', $payment_method_title );

					// Validate
					$available_gateways[ $payment_method ]->validate_fields();

					// Process
					if ( wc_notice_count( 'error' ) == 0 ) {

						$result = $available_gateways[ $payment_method ]->process_payment( $order_id );

						// Redirect to success/confirmation/payment page
						if ( 'success' === $result['result'] ) {
							wp_redirect( $result['redirect'] );
							exit;
						}
					}
				} else {
					// No payment was required for order
					$order->payment_complete();
					wp_safe_redirect( $order->get_checkout_order_received_url() );
					exit;
				}

				do_action( 'woocommerce_after_pay_action', $order );

			}
		}
	}

	/**
	 * Process the add payment method form.
	 */
	public static function add_payment_method_action() {
		if ( isset( $_POST['woocommerce_add_payment_method'], $_POST['payment_method'], $_POST['_wpnonce'] ) && wp_verify_nonce( $_POST['_wpnonce'], 'woocommerce-add-payment-method' ) ) {
<<<<<<< HEAD
=======
			nocache_headers();
>>>>>>> 02860238
			ob_start();

			$payment_method_id  = wc_clean( wp_unslash( $_POST['payment_method'] ) );
			$available_gateways = WC()->payment_gateways->get_available_payment_gateways();

			if ( isset( $available_gateways[ $payment_method_id ] ) ) {
				$gateway = $available_gateways[ $payment_method_id ];

				if ( ! $gateway->supports( 'add_payment_method' ) && ! $gateway->supports( 'tokenization' ) ) {
					wc_add_notice( __( 'Invalid payment gateway.', 'woocommerce' ), 'error' );
					return;
				}

				$gateway->validate_fields();

				if ( wc_notice_count( 'error' ) > 0 ) {
					return;
				}

				$result = $gateway->add_payment_method();

				if ( 'success' === $result['result'] ) {
					wc_add_notice( __( 'Payment method successfully added.', 'woocommerce' ) );
				}

				if ( 'failure' === $result['result'] ) {
					wc_add_notice( __( 'Unable to add payment method to your account.', 'woocommerce' ), 'error' );
				}

				if ( ! empty( $result['redirect'] ) ) {
					wp_redirect( $result['redirect'] );
					exit();
				}
			}
		}
	}

	/**
	 * Process the delete payment method form.
	 */
	public static function delete_payment_method_action() {
		global $wp;

		if ( isset( $wp->query_vars['delete-payment-method'] ) ) {
			nocache_headers();

			$token_id = absint( $wp->query_vars['delete-payment-method'] );
			$token    = WC_Payment_Tokens::get( $token_id );

			if ( is_null( $token ) || get_current_user_id() !== $token->get_user_id() || false === wp_verify_nonce( $_REQUEST['_wpnonce'], 'delete-payment-method-' . $token_id ) ) {
				wc_add_notice( __( 'Invalid payment method.', 'woocommerce' ), 'error' );
			} else {
				WC_Payment_Tokens::delete( $token_id );
				wc_add_notice( __( 'Payment method deleted.', 'woocommerce' ) );
			}

			wp_redirect( wc_get_account_endpoint_url( 'payment-methods' ) );
			exit();
		}

	}

	/**
	 * Process the delete payment method form.
	 */
	public static function set_default_payment_method_action() {
		global $wp;

		if ( isset( $wp->query_vars['set-default-payment-method'] ) ) {
			nocache_headers();

			$token_id = absint( $wp->query_vars['set-default-payment-method'] );
			$token    = WC_Payment_Tokens::get( $token_id );

			if ( is_null( $token ) || get_current_user_id() !== $token->get_user_id() || false === wp_verify_nonce( $_REQUEST['_wpnonce'], 'set-default-payment-method-' . $token_id ) ) {
				wc_add_notice( __( 'Invalid payment method.', 'woocommerce' ), 'error' );
			} else {
				WC_Payment_Tokens::set_users_default( $token->get_user_id(), intval( $token_id ) );
				wc_add_notice( __( 'This payment method was successfully set as your default.', 'woocommerce' ) );
			}

			wp_redirect( wc_get_account_endpoint_url( 'payment-methods' ) );
			exit();
		}

	}

	/**
	 * Remove from cart/update.
	 */
	public static function update_cart_action() {
		if ( ! ( isset( $_REQUEST['apply_coupon'] ) || isset( $_REQUEST['remove_coupon'] ) || isset( $_REQUEST['remove_item'] ) || isset( $_REQUEST['undo_item'] ) || isset( $_REQUEST['update_cart'] ) || isset( $_REQUEST['proceed'] ) ) ) {
			return;
		}

		nocache_headers();

		if ( ! empty( $_POST['apply_coupon'] ) && ! empty( $_POST['coupon_code'] ) ) {
			WC()->cart->add_discount( sanitize_text_field( $_POST['coupon_code'] ) );

		} elseif ( isset( $_GET['remove_coupon'] ) ) {
			WC()->cart->remove_coupon( wc_clean( $_GET['remove_coupon'] ) );

		} elseif ( ! empty( $_GET['remove_item'] ) && wp_verify_nonce( wc_get_var( $_REQUEST['_wpnonce'] ), 'woocommerce-cart' ) ) {
			$cart_item_key = sanitize_text_field( $_GET['remove_item'] );

			if ( $cart_item = WC()->cart->get_cart_item( $cart_item_key ) ) {
				WC()->cart->remove_cart_item( $cart_item_key );

				$product = wc_get_product( $cart_item['product_id'] );

				$item_removed_title = apply_filters( 'woocommerce_cart_item_removed_title', $product ? sprintf( _x( '&ldquo;%s&rdquo;', 'Item name in quotes', 'woocommerce' ), $product->get_name() ) : __( 'Item', 'woocommerce' ), $cart_item );

				// Don't show undo link if removed item is out of stock.
				if ( $product->is_in_stock() && $product->has_enough_stock( $cart_item['quantity'] ) ) {
					$removed_notice  = sprintf( __( '%s removed.', 'woocommerce' ), $item_removed_title );
					$removed_notice .= ' <a href="' . esc_url( WC()->cart->get_undo_url( $cart_item_key ) ) . '" class="restore-item">' . __( 'Undo?', 'woocommerce' ) . '</a>';
				} else {
					$removed_notice = sprintf( __( '%s removed.', 'woocommerce' ), $item_removed_title );
				}

				wc_add_notice( $removed_notice );
			}

			$referer  = wp_get_referer() ? remove_query_arg( array( 'remove_item', 'add-to-cart', 'added-to-cart' ), add_query_arg( 'removed_item', '1', wp_get_referer() ) ) : wc_get_cart_url();
			wp_safe_redirect( $referer );
			exit;

		} elseif ( ! empty( $_GET['undo_item'] ) && isset( $_GET['_wpnonce'] ) && wp_verify_nonce( $_GET['_wpnonce'], 'woocommerce-cart' ) ) {

			// Undo Cart Item
			$cart_item_key = sanitize_text_field( $_GET['undo_item'] );

			WC()->cart->restore_cart_item( $cart_item_key );

			$referer  = wp_get_referer() ? remove_query_arg( array( 'undo_item', '_wpnonce' ), wp_get_referer() ) : wc_get_cart_url();
			wp_safe_redirect( $referer );
			exit;

		}

		// Update Cart - checks apply_coupon too because they are in the same form
		if ( ( ! empty( $_POST['apply_coupon'] ) || ! empty( $_POST['update_cart'] ) || ! empty( $_POST['proceed'] ) ) && wp_verify_nonce( wc_get_var( $_POST['_wpnonce'] ), 'woocommerce-cart' ) ) {

			$cart_updated = false;
			$cart_totals  = isset( $_POST['cart'] ) ? $_POST['cart'] : '';

			if ( ! WC()->cart->is_empty() && is_array( $cart_totals ) ) {
				foreach ( WC()->cart->get_cart() as $cart_item_key => $values ) {

					$_product = $values['data'];

					// Skip product if no updated quantity was posted
					if ( ! isset( $cart_totals[ $cart_item_key ] ) || ! isset( $cart_totals[ $cart_item_key ]['qty'] ) ) {
						continue;
					}

					// Sanitize
					$quantity = apply_filters( 'woocommerce_stock_amount_cart_item', wc_stock_amount( preg_replace( "/[^0-9\.]/", '', $cart_totals[ $cart_item_key ]['qty'] ) ), $cart_item_key );

					if ( '' === $quantity || $quantity == $values['quantity'] ) {
						continue;
					}

					// Update cart validation
					$passed_validation 	= apply_filters( 'woocommerce_update_cart_validation', true, $cart_item_key, $values, $quantity );

					// is_sold_individually
					if ( $_product->is_sold_individually() && $quantity > 1 ) {
						wc_add_notice( sprintf( __( 'You can only have 1 %s in your cart.', 'woocommerce' ), $_product->get_name() ), 'error' );
						$passed_validation = false;
					}

					if ( $passed_validation ) {
						WC()->cart->set_quantity( $cart_item_key, $quantity, false );
						$cart_updated = true;
					}
				}
			}

			// Trigger action - let 3rd parties update the cart if they need to and update the $cart_updated variable
			$cart_updated = apply_filters( 'woocommerce_update_cart_action_cart_updated', $cart_updated );

			if ( $cart_updated ) {
				// Recalc our totals
				WC()->cart->calculate_totals();
			}

			if ( ! empty( $_POST['proceed'] ) ) {
				wp_safe_redirect( wc_get_checkout_url() );
				exit;
			} elseif ( $cart_updated ) {
				wc_add_notice( __( 'Cart updated.', 'woocommerce' ) );
				$referer = remove_query_arg( array( 'remove_coupon', 'add-to-cart' ), ( wp_get_referer() ? wp_get_referer() : wc_get_cart_url() ) );
				wp_safe_redirect( $referer );
				exit;
			}
		}
	}

	/**
	 * Place a previous order again.
	 */
	public static function order_again() {
		// Nothing to do
		if ( ! isset( $_GET['order_again'] ) || ! is_user_logged_in() || ! isset( $_GET['_wpnonce'] ) || ! wp_verify_nonce( $_GET['_wpnonce'], 'woocommerce-order_again' ) ) {
			return;
		}

		nocache_headers();

		if ( apply_filters( 'woocommerce_empty_cart_when_order_again', true ) ) {
			WC()->cart->empty_cart();
		}

		// Load the previous order - Stop if the order does not exist
		$order = wc_get_order( absint( $_GET['order_again'] ) );

		if ( ! $order->get_id() ) {
			return;
		}

		if ( ! $order->has_status( apply_filters( 'woocommerce_valid_order_statuses_for_order_again', array( 'completed' ) ) ) ) {
			return;
		}

		// Make sure the user is allowed to order again. By default it check if the
		// previous order belonged to the current user.
		if ( ! current_user_can( 'order_again', $order->get_id() ) ) {
			return;
		}

		// Copy products from the order to the cart
		$order_items = $order->get_items();
		foreach ( $order_items as $item ) {
			// Load all product info including variation data
			$product_id   = (int) apply_filters( 'woocommerce_add_to_cart_product_id', $item->get_product_id() );
			$quantity     = $item->get_quantity();
			$variation_id = $item->get_variation_id();
			$variations   = array();
			$cart_item_data = apply_filters( 'woocommerce_order_again_cart_item_data', array(), $item, $order );

			foreach ( $item->get_meta_data() as $meta ) {
				if ( taxonomy_is_product_attribute( $meta->key ) ) {
					$term = get_term_by( 'slug', $meta->value, $meta->key );
					$variations[ $meta->key ] = $term ? $term->name : $meta->value;
				} elseif ( meta_is_product_attribute( $meta->key, $meta->value, $product_id ) ) {
					$variations[ $meta->key ] = $meta->value;
				}
			}

			// Add to cart validation
			if ( ! apply_filters( 'woocommerce_add_to_cart_validation', true, $product_id, $quantity, $variation_id, $variations, $cart_item_data ) ) {
				continue;
			}

			WC()->cart->add_to_cart( $product_id, $quantity, $variation_id, $variations, $cart_item_data );
		}

		do_action( 'woocommerce_ordered_again', $order->get_id() );

		$num_items_in_cart = count( WC()->cart->get_cart() );
		$num_items_in_original_order = count( $order_items );

		if ( $num_items_in_original_order > $num_items_in_cart ) {
			wc_add_notice(
				sprintf( _n(
					'%d item from your previous order is currently unavailable and could not be added to your cart.',
					'%d items from your previous order are currently unavailable and could not be added to your cart.',
					$num_items_in_original_order - $num_items_in_cart,
					'woocommerce'
				), $num_items_in_original_order - $num_items_in_cart ),
				'error'
			);
		}

		if ( $num_items_in_cart > 0 ) {
			wc_add_notice( __( 'The cart has been filled with the items from your previous order.', 'woocommerce' ) );
		}

		// Redirect to cart
		wp_safe_redirect( wc_get_cart_url() );
		exit;
	}

	/**
	 * Cancel a pending order.
	 */
	public static function cancel_order() {
		if ( isset( $_GET['cancel_order'] ) && isset( $_GET['order'] ) && isset( $_GET['order_id'] ) ) {
			nocache_headers();

			$order_key        = $_GET['order'];
			$order_id         = absint( $_GET['order_id'] );
			$order            = wc_get_order( $order_id );
			$user_can_cancel  = current_user_can( 'cancel_order', $order_id );
			$order_can_cancel = $order->has_status( apply_filters( 'woocommerce_valid_order_statuses_for_cancel', array( 'pending', 'failed' ) ) );
			$redirect         = $_GET['redirect'];

			if ( $order->has_status( 'cancelled' ) ) {
				// Already cancelled - take no action
			} elseif ( $user_can_cancel && $order_can_cancel && $order->get_id() === $order_id && $order->get_order_key() === $order_key ) {

				// Cancel the order + restore stock
				WC()->session->set( 'order_awaiting_payment', false );
				$order->update_status( 'cancelled', __( 'Order cancelled by customer.', 'woocommerce' ) );

				// Message
				wc_add_notice( apply_filters( 'woocommerce_order_cancelled_notice', __( 'Your order was cancelled.', 'woocommerce' ) ), apply_filters( 'woocommerce_order_cancelled_notice_type', 'notice' ) );

				do_action( 'woocommerce_cancelled_order', $order->get_id() );

			} elseif ( $user_can_cancel && ! $order_can_cancel ) {
				wc_add_notice( __( 'Your order can no longer be cancelled. Please contact us if you need assistance.', 'woocommerce' ), 'error' );
			} else {
				wc_add_notice( __( 'Invalid order.', 'woocommerce' ), 'error' );
			}

			if ( $redirect ) {
				wp_safe_redirect( $redirect );
				exit;
			}
		}
	}

	/**
	 * Add to cart action.
	 *
	 * Checks for a valid request, does validation (via hooks) and then redirects if valid.
	 *
	 * @param bool $url (default: false)
	 */
	public static function add_to_cart_action( $url = false ) {
		if ( empty( $_REQUEST['add-to-cart'] ) || ! is_numeric( $_REQUEST['add-to-cart'] ) ) {
			return;
		}

		nocache_headers();

		$product_id          = apply_filters( 'woocommerce_add_to_cart_product_id', absint( $_REQUEST['add-to-cart'] ) );
		$was_added_to_cart   = false;
		$adding_to_cart      = wc_get_product( $product_id );

		if ( ! $adding_to_cart ) {
			return;
		}

		$add_to_cart_handler = apply_filters( 'woocommerce_add_to_cart_handler', $adding_to_cart->get_type(), $adding_to_cart );

		// Variable product handling
		if ( 'variable' === $add_to_cart_handler ) {
			$was_added_to_cart = self::add_to_cart_handler_variable( $product_id );

		// Grouped Products
		} elseif ( 'grouped' === $add_to_cart_handler ) {
			$was_added_to_cart = self::add_to_cart_handler_grouped( $product_id );

		// Custom Handler
		} elseif ( has_action( 'woocommerce_add_to_cart_handler_' . $add_to_cart_handler ) ) {
			do_action( 'woocommerce_add_to_cart_handler_' . $add_to_cart_handler, $url );

		// Simple Products
		} else {
			$was_added_to_cart = self::add_to_cart_handler_simple( $product_id );
		}

		// If we added the product to the cart we can now optionally do a redirect.
		if ( $was_added_to_cart && wc_notice_count( 'error' ) === 0 ) {
			// If has custom URL redirect there
			if ( $url = apply_filters( 'woocommerce_add_to_cart_redirect', $url ) ) {
				wp_safe_redirect( $url );
				exit;
			} elseif ( get_option( 'woocommerce_cart_redirect_after_add' ) === 'yes' ) {
				wp_safe_redirect( wc_get_cart_url() );
				exit;
			}
		}
	}

	/**
	 * Handle adding simple products to the cart.
	 * @since 2.4.6 Split from add_to_cart_action
	 * @param int $product_id
	 * @return bool success or not
	 */
	private static function add_to_cart_handler_simple( $product_id ) {
		$quantity 			= empty( $_REQUEST['quantity'] ) ? 1 : wc_stock_amount( $_REQUEST['quantity'] );
		$passed_validation 	= apply_filters( 'woocommerce_add_to_cart_validation', true, $product_id, $quantity );

		if ( $passed_validation && WC()->cart->add_to_cart( $product_id, $quantity ) !== false ) {
			wc_add_to_cart_message( array( $product_id => $quantity ), true );
			return true;
		}
		return false;
	}

	/**
	 * Handle adding grouped products to the cart.
	 * @since 2.4.6 Split from add_to_cart_action
	 * @param int $product_id
	 * @return bool success or not
	 */
	private static function add_to_cart_handler_grouped( $product_id ) {
		$was_added_to_cart = false;
		$added_to_cart     = array();

		if ( ! empty( $_REQUEST['quantity'] ) && is_array( $_REQUEST['quantity'] ) ) {
			$quantity_set = false;

			foreach ( $_REQUEST['quantity'] as $item => $quantity ) {
				if ( $quantity <= 0 ) {
					continue;
				}
				$quantity_set = true;

				// Add to cart validation
				$passed_validation 	= apply_filters( 'woocommerce_add_to_cart_validation', true, $item, $quantity );

				// Suppress total recalculation until finished.
				remove_action( 'woocommerce_add_to_cart', array( WC()->cart, 'calculate_totals' ), 20, 0 );

				if ( $passed_validation && WC()->cart->add_to_cart( $item, $quantity ) !== false ) {
					$was_added_to_cart = true;
					$added_to_cart[ $item ] = $quantity;
				}

				add_action( 'woocommerce_add_to_cart', array( WC()->cart, 'calculate_totals' ), 20, 0 );
			}

			if ( ! $was_added_to_cart && ! $quantity_set ) {
				wc_add_notice( __( 'Please choose the quantity of items you wish to add to your cart&hellip;', 'woocommerce' ), 'error' );
			} elseif ( $was_added_to_cart ) {
				wc_add_to_cart_message( $added_to_cart );
				WC()->cart->calculate_totals();
				return true;
			}
		} elseif ( $product_id ) {
			/* Link on product archives */
			wc_add_notice( __( 'Please choose a product to add to your cart&hellip;', 'woocommerce' ), 'error' );
		}
		return false;
	}

	/**
	 * Handle adding variable products to the cart.
	 * @since 2.4.6 Split from add_to_cart_action
	 * @param int $product_id
	 * @return bool success or not
	 */
	private static function add_to_cart_handler_variable( $product_id ) {
		$adding_to_cart     = wc_get_product( $product_id );
		$variation_id       = empty( $_REQUEST['variation_id'] ) ? '' : absint( $_REQUEST['variation_id'] );
		$quantity           = empty( $_REQUEST['quantity'] ) ? 1 : wc_stock_amount( $_REQUEST['quantity'] );
		$missing_attributes = array();
		$variations         = array();
		$attributes         = $adding_to_cart->get_attributes();

		// If no variation ID is set, attempt to get a variation ID from posted attributes.
		if ( empty( $variation_id ) ) {
			$data_store   = WC_Data_Store::load( 'product' );
			$variation_id = $data_store->find_matching_product_variation( $adding_to_cart, wp_unslash( $_POST ) );
		}

		// Validate the attributes.
		try {
			if ( empty( $variation_id ) ) {
				throw new Exception( __( 'Please choose product options&hellip;', 'woocommerce' ) );
			}

			$variation_data = wc_get_product_variation_attributes( $variation_id );

			foreach ( $attributes as $attribute ) {
				if ( ! $attribute['is_variation'] ) {
					continue;
				}

				$taxonomy = 'attribute_' . sanitize_title( $attribute['name'] );

				if ( isset( $_REQUEST[ $taxonomy ] ) ) {
					// Get value from post data
					if ( $attribute['is_taxonomy'] ) {
						// Don't use wc_clean as it destroys sanitized characters
						$value = sanitize_title( stripslashes( $_REQUEST[ $taxonomy ] ) );
					} else {
						$value = wc_clean( stripslashes( $_REQUEST[ $taxonomy ] ) );
					}

					// Get valid value from variation
					$valid_value = isset( $variation_data[ $taxonomy ] ) ? $variation_data[ $taxonomy ] : '';

					// Allow if valid or show error.
					if ( $valid_value === $value ) {
						$variations[ $taxonomy ] = $value;
					// If valid values are empty, this is an 'any' variation so get all possible values.
					} elseif ( '' === $valid_value && in_array( $value, $attribute->get_slugs() ) ) {
						$variations[ $taxonomy ] = $value;
					} else {
						throw new Exception( sprintf( __( 'Invalid value posted for %s', 'woocommerce' ), wc_attribute_label( $attribute['name'] ) ) );
					}
				} else {
					$missing_attributes[] = wc_attribute_label( $attribute['name'] );
				}
			}
			if ( ! empty( $missing_attributes ) ) {
				throw new Exception( sprintf( _n( '%s is a required field', '%s are required fields', sizeof( $missing_attributes ), 'woocommerce' ), wc_format_list_of_items( $missing_attributes ) ) );
			}
		} catch ( Exception $e ) {
			wc_add_notice( $e->getMessage(), 'error' );
			return false;
		}

		// Add to cart validation
		$passed_validation 	= apply_filters( 'woocommerce_add_to_cart_validation', true, $product_id, $quantity, $variation_id, $variations );

		if ( $passed_validation && WC()->cart->add_to_cart( $product_id, $quantity, $variation_id, $variations ) !== false ) {
			wc_add_to_cart_message( array( $product_id => $quantity ), true );
			return true;
		}

		return false;
	}

	/**
	 * Process the login form.
	 */
	public static function process_login() {
		$nonce_value = isset( $_POST['_wpnonce'] ) ? $_POST['_wpnonce'] : '';
		$nonce_value = isset( $_POST['woocommerce-login-nonce'] ) ? $_POST['woocommerce-login-nonce'] : $nonce_value;

		if ( ! empty( $_POST['login'] ) && wp_verify_nonce( $nonce_value, 'woocommerce-login' ) ) {

			try {
				$creds = array(
					'user_password' => $_POST['password'],
					'remember'      => isset( $_POST['rememberme'] ),
				);

				$username         = trim( $_POST['username'] );
				$validation_error = new WP_Error();
				$validation_error = apply_filters( 'woocommerce_process_login_errors', $validation_error, $_POST['username'], $_POST['password'] );

				if ( $validation_error->get_error_code() ) {
					throw new Exception( '<strong>' . __( 'Error:', 'woocommerce' ) . '</strong> ' . $validation_error->get_error_message() );
				}

				if ( empty( $username ) ) {
					throw new Exception( '<strong>' . __( 'Error:', 'woocommerce' ) . '</strong> ' . __( 'Username is required.', 'woocommerce' ) );
				}

				if ( is_email( $username ) && apply_filters( 'woocommerce_get_username_from_email', true ) ) {
					$user = get_user_by( 'email', $username );

					if ( ! $user ) {
						$user = get_user_by( 'login', $username );
					}

					if ( isset( $user->user_login ) ) {
						$creds['user_login'] = $user->user_login;
					} else {
						throw new Exception( '<strong>' . __( 'Error:', 'woocommerce' ) . '</strong> ' . __( 'A user could not be found with this email address.', 'woocommerce' ) );
					}
				} else {
					$creds['user_login'] = $username;
				}

				// On multisite, ensure user exists on current site, if not add them before allowing login.
				if ( is_multisite() ) {
					$user_data = get_user_by( 'login', $username );

					if ( $user_data && ! is_user_member_of_blog( $user_data->ID, get_current_blog_id() ) ) {
						add_user_to_blog( get_current_blog_id(), $user_data->ID, 'customer' );
					}
				}

				// Perform the login
				$user = wp_signon( apply_filters( 'woocommerce_login_credentials', $creds ), is_ssl() );

				if ( is_wp_error( $user ) ) {
					$message = $user->get_error_message();
					$message = str_replace( '<strong>' . esc_html( $creds['user_login'] ) . '</strong>', '<strong>' . esc_html( $username ) . '</strong>', $message );
					throw new Exception( $message );
				} else {

					if ( ! empty( $_POST['redirect'] ) ) {
						$redirect = $_POST['redirect'];
					} elseif ( wc_get_raw_referer() ) {
						$redirect = wc_get_raw_referer();
					} else {
						$redirect = wc_get_page_permalink( 'myaccount' );
					}

					wp_redirect( wp_validate_redirect( apply_filters( 'woocommerce_login_redirect', $redirect, $user ), wc_get_page_permalink( 'myaccount' ) ) );
					exit;
				}
			} catch ( Exception $e ) {
				wc_add_notice( apply_filters( 'login_errors', $e->getMessage() ), 'error' );
				do_action( 'woocommerce_login_failed' );
			}
		}
	}

	/**
	 * Handle lost password form.
	 */
	public static function process_lost_password() {
		if ( isset( $_POST['wc_reset_password'] ) && isset( $_POST['user_login'] ) && isset( $_POST['_wpnonce'] ) && wp_verify_nonce( $_POST['_wpnonce'], 'lost_password' ) ) {
			$success = WC_Shortcode_My_Account::retrieve_password();

			// If successful, redirect to my account with query arg set.
			if ( $success ) {
				wp_redirect( add_query_arg( 'reset-link-sent', 'true', wc_get_account_endpoint_url( 'lost-password' ) ) );
				exit;
			}
		}
	}

	/**
	 * Handle reset password form.
	 */
	public static function process_reset_password() {
		$posted_fields = array( 'wc_reset_password', 'password_1', 'password_2', 'reset_key', 'reset_login', '_wpnonce' );

		foreach ( $posted_fields as $field ) {
			if ( ! isset( $_POST[ $field ] ) ) {
				return;
			}
			$posted_fields[ $field ] = $_POST[ $field ];
		}

		if ( ! wp_verify_nonce( $posted_fields['_wpnonce'], 'reset_password' ) ) {
			return;
		}

		$user = WC_Shortcode_My_Account::check_password_reset_key( $posted_fields['reset_key'], $posted_fields['reset_login'] );

		if ( $user instanceof WP_User ) {
			if ( empty( $posted_fields['password_1'] ) ) {
				wc_add_notice( __( 'Please enter your password.', 'woocommerce' ), 'error' );
			}

			if ( $posted_fields['password_1'] !== $posted_fields['password_2'] ) {
				wc_add_notice( __( 'Passwords do not match.', 'woocommerce' ), 'error' );
			}

			$errors = new WP_Error();

			do_action( 'validate_password_reset', $errors, $user );

			wc_add_wp_error_notices( $errors );

			if ( 0 === wc_notice_count( 'error' ) ) {
				WC_Shortcode_My_Account::reset_password( $user, $posted_fields['password_1'] );

				do_action( 'woocommerce_customer_reset_password', $user );

				wp_redirect( add_query_arg( 'password-reset', 'true', wc_get_page_permalink( 'myaccount' ) ) );
				exit;
			}
		}
	}

	/**
	 * Process the registration form.
	 */
	public static function process_registration() {
		$nonce_value = isset( $_POST['_wpnonce'] ) ? $_POST['_wpnonce'] : '';
		$nonce_value = isset( $_POST['woocommerce-register-nonce'] ) ? $_POST['woocommerce-register-nonce'] : $nonce_value;

		if ( ! empty( $_POST['register'] ) && wp_verify_nonce( $nonce_value, 'woocommerce-register' ) ) {
			$username = 'no' === get_option( 'woocommerce_registration_generate_username' ) ? $_POST['username'] : '';
			$password = 'no' === get_option( 'woocommerce_registration_generate_password' ) ? $_POST['password'] : '';
			$email    = $_POST['email'];

			try {
				$validation_error = new WP_Error();
				$validation_error = apply_filters( 'woocommerce_process_registration_errors', $validation_error, $username, $password, $email );

				if ( $validation_error->get_error_code() ) {
					throw new Exception( $validation_error->get_error_message() );
				}

				// Anti-spam trap
				if ( ! empty( $_POST['email_2'] ) ) {
					throw new Exception( __( 'Anti-spam field was filled in.', 'woocommerce' ) );
				}

				$new_customer = wc_create_new_customer( sanitize_email( $email ), wc_clean( $username ), $password );

				if ( is_wp_error( $new_customer ) ) {
					throw new Exception( $new_customer->get_error_message() );
				}

				if ( apply_filters( 'woocommerce_registration_auth_new_customer', true, $new_customer ) ) {
					wc_set_customer_auth_cookie( $new_customer );
				}

				wp_safe_redirect( apply_filters( 'woocommerce_registration_redirect', wp_get_referer() ? wp_get_referer() : wc_get_page_permalink( 'myaccount' ) ) );
				exit;

			} catch ( Exception $e ) {
				wc_add_notice( '<strong>' . __( 'Error:', 'woocommerce' ) . '</strong> ' . $e->getMessage(), 'error' );
			}
		}
	}
}

WC_Form_Handler::init();<|MERGE_RESOLUTION|>--- conflicted
+++ resolved
@@ -379,10 +379,7 @@
 	 */
 	public static function add_payment_method_action() {
 		if ( isset( $_POST['woocommerce_add_payment_method'], $_POST['payment_method'], $_POST['_wpnonce'] ) && wp_verify_nonce( $_POST['_wpnonce'], 'woocommerce-add-payment-method' ) ) {
-<<<<<<< HEAD
-=======
 			nocache_headers();
->>>>>>> 02860238
 			ob_start();
 
 			$payment_method_id  = wc_clean( wp_unslash( $_POST['payment_method'] ) );

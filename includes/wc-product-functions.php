<?php
/**
 * WooCommerce Product Functions
 *
 * Functions for product specific things.
 *
 * @package  WooCommerce/Functions
 * @version  3.0.0
 */

if ( ! defined( 'ABSPATH' ) ) {
	exit;
}

/**
 * Standard way of retrieving products based on certain parameters.
 *
 * This function should be used for product retrieval so that we have a data agnostic
 * way to get a list of products.
 *
 * Args and usage: https://github.com/woocommerce/woocommerce/wiki/wc_get_products-and-WC_Product_Query
 *
 * @since  3.0.0
 * @param  array $args Array of args (above).
 * @return array|stdClass Number of pages and an array of product objects if
 *                             paginate is true, or just an array of values.
 */
function wc_get_products( $args ) {
	// Handle some BW compatibility arg names where wp_query args differ in naming.
	$map_legacy = array(
		'numberposts'    => 'limit',
		'post_status'    => 'status',
		'post_parent'    => 'parent',
		'posts_per_page' => 'limit',
		'paged'          => 'page',
	);

	foreach ( $map_legacy as $from => $to ) {
		if ( isset( $args[ $from ] ) ) {
			$args[ $to ] = $args[ $from ];
		}
	}

	$query = new WC_Product_Query( $args );
	return $query->get_products();
}

/**
 * Main function for returning products, uses the WC_Product_Factory class.
 *
 * @since 2.2.0
 *
 * @param mixed $the_product Post object or post ID of the product.
 * @param array $deprecated Previously used to pass arguments to the factory, e.g. to force a type.
 * @return WC_Product|null|false
 */
function wc_get_product( $the_product = false, $deprecated = array() ) {
	if ( ! did_action( 'woocommerce_init' ) ) {
		/* translators: 1: wc_get_product 2: woocommerce_init */
		wc_doing_it_wrong( __FUNCTION__, sprintf( __( '%1$s should not be called before the %2$s action.', 'woocommerce' ), 'wc_get_product', 'woocommerce_init' ), '2.5' );
		return false;
	}
	if ( ! empty( $deprecated ) ) {
		wc_deprecated_argument( 'args', '3.0', 'Passing args to wc_get_product is deprecated. If you need to force a type, construct the product class directly.' );
	}
	return WC()->product_factory->get_product( $the_product, $deprecated );
}

/**
 * Returns whether or not SKUS are enabled.
 *
 * @return bool
 */
function wc_product_sku_enabled() {
	return apply_filters( 'wc_product_sku_enabled', true );
}

/**
 * Returns whether or not product weights are enabled.
 *
 * @return bool
 */
function wc_product_weight_enabled() {
	return apply_filters( 'wc_product_weight_enabled', true );
}

/**
 * Returns whether or not product dimensions (HxWxD) are enabled.
 *
 * @return bool
 */
function wc_product_dimensions_enabled() {
	return apply_filters( 'wc_product_dimensions_enabled', true );
}

/**
 * Clear all transients cache for product data.
 *
 * @param int $post_id (default: 0).
 */
function wc_delete_product_transients( $post_id = 0 ) {
	// Core transients.
	$transients_to_clear = array(
		'wc_products_onsale',
		'wc_featured_products',
		'wc_outofstock_count',
		'wc_low_stock_count',
	);

	// Transient names that include an ID.
	$post_transient_names = array(
		'wc_product_children_',
		'wc_var_prices_',
		'wc_related_',
		'wc_child_has_weight_',
		'wc_child_has_dimensions_',
	);

	if ( $post_id > 0 ) {
		foreach ( $post_transient_names as $transient ) {
			$transients_to_clear[] = $transient . $post_id;
		}

		// Does this product have a parent?
		$product = wc_get_product( $post_id );

		if ( $product ) {
			if ( $product->get_parent_id() > 0 ) {
				wc_delete_product_transients( $product->get_parent_id() );
			}

			if ( 'variable' === $product->get_type() ) {
				wp_cache_delete(
					WC_Cache_Helper::get_cache_prefix( 'products' ) . 'product_variation_attributes_' . $product->get_id(),
					'products'
				);
			}
		}
	}

	// Delete transients.
	foreach ( $transients_to_clear as $transient ) {
		delete_transient( $transient );
	}

	// Increments the transient version to invalidate cache.
	WC_Cache_Helper::get_transient_version( 'product', true );

	do_action( 'woocommerce_delete_product_transients', $post_id );
}

/**
 * Function that returns an array containing the IDs of the products that are on sale.
 *
 * @since 2.0
 * @return array
 */
function wc_get_product_ids_on_sale() {
	// Load from cache.
	$product_ids_on_sale = get_transient( 'wc_products_onsale' );

	// Valid cache found.
	if ( false !== $product_ids_on_sale ) {
		return $product_ids_on_sale;
	}

	$data_store          = WC_Data_Store::load( 'product' );
	$on_sale_products    = $data_store->get_on_sale_products();
	$product_ids_on_sale = wp_parse_id_list( array_merge( wp_list_pluck( $on_sale_products, 'id' ), array_diff( wp_list_pluck( $on_sale_products, 'parent_id' ), array( 0 ) ) ) );

	set_transient( 'wc_products_onsale', $product_ids_on_sale, DAY_IN_SECONDS * 30 );

	return $product_ids_on_sale;
}

/**
 * Function that returns an array containing the IDs of the featured products.
 *
 * @since 2.1
 * @return array
 */
function wc_get_featured_product_ids() {
	// Load from cache.
	$featured_product_ids = get_transient( 'wc_featured_products' );

	// Valid cache found.
	if ( false !== $featured_product_ids ) {
		return $featured_product_ids;
	}

	$data_store           = WC_Data_Store::load( 'product' );
	$featured             = $data_store->get_featured_product_ids();
	$product_ids          = array_keys( $featured );
	$parent_ids           = array_values( array_filter( $featured ) );
	$featured_product_ids = array_unique( array_merge( $product_ids, $parent_ids ) );

	set_transient( 'wc_featured_products', $featured_product_ids, DAY_IN_SECONDS * 30 );

	return $featured_product_ids;
}

/**
 * Filter to allow product_cat in the permalinks for products.
 *
 * @param  string  $permalink The existing permalink URL.
 * @param  WP_Post $post WP_Post object.
 * @return string
 */
function wc_product_post_type_link( $permalink, $post ) {
	// Abort if post is not a product.
	if ( 'product' !== $post->post_type ) {
		return $permalink;
	}

	// Abort early if the placeholder rewrite tag isn't in the generated URL.
	if ( false === strpos( $permalink, '%' ) ) {
		return $permalink;
	}

	// Get the custom taxonomy terms in use by this post.
	$terms = get_the_terms( $post->ID, 'product_cat' );

	if ( ! empty( $terms ) ) {
		if ( function_exists( 'wp_list_sort' ) ) {
			$terms = wp_list_sort( $terms, 'term_id', 'ASC' );
		} else {
			usort( $terms, '_usort_terms_by_ID' );
		}
		$category_object = apply_filters( 'wc_product_post_type_link_product_cat', $terms[0], $terms, $post );
		$category_object = get_term( $category_object, 'product_cat' );
		$product_cat     = $category_object->slug;

		if ( $category_object->parent ) {
			$ancestors = get_ancestors( $category_object->term_id, 'product_cat' );
			foreach ( $ancestors as $ancestor ) {
				$ancestor_object = get_term( $ancestor, 'product_cat' );
				$product_cat     = $ancestor_object->slug . '/' . $product_cat;
			}
		}
	} else {
		// If no terms are assigned to this post, use a string instead (can't leave the placeholder there).
		$product_cat = _x( 'uncategorized', 'slug', 'woocommerce' );
	}

	$find = array(
		'%year%',
		'%monthnum%',
		'%day%',
		'%hour%',
		'%minute%',
		'%second%',
		'%post_id%',
		'%category%',
		'%product_cat%',
	);

	$replace = array(
		date_i18n( 'Y', strtotime( $post->post_date ) ),
		date_i18n( 'm', strtotime( $post->post_date ) ),
		date_i18n( 'd', strtotime( $post->post_date ) ),
		date_i18n( 'H', strtotime( $post->post_date ) ),
		date_i18n( 'i', strtotime( $post->post_date ) ),
		date_i18n( 's', strtotime( $post->post_date ) ),
		$post->ID,
		$product_cat,
		$product_cat,
	);

	$permalink = str_replace( $find, $replace, $permalink );

	return $permalink;
}
add_filter( 'post_type_link', 'wc_product_post_type_link', 10, 2 );


/**
 * Get the placeholder image URL for products etc.
 *
 * @access public
 * @return string
 */
function wc_placeholder_img_src() {
	return apply_filters( 'woocommerce_placeholder_img_src', WC()->plugin_url() . '/assets/images/placeholder.png' );
}

/**
 * Get the placeholder image.
 *
 * @access public
 *
 * @param string $size Image size.
 *
 * @return string
 */
function wc_placeholder_img( $size = 'woocommerce_thumbnail' ) {
	$dimensions = wc_get_image_size( $size );

	return apply_filters( 'woocommerce_placeholder_img', '<img src="' . wc_placeholder_img_src() . '" alt="' . esc_attr__( 'Placeholder', 'woocommerce' ) . '" width="' . esc_attr( $dimensions['width'] ) . '" class="woocommerce-placeholder wp-post-image" height="' . esc_attr( $dimensions['height'] ) . '" />', $size, $dimensions );
}

/**
 * Variation Formatting.
 *
 * Gets a formatted version of variation data or item meta.
 *
 * @param array|WC_Product_Variation $variation Variation object.
 * @param bool                       $flat Should this be a flat list or HTML list? (default: false).
 * @param bool                       $include_names include attribute names/labels in the list.
 * @param bool                       $skip_attributes_in_name Do not list attributes already part of the variation name.
 * @return string
 */
function wc_get_formatted_variation( $variation, $flat = false, $include_names = true, $skip_attributes_in_name = false ) {
	$return = '';

	if ( is_a( $variation, 'WC_Product_Variation' ) ) {
		$variation_attributes = $variation->get_attributes();
		$product              = $variation;
		$variation_name       = $variation->get_name();
	} else {
		$product        = false;
		$variation_name = '';
		// Remove attribute_ prefix from names.
		$variation_attributes = array();
		if ( is_array( $variation ) ) {
			foreach ( $variation as $key => $value ) {
				$variation_attributes[ str_replace( 'attribute_', '', $key ) ] = $value;
			}
		}
	}

	$list_type = $include_names ? 'dl' : 'ul';

	if ( is_array( $variation_attributes ) ) {

		if ( ! $flat ) {
			$return = '<' . $list_type . ' class="variation">';
		}

		$variation_list = array();

		foreach ( $variation_attributes as $name => $value ) {
			// If this is a term slug, get the term's nice name.
			if ( taxonomy_exists( $name ) ) {
				$term = get_term_by( 'slug', $value, $name );
				if ( ! is_wp_error( $term ) && ! empty( $term->name ) ) {
					$value = $term->name;
				}
			}

			// Do not list attributes already part of the variation name.
			if ( '' === $value || ( $skip_attributes_in_name && wc_is_attribute_in_product_name( $value, $variation_name ) ) ) {
				continue;
			}

			if ( $include_names ) {
				if ( $flat ) {
					$variation_list[] = wc_attribute_label( $name, $product ) . ': ' . rawurldecode( $value );
				} else {
					$variation_list[] = '<dt>' . wc_attribute_label( $name, $product ) . ':</dt><dd>' . rawurldecode( $value ) . '</dd>';
				}
			} else {
				if ( $flat ) {
					$variation_list[] = rawurldecode( $value );
				} else {
					$variation_list[] = '<li>' . rawurldecode( $value ) . '</li>';
				}
			}
		}

		if ( $flat ) {
			$return .= implode( ', ', $variation_list );
		} else {
			$return .= implode( '', $variation_list );
		}

		if ( ! $flat ) {
			$return .= '</' . $list_type . '>';
		}
	}
	return $return;
}

/**
 * Function which handles the start and end of scheduled sales via cron.
 */
function wc_scheduled_sales() {
	$data_store = WC_Data_Store::load( 'product' );

	// Sales which are due to start.
	$product_ids = $data_store->get_starting_sales();
	if ( $product_ids ) {
		do_action( 'wc_before_products_starting_sales', $product_ids );
		foreach ( $product_ids as $product_id ) {
			$product = wc_get_product( $product_id );

			if ( $product ) {
				$sale_price = $product->get_sale_price();

				if ( $sale_price ) {
					$product->set_price( $sale_price );
					$product->set_date_on_sale_from( '' );
				} else {
					$product->set_date_on_sale_to( '' );
					$product->set_date_on_sale_from( '' );
				}

				$product->save();
			}
		}
		do_action( 'wc_after_products_starting_sales', $product_ids );

		delete_transient( 'wc_products_onsale' );
	}

	// Sales which are due to end.
	$product_ids = $data_store->get_ending_sales();
	if ( $product_ids ) {
		do_action( 'wc_before_products_ending_sales', $product_ids );
		foreach ( $product_ids as $product_id ) {
			$product = wc_get_product( $product_id );

			if ( $product ) {
				$regular_price = $product->get_regular_price();
				$product->set_price( $regular_price );
				$product->set_sale_price( '' );
				$product->set_date_on_sale_to( '' );
				$product->set_date_on_sale_from( '' );
				$product->save();
			}
		}
		do_action( 'wc_after_products_ending_sales', $product_ids );

		WC_Cache_Helper::get_transient_version( 'product', true );
		delete_transient( 'wc_products_onsale' );
	}
}
add_action( 'woocommerce_scheduled_sales', 'wc_scheduled_sales' );

/**
 * Get attachment image attributes.
 *
 * @access public
 * @param array $attr Image attributes.
 * @return array
 */
function wc_get_attachment_image_attributes( $attr ) {
	if ( strstr( $attr['src'][0], 'woocommerce_uploads/' ) ) {
		$attr['src'][0] = wc_placeholder_img_src();
	}
	return $attr;
}
add_filter( 'wp_get_attachment_image_attributes', 'wc_get_attachment_image_attributes' );


/**
 * Prepare attachment for JavaScript.
 *
 * @access public
 * @param array $response JS version of a attachment post object.
 * @return array
 */
function wc_prepare_attachment_for_js( $response ) {

	if ( isset( $response['url'] ) && strstr( $response['url'], 'woocommerce_uploads/' ) ) {
		$response['full']['url'] = wc_placeholder_img_src();
		if ( isset( $response['sizes'] ) ) {
			foreach ( $response['sizes'] as $size => $value ) {
				$response['sizes'][ $size ]['url'] = wc_placeholder_img_src();
			}
		}
	}

	return $response;
}
add_filter( 'wp_prepare_attachment_for_js', 'wc_prepare_attachment_for_js' );

/**
 * Track product views.
 */
function wc_track_product_view() {
	if ( ! is_singular( 'product' ) || ! is_active_widget( false, false, 'woocommerce_recently_viewed_products', true ) ) {
		return;
	}

	global $post;

	if ( empty( $_COOKIE['woocommerce_recently_viewed'] ) ) { // @codingStandardsIgnoreLine.
		$viewed_products = array();
	} else {
		$viewed_products = wp_parse_id_list( (array) explode( '|', wp_unslash( $_COOKIE['woocommerce_recently_viewed'] ) ) ); // @codingStandardsIgnoreLine.
	}

	// Unset if already in viewed products list.
	$keys = array_flip( $viewed_products );

	if ( isset( $keys[ $post->ID ] ) ) {
		unset( $viewed_products[ $keys[ $post->ID ] ] );
	}

	$viewed_products[] = $post->ID;

	if ( count( $viewed_products ) > 15 ) {
		array_shift( $viewed_products );
	}

	// Store for session only.
	wc_setcookie( 'woocommerce_recently_viewed', implode( '|', $viewed_products ) );
}

add_action( 'template_redirect', 'wc_track_product_view', 20 );

/**
 * Get product types.
 *
 * @since 2.2
 * @return array
 */
function wc_get_product_types() {
	return (array) apply_filters( 'product_type_selector', array(
		'simple'   => __( 'Simple product', 'woocommerce' ),
		'grouped'  => __( 'Grouped product', 'woocommerce' ),
		'external' => __( 'External/Affiliate product', 'woocommerce' ),
		'variable' => __( 'Variable product', 'woocommerce' ),
	) );
}

/**
 * Check if product sku is unique.
 *
 * @since 2.2
 * @param int    $product_id Product ID.
 * @param string $sku Product SKU.
 * @return bool
 */
function wc_product_has_unique_sku( $product_id, $sku ) {
	$data_store = WC_Data_Store::load( 'product' );
	$sku_found  = $data_store->is_existing_sku( $product_id, $sku );

	if ( apply_filters( 'wc_product_has_unique_sku', $sku_found, $product_id, $sku ) ) {
		return false;
	} else {
		return true;
	}
}

/**
 * Force a unique SKU.
 *
 * @since  3.0.0
 * @param  integer $product_id Product ID.
 */
function wc_product_force_unique_sku( $product_id ) {
	$product     = wc_get_product( $product_id );
	$current_sku = $product ? $product->get_sku( 'edit' ) : '';

	if ( $current_sku ) {
		try {
			$new_sku = wc_product_generate_unique_sku( $product_id, $current_sku );

			if ( $current_sku !== $new_sku ) {
				$product->set_sku( $new_sku );
				$product->save();
			}
		} catch ( Exception $e ) {} // @codingStandardsIgnoreLine.
	}
}

/**
 * Recursively appends a suffix until a unique SKU is found.
 *
 * @since  3.0.0
 * @param  integer $product_id Product ID.
 * @param  string  $sku Product SKU.
 * @param  integer $index An optional index that can be added to the product SKU.
 * @return string
 */
function wc_product_generate_unique_sku( $product_id, $sku, $index = 0 ) {
	$generated_sku = 0 < $index ? $sku . '-' . $index : $sku;

	if ( ! wc_product_has_unique_sku( $product_id, $generated_sku ) ) {
		$generated_sku = wc_product_generate_unique_sku( $product_id, $sku, ( $index + 1 ) );
	}

	return $generated_sku;
}

/**
 * Get product ID by SKU.
 *
 * @since  2.3.0
 * @param  string $sku Product SKU.
 * @return int
 */
function wc_get_product_id_by_sku( $sku ) {
	$data_store = WC_Data_Store::load( 'product' );
	return $data_store->get_product_id_by_sku( $sku );
}

/**
 * Get attibutes/data for an individual variation from the database and maintain it's integrity.
 *
 * @since  2.4.0
 * @param  int $variation_id Variation ID.
 * @return array
 */
function wc_get_product_variation_attributes( $variation_id ) {
	// Build variation data from meta.
	$all_meta                = get_post_meta( $variation_id );
	$parent_id               = wp_get_post_parent_id( $variation_id );
	$parent_attributes       = array_filter( (array) get_post_meta( $parent_id, '_product_attributes', true ) );
	$found_parent_attributes = array();
	$variation_attributes    = array();

	// Compare to parent variable product attributes and ensure they match.
	foreach ( $parent_attributes as $attribute_name => $options ) {
		if ( ! empty( $options['is_variation'] ) ) {
			$attribute                 = 'attribute_' . sanitize_title( $attribute_name );
			$found_parent_attributes[] = $attribute;
			if ( ! array_key_exists( $attribute, $variation_attributes ) ) {
				$variation_attributes[ $attribute ] = ''; // Add it - 'any' will be asumed.
			}
		}
	}

	// Get the variation attributes from meta.
	foreach ( $all_meta as $name => $value ) {
		// Only look at valid attribute meta, and also compare variation level attributes and remove any which do not exist at parent level.
		if ( 0 !== strpos( $name, 'attribute_' ) || ! in_array( $name, $found_parent_attributes, true ) ) {
			unset( $variation_attributes[ $name ] );
			continue;
		}
		/**
		 * Pre 2.4 handling where 'slugs' were saved instead of the full text attribute.
		 * Attempt to get full version of the text attribute from the parent.
		 */
		if ( sanitize_title( $value[0] ) === $value[0] && version_compare( get_post_meta( $parent_id, '_product_version', true ), '2.4.0', '<' ) ) {
			foreach ( $parent_attributes as $attribute ) {
				if ( 'attribute_' . sanitize_title( $attribute['name'] ) !== $name ) {
					continue;
				}
				$text_attributes = wc_get_text_attributes( $attribute['value'] );

				foreach ( $text_attributes as $text_attribute ) {
					if ( sanitize_title( $text_attribute ) === $value[0] ) {
						$value[0] = $text_attribute;
						break;
					}
				}
			}
		}

		$variation_attributes[ $name ] = $value[0];
	}

	return $variation_attributes;
}

/**
 * Get all product cats for a product by ID, including hierarchy
 *
 * @since  2.5.0
 * @param  int $product_id Product ID.
 * @return array
 */
function wc_get_product_cat_ids( $product_id ) {
	$product_cats = wc_get_product_term_ids( $product_id, 'product_cat' );

	foreach ( $product_cats as $product_cat ) {
		$product_cats = array_merge( $product_cats, get_ancestors( $product_cat, 'product_cat' ) );
	}

	return $product_cats;
}

/**
 * Gets data about an attachment, such as alt text and captions.
 *
 * @since 2.6.0
 *
 * @param int|null        $attachment_id Attachment ID.
 * @param WC_Product|bool $product WC_Product object.
 *
 * @return array
 */
function wc_get_product_attachment_props( $attachment_id = null, $product = false ) {
	$props      = array(
		'title'   => '',
		'caption' => '',
		'url'     => '',
		'alt'     => '',
		'src'     => '',
		'srcset'  => false,
		'sizes'   => false,
	);
	$attachment = get_post( $attachment_id );

	if ( $attachment ) {
		$props['title']   = trim( strip_tags( $attachment->post_title ) );
		$props['caption'] = trim( strip_tags( $attachment->post_excerpt ) );
		$props['url']     = wp_get_attachment_url( $attachment_id );
		$props['alt']     = trim( strip_tags( get_post_meta( $attachment_id, '_wp_attachment_image_alt', true ) ) );

		// Large version.
		$src                 = wp_get_attachment_image_src( $attachment_id, 'full' );
		$props['full_src']   = $src[0];
		$props['full_src_w'] = $src[1];
		$props['full_src_h'] = $src[2];

		// Thumbnail version.
		$src                  = wp_get_attachment_image_src( $attachment_id, 'woocommerce_thumbnail' );
		$props['thumb_src']   = $src[0];
		$props['thumb_src_w'] = $src[1];
		$props['thumb_src_h'] = $src[2];

		// Image source.
		$src             = wp_get_attachment_image_src( $attachment_id, 'woocommerce_single' );
		$props['src']    = $src[0];
		$props['src_w']  = $src[1];
		$props['src_h']  = $src[2];
		$props['srcset'] = function_exists( 'wp_get_attachment_image_srcset' ) ? wp_get_attachment_image_srcset( $attachment_id, 'woocommerce_single' ) : false;
		$props['sizes']  = function_exists( 'wp_get_attachment_image_sizes' ) ? wp_get_attachment_image_sizes( $attachment_id, 'woocommerce_single' ) : false;

		// Alt text fallbacks.
		$props['alt'] = empty( $props['alt'] ) ? $props['caption'] : $props['alt'];
		$props['alt'] = empty( $props['alt'] ) ? trim( strip_tags( $attachment->post_title ) ) : $props['alt'];
		$props['alt'] = empty( $props['alt'] ) && $product ? trim( strip_tags( get_the_title( $product->ID ) ) ) : $props['alt'];
	}
	return $props;
}

/**
 * Get product visibility options.
 *
 * @since 3.0.0
 * @return array
 */
function wc_get_product_visibility_options() {
	return apply_filters( 'woocommerce_product_visibility_options', array(
		'visible' => __( 'Shop and search results', 'woocommerce' ),
		'catalog' => __( 'Shop only', 'woocommerce' ),
		'search'  => __( 'Search results only', 'woocommerce' ),
		'hidden'  => __( 'Hidden', 'woocommerce' ),
	) );
}

/**
 * Get min/max price meta query args.
 *
 * @since 3.0.0
 * @param array $args Min price and max price arguments.
 * @return array
 */
function wc_get_min_max_price_meta_query( $args ) {
	$min = isset( $args['min_price'] ) ? floatval( $args['min_price'] ) : 0;
	$max = isset( $args['max_price'] ) ? floatval( $args['max_price'] ) : 9999999999;

	/**
	 * Adjust if the store taxes are not displayed how they are stored.
	 * Kicks in when prices excluding tax are displayed including tax.
	 */
	if ( wc_tax_enabled() && 'incl' === get_option( 'woocommerce_tax_display_shop' ) && ! wc_prices_include_tax() ) {
		$tax_classes = array_merge( array( '' ), WC_Tax::get_tax_classes() );
		$class_min   = $min;
		$class_max   = $max;

		foreach ( $tax_classes as $tax_class ) {
			$tax_rates = WC_Tax::get_rates( $tax_class );

			if ( $tax_rates ) {
				$class_min = $min + WC_Tax::get_tax_total( WC_Tax::calc_exclusive_tax( $min, $tax_rates ) );
				$class_max = $max - WC_Tax::get_tax_total( WC_Tax::calc_exclusive_tax( $max, $tax_rates ) );
			}
		}

		$min = $class_min;
		$max = $class_max;
	}

	return array(
		'key'     => '_price',
		'value'   => array( $min, $max ),
		'compare' => 'BETWEEN',
		'type'    => 'DECIMAL(10,' . wc_get_price_decimals() . ')',
	);
}

/**
 * Get product tax class options.
 *
 * @since 3.0.0
 * @return array
 */
function wc_get_product_tax_class_options() {
	$tax_classes           = WC_Tax::get_tax_classes();
	$tax_class_options     = array();
	$tax_class_options[''] = __( 'Standard', 'woocommerce' );

	if ( ! empty( $tax_classes ) ) {
		foreach ( $tax_classes as $class ) {
			$tax_class_options[ sanitize_title( $class ) ] = $class;
		}
	}
	return $tax_class_options;
}

/**
 * Get stock status options.
 *
 * @since 3.0.0
 * @return array
 */
function wc_get_product_stock_status_options() {
	return array(
		'instock'     => __( 'In stock', 'woocommerce' ),
		'outofstock'  => __( 'Out of stock', 'woocommerce' ),
		'onbackorder' => __( 'On backorder', 'woocommerce' ),
	);
}

/**
 * Get backorder options.
 *
 * @since 3.0.0
 * @return array
 */
function wc_get_product_backorder_options() {
	return array(
		'no'     => __( 'Do not allow', 'woocommerce' ),
		'notify' => __( 'Allow, but notify customer', 'woocommerce' ),
		'yes'    => __( 'Allow', 'woocommerce' ),
	);
}

/**
 * Get related products based on product category and tags.
 *
 * @since  3.0.0
 * @param  int   $product_id  Product ID.
 * @param  int   $limit       Limit of results.
 * @param  array $exclude_ids Exclude IDs from the results.
 * @return array
 */
function wc_get_related_products( $product_id, $limit = 5, $exclude_ids = array() ) {

	$product_id     = absint( $product_id );
	$limit          = $limit > 0 ? $limit : 5;
	$exclude_ids    = array_merge( array( 0, $product_id ), $exclude_ids );
	$transient_name = 'wc_related_' . $product_id;
	$query_args     = http_build_query( array(
		'limit'       => $limit,
		'exclude_ids' => $exclude_ids,
	) );

	$transient     = get_transient( $transient_name );
	$related_posts = $transient && isset( $transient[ $query_args ] ) ? $transient[ $query_args ] : false;

	// We want to query related posts if they are not cached, or we don't have enough.
	if ( false === $related_posts || count( $related_posts ) < $limit ) {

		$cats_array = apply_filters( 'woocommerce_product_related_posts_relate_by_category', true, $product_id ) ? apply_filters( 'woocommerce_get_related_product_cat_terms', wc_get_product_term_ids( $product_id, 'product_cat' ), $product_id ) : array();
		$tags_array = apply_filters( 'woocommerce_product_related_posts_relate_by_tag', true, $product_id ) ? apply_filters( 'woocommerce_get_related_product_tag_terms', wc_get_product_term_ids( $product_id, 'product_tag' ), $product_id ) : array();

		// Don't bother if none are set, unless woocommerce_product_related_posts_force_display is set to true in which case all products are related.
		if ( empty( $cats_array ) && empty( $tags_array ) && ! apply_filters( 'woocommerce_product_related_posts_force_display', false, $product_id ) ) {
			$related_posts = array();
		} else {
			$data_store    = WC_Data_Store::load( 'product' );
			$related_posts = $data_store->get_related_products( $cats_array, $tags_array, $exclude_ids, $limit + 10, $product_id );
		}

		if ( $transient ) {
			$transient[ $query_args ] = $related_posts;
		} else {
			$transient = array( $query_args => $related_posts );
		}

		set_transient( $transient_name, $transient, DAY_IN_SECONDS );
	}

	$related_posts = apply_filters( 'woocommerce_related_products', $related_posts, $product_id, array(
		'limit'        => $limit,
		'excluded_ids' => $exclude_ids,
	) );

	shuffle( $related_posts );

	return array_slice( $related_posts, 0, $limit );
}

/**
 * Retrieves product term ids for a taxonomy.
 *
 * @since  3.0.0
 * @param  int    $product_id Product ID.
 * @param  string $taxonomy   Taxonomy slug.
 * @return array
 */
function wc_get_product_term_ids( $product_id, $taxonomy ) {
	$terms = get_the_terms( $product_id, $taxonomy );
	return ( empty( $terms ) || is_wp_error( $terms ) ) ? array() : wp_list_pluck( $terms, 'term_id' );
}

/**
 * For a given product, and optionally price/qty, work out the price with tax included, based on store settings.
 *
 * @since  3.0.0
 * @param  WC_Product $product WC_Product object.
 * @param  array      $args Optional arguments to pass product quantity and price.
 * @return float
 */
function wc_get_price_including_tax( $product, $args = array() ) {
	$args = wp_parse_args( $args, array(
		'qty'   => '',
		'price' => '',
	) );

	$price = '' !== $args['price'] ? max( 0.0, (float) $args['price'] ) : $product->get_price();
	$qty   = '' !== $args['qty'] ? max( 0.0, (float) $args['qty'] ) : 1;

	if ( '' === $price ) {
		return '';
	} elseif ( empty( $qty ) ) {
		return 0.0;
	}

	$line_price   = $price * $qty;
	$return_price = $line_price;

	if ( $product->is_taxable() ) {
		if ( ! wc_prices_include_tax() ) {
			$tax_rates    = WC_Tax::get_rates( $product->get_tax_class() );
			$taxes        = WC_Tax::calc_tax( $line_price, $tax_rates, false );
			$tax_amount   = WC_Tax::get_tax_total( $taxes );
			$return_price = round( $line_price + $tax_amount, wc_get_price_decimals() );
		} else {
			$tax_rates      = WC_Tax::get_rates( $product->get_tax_class() );
			$base_tax_rates = WC_Tax::get_base_tax_rates( $product->get_tax_class( 'unfiltered' ) );

			/**
			 * If the customer is excempt from VAT, remove the taxes here.
			 * Either remove the base or the user taxes depending on woocommerce_adjust_non_base_location_prices setting.
			 */
			if ( ! empty( WC()->customer ) && WC()->customer->get_is_vat_exempt() ) { // @codingStandardsIgnoreLine.
				$remove_taxes = apply_filters( 'woocommerce_adjust_non_base_location_prices', true ) ? WC_Tax::calc_tax( $line_price, $base_tax_rates, true ) : WC_Tax::calc_tax( $line_price, $tax_rates, true );
				$remove_tax   = array_sum( $remove_taxes );
				$return_price = round( $line_price - $remove_tax, wc_get_price_decimals() );

				/**
			 * The woocommerce_adjust_non_base_location_prices filter can stop base taxes being taken off when dealing with out of base locations.
			 * e.g. If a product costs 10 including tax, all users will pay 10 regardless of location and taxes.
			 * This feature is experimental @since 2.4.7 and may change in the future. Use at your risk.
			 */
			} elseif ( $tax_rates !== $base_tax_rates && apply_filters( 'woocommerce_adjust_non_base_location_prices', true ) ) {
				$base_taxes   = WC_Tax::calc_tax( $line_price, $base_tax_rates, true );
				$modded_taxes = WC_Tax::calc_tax( $line_price - array_sum( $base_taxes ), $tax_rates, false );
				$return_price = round( $line_price - array_sum( $base_taxes ) + wc_round_tax_total( array_sum( $modded_taxes ), wc_get_price_decimals() ), wc_get_price_decimals() );
			}
		}
	}
	return apply_filters( 'woocommerce_get_price_including_tax', $return_price, $qty, $product );
}

/**
 * For a given product, and optionally price/qty, work out the price with tax excluded, based on store settings.
 *
 * @since  3.0.0
 * @param  WC_Product $product WC_Product object.
 * @param  array      $args Optional arguments to pass product quantity and price.
 * @return float
 */
function wc_get_price_excluding_tax( $product, $args = array() ) {
	$args = wp_parse_args( $args, array(
		'qty'   => '',
		'price' => '',
	) );

	$price = '' !== $args['price'] ? max( 0.0, (float) $args['price'] ) : $product->get_price();
	$qty   = '' !== $args['qty'] ? max( 0.0, (float) $args['qty'] ) : 1;

	if ( '' === $price ) {
		return '';
	} elseif ( empty( $qty ) ) {
		return 0.0;
	}

	$line_price = $price * $qty;

	if ( $product->is_taxable() && wc_prices_include_tax() ) {
<<<<<<< HEAD
		$tax_rates = WC_Tax::get_base_tax_rates( $product->get_tax_class( 'unfiltered' ) );
		$taxes     = WC_Tax::calc_tax( $price * $qty, $tax_rates, true );
		$price     = WC_Tax::round( $price * $qty - wc_round_tax_total( array_sum( $taxes ) ) );
=======
		$tax_rates      = WC_Tax::get_rates( $product->get_tax_class() );
		$base_tax_rates = WC_Tax::get_base_tax_rates( $product->get_tax_class( 'unfiltered' ) );
		$remove_taxes   = apply_filters( 'woocommerce_adjust_non_base_location_prices', true ) ? WC_Tax::calc_tax( $line_price, $base_tax_rates, true ) : WC_Tax::calc_tax( $line_price, $tax_rates, true );
		$return_price   = WC_Tax::round( $line_price - wc_round_tax_total( array_sum( $remove_taxes ) ) );
>>>>>>> 4d4524c0
	} else {
		$return_price = $line_price;
	}

	return apply_filters( 'woocommerce_get_price_excluding_tax', $return_price, $qty, $product );
}

/**
 * Returns the price including or excluding tax, based on the 'woocommerce_tax_display_shop' setting.
 *
 * @since  3.0.0
 * @param  WC_Product $product WC_Product object.
 * @param  array      $args Optional arguments to pass product quantity and price.
 * @return float
 */
function wc_get_price_to_display( $product, $args = array() ) {
	$args = wp_parse_args( $args, array(
		'qty'   => 1,
		'price' => $product->get_price(),
	) );

	$price = $args['price'];
	$qty   = $args['qty'];

	return 'incl' === get_option( 'woocommerce_tax_display_shop' ) ?
		wc_get_price_including_tax( $product, array(
			'qty'   => $qty,
			'price' => $price,
		) ) :
		wc_get_price_excluding_tax( $product, array(
			'qty'   => $qty,
			'price' => $price,
		) );
}

/**
 * Returns the product categories in a list.
 *
 * @param int    $product_id Product ID.
 * @param string $sep (default: ', ').
 * @param string $before (default: '').
 * @param string $after (default: '').
 * @return string
 */
function wc_get_product_category_list( $product_id, $sep = ', ', $before = '', $after = '' ) {
	return get_the_term_list( $product_id, 'product_cat', $before, $sep, $after );
}

/**
 * Returns the product tags in a list.
 *
 * @param int    $product_id Product ID.
 * @param string $sep (default: ', ').
 * @param string $before (default: '').
 * @param string $after (default: '').
 * @return string
 */
function wc_get_product_tag_list( $product_id, $sep = ', ', $before = '', $after = '' ) {
	return get_the_term_list( $product_id, 'product_tag', $before, $sep, $after );
}

/**
 * Callback for array filter to get visible only.
 *
 * @since  3.0.0
 * @param  WC_Product $product WC_Product object.
 * @return bool
 */
function wc_products_array_filter_visible( $product ) {
	return $product && is_a( $product, 'WC_Product' ) && $product->is_visible();
}

/**
 * Callback for array filter to get visible grouped products only.
 *
 * @since  3.1.0
 * @param  WC_Product $product WC_Product object.
 * @return bool
 */
function wc_products_array_filter_visible_grouped( $product ) {
	return $product && is_a( $product, 'WC_Product' ) && ( 'publish' === $product->get_status() || current_user_can( 'edit_product', $product->get_id() ) );
}

/**
 * Callback for array filter to get products the user can edit only.
 *
 * @since  3.0.0
 * @param  WC_Product $product WC_Product object.
 * @return bool
 */
function wc_products_array_filter_editable( $product ) {
	return $product && is_a( $product, 'WC_Product' ) && current_user_can( 'edit_product', $product->get_id() );
}

/**
 * Callback for array filter to get products the user can view only.
 *
 * @since  3.4.0
 * @param  WC_Product $product WC_Product object.
 * @return bool
 */
function wc_products_array_filter_readable( $product ) {
	return $product && is_a( $product, 'WC_Product' ) && current_user_can( 'read_product', $product->get_id() );
}

/**
 * Sort an array of products by a value.
 *
 * @since  3.0.0
 *
 * @param array  $products List of products to be ordered.
 * @param string $orderby Optional order criteria.
 * @param string $order Ascending or descending order.
 *
 * @return array
 */
function wc_products_array_orderby( $products, $orderby = 'date', $order = 'desc' ) {
	$orderby = strtolower( $orderby );
	$order   = strtolower( $order );
	switch ( $orderby ) {
		case 'title':
		case 'id':
		case 'date':
		case 'modified':
		case 'menu_order':
		case 'price':
			usort( $products, 'wc_products_array_orderby_' . $orderby );
			break;
		default:
			shuffle( $products );
			break;
	}
	if ( 'desc' === $order ) {
		$products = array_reverse( $products );
	}
	return $products;
}

/**
 * Sort by title.
 *
 * @since  3.0.0
 * @param  WC_Product $a First WC_Product object.
 * @param  WC_Product $b Second WC_Product object.
 * @return int
 */
function wc_products_array_orderby_title( $a, $b ) {
	return strcasecmp( $a->get_name(), $b->get_name() );
}

/**
 * Sort by id.
 *
 * @since  3.0.0
 * @param  WC_Product $a First WC_Product object.
 * @param  WC_Product $b Second WC_Product object.
 * @return int
 */
function wc_products_array_orderby_id( $a, $b ) {
	if ( $a->get_id() === $b->get_id() ) {
		return 0;
	}
	return ( $a->get_id() < $b->get_id() ) ? -1 : 1;
}

/**
 * Sort by date.
 *
 * @since  3.0.0
 * @param  WC_Product $a First WC_Product object.
 * @param  WC_Product $b Second WC_Product object.
 * @return int
 */
function wc_products_array_orderby_date( $a, $b ) {
	if ( $a->get_date_created() === $b->get_date_created() ) {
		return 0;
	}
	return ( $a->get_date_created() < $b->get_date_created() ) ? -1 : 1;
}

/**
 * Sort by modified.
 *
 * @since  3.0.0
 * @param  WC_Product $a First WC_Product object.
 * @param  WC_Product $b Second WC_Product object.
 * @return int
 */
function wc_products_array_orderby_modified( $a, $b ) {
	if ( $a->get_date_modified() === $b->get_date_modified() ) {
		return 0;
	}
	return ( $a->get_date_modified() < $b->get_date_modified() ) ? -1 : 1;
}

/**
 * Sort by menu order.
 *
 * @since  3.0.0
 * @param  WC_Product $a First WC_Product object.
 * @param  WC_Product $b Second WC_Product object.
 * @return int
 */
function wc_products_array_orderby_menu_order( $a, $b ) {
	if ( $a->get_menu_order() === $b->get_menu_order() ) {
		return 0;
	}
	return ( $a->get_menu_order() < $b->get_menu_order() ) ? -1 : 1;
}

/**
 * Sort by price low to high.
 *
 * @since  3.0.0
 * @param  WC_Product $a First WC_Product object.
 * @param  WC_Product $b Second WC_Product object.
 * @return int
 */
function wc_products_array_orderby_price( $a, $b ) {
	if ( $a->get_price() === $b->get_price() ) {
		return 0;
	}
	return ( $a->get_price() < $b->get_price() ) ? -1 : 1;
}

/**
 * Queue a product for syncing at the end of the request.
 *
 * @param int $product_id Product ID.
 */
function wc_deferred_product_sync( $product_id ) {
	global $wc_deferred_product_sync;

	if ( empty( $wc_deferred_product_sync ) ) {
		$wc_deferred_product_sync = array();
	}

	$wc_deferred_product_sync[] = $product_id;
}<|MERGE_RESOLUTION|>--- conflicted
+++ resolved
@@ -986,16 +986,10 @@
 	$line_price = $price * $qty;
 
 	if ( $product->is_taxable() && wc_prices_include_tax() ) {
-<<<<<<< HEAD
-		$tax_rates = WC_Tax::get_base_tax_rates( $product->get_tax_class( 'unfiltered' ) );
-		$taxes     = WC_Tax::calc_tax( $price * $qty, $tax_rates, true );
-		$price     = WC_Tax::round( $price * $qty - wc_round_tax_total( array_sum( $taxes ) ) );
-=======
 		$tax_rates      = WC_Tax::get_rates( $product->get_tax_class() );
 		$base_tax_rates = WC_Tax::get_base_tax_rates( $product->get_tax_class( 'unfiltered' ) );
 		$remove_taxes   = apply_filters( 'woocommerce_adjust_non_base_location_prices', true ) ? WC_Tax::calc_tax( $line_price, $base_tax_rates, true ) : WC_Tax::calc_tax( $line_price, $tax_rates, true );
 		$return_price   = WC_Tax::round( $line_price - wc_round_tax_total( array_sum( $remove_taxes ) ) );
->>>>>>> 4d4524c0
 	} else {
 		$return_price = $line_price;
 	}

--- conflicted
+++ resolved
@@ -343,12 +343,8 @@
 		$price = wc_trim_zeros( $price );
 	}
 
-<<<<<<< HEAD
-	$formatted_price = sprintf( get_woocommerce_price_format(), $currency_symbol, $price );
+	$formatted_price = ( $negative ? '-' : '' ) . sprintf( get_woocommerce_price_format(), $currency_symbol, $price );
 	$return          = '<span class="amount">' . $formatted_price . '</span>';
-=======
-	$return = '<span class="amount">' . ( $negative ? '-' : '' ) . sprintf( get_woocommerce_price_format(), $currency_symbol, $price ) . '</span>';
->>>>>>> 8a6831f3
 
 	if ( $ex_tax_label && get_option( 'woocommerce_calc_taxes' ) == 'yes' ) {
 		$return .= ' <small>' . WC()->countries->ex_tax_or_vat() . '</small>';

=== WooCommerce ===
Contributors: automattic, mikejolley, jameskoster, claudiosanches, jshreve, coderkevin, claudiulodro, woothemes, iCaleb
Tags: ecommerce, e-commerce, store, sales, sell, shop, cart, checkout, downloadable, downloads, paypal, storefront, woo commerce
Requires at least: 4.4
Tested up to: 4.7
Stable tag: 3.0.0
License: GPLv3
License URI: https://www.gnu.org/licenses/gpl-3.0.html

WooCommerce is a powerful, extendable eCommerce plugin that helps you sell anything. Beautifully.

== Description ==

WooCommerce is a free eCommerce plugin that allows you to sell anything, beautifully. Built to integrate seamlessly with WordPress, WooCommerce is the world’s favorite eCommerce solution that gives both store owners and developers complete control.

With endless flexibility and access to hundreds of free and premium WordPress extensions, WooCommerce now powers 30% of all online stores -- more than any other platform.

[youtube https://www.youtube.com/watch?v=1KahlicghaE]

= Sell anything, anywhere =
With WooCommerce, you can sell both physical and digital goods in all shapes and sizes, offer product variations, multiple configurations, and instant downloads to shoppers, and even sell affiliate goods from online marketplaces.

With premium extensions, you can offer bookings, memberships, and recurring subscriptions. Perhaps you’d like to sell monthly subscriptions for physical goods, or offer your members a discount on digital downloads? It’s all possible.

= Ship wherever you like =
Offer free shipping, flat rate shipping, or make real-time calculations. Limit your shipments to specific countries, or open your store up to the world. Shipping is highly configurable, and WooCommerce even supports drop shipping.

= Extensive payment options =
WooCommerce comes bundled with the ability to accept major credit cards, PayPal, BACS (bank transfers), and cash on delivery. Need additional options? More than 140 region-specific gateways integrate with WooCommerce, including popular choices like Stripe, Authorize.Net, and Amazon Payments.

= You control it all -- forever =
WooCommerce gives you complete control of your store, from taxes to stock levels to customer accounts. Add and remove extensions, change your design, and switch settings as you please. It’s all under your control.

One of the biggest risks of using a hosted eCommerce platform is what happens to your store if the provider closes up shop. With WooCommerce, you have complete control, so there’s never any reason to worry. Your data belongs to you -- and it’s kept secure, thanks to regular audits by industry leaders.

= Define your style with Storefront =

[Storefront](https://wordpress.org/themes/storefront/) is a free WordPress theme available to any WooCommerce store. Along with deep WooCommerce integration, Storefront prioritizes speed and uptime while eliminating theme and plugin conflicts during major updates.

Define your style even further by customizing Storefront to your liking or choosing from one of our several [Storefront child themes](https://woocommerce.com/product-category/themes/storefront-child-theme-themes/). It’s all up to you, and all open source.

= Built with developers in mind =

Extendable, adaptable, and open source -- WooCommerce was created with developers in mind. With its strong, robust framework, you can scale your client’s store all the way from basic to high-end (infinity and beyond).

Built with a REST API, WooCommerce can integrate with virtually any service. Your store’s data can be accessed anywhere, anytime, 100% securely. WooCommerce allows developers to easily create, modify, and grow a store that meets their specifications.

No matter the size of the store you want to build, WooCommerce will scale to meet your requirements. With a growing collection of more than 300 extensions, you can enhance each store’s features to meet your client’s unique needs -- or even create your own solution.

If security is a concern, rest easy. WooCommerce is audited by a dedicated team of developers working around the clock to identify and patch any and all discovered bugs.

We also support WooCommerce and all its extensions with comprehensive, easily-accessible documentation. With our docs, you’ll learn how to create the exact site your client needs.

= Extensions galore =

WordPress.org is home to some amazing extensions for WooCommerce, including:

- [Google Analytics](https://wordpress.org/plugins/woocommerce-google-analytics-integration/)
- [Delivery Notes](https://wordpress.org/plugins/woocommerce-delivery-notes/)
- [PDF Invoices and Packing Slips](https://wordpress.org/plugins/woocommerce-pdf-invoices-packing-slips/)
- [Affiliates Integration Light](https://wordpress.org/plugins/affiliates-woocommerce-light/)
- [New Product Badges](https://wordpress.org/plugins/woocommerce-new-product-badge/)

Keen to see them all? Search WordPress.org for ‘WooCommerce’ to dive in.

If you’re looking for something endorsed and maintained by the developers who built WooCommerce, there are a plethora of premium eCommerce extensions, the most popular of which include:

- [WooCommerce Subscriptions](https://woocommerce.com/products/woocommerce-subscriptions/)
- [WooCommerce Memberships](https://woocommerce.com/products/woocommerce-memberships/)
- [WooCommerce Bookings](https://woocommerce.com/products/woocommerce-bookings/)
- [Dynamic Pricing](https://woocommerce.com/products/dynamic-pricing/)
- [Table Rate Shipping](https://woocommerce.com/products/table-rate-shipping/)
- [Product CSV Import Suite](https://woocommerce.com/products/product-csv-import-suite/)

And there’s plenty more where they came from. Visit our [extensions page](https://woocommerce.com/product-category/woocommerce-extensions/) to find out everything you’re capable of and all that's possible with premium WooCommerce extensions.

= Join our growing community =

When you download WooCommerce, you join a community of more than a million store owners, developers, and WordPress enthusiasts. We’re one of the fastest-growing open source communities online, and whether you’re a n00b or a Ninja, we’d love to have you!

If you’re interested in contributing to WooCommerce we’ve got more than 350 contributors, and there’s always room for more. Head over to the [WooCommerce GitHub Repository](https://github.com/woocommerce/woocommerce) to find out how you can pitch in.

Want to add a new language to WooCommerce? Swell! You can contribute via [translate.wordpress.org](https://translate.wordpress.org/projects/wp-plugins/woocommerce).

And, finally, consider joining or spearheading a WooCommerce Meetup locally, more about those [here](https://woocommerce.com/woocommerce/meetups/).

== Installation ==

= Minimum Requirements =

* PHP version 5.2.4 or greater (PHP 5.6 or greater is recommended)
* MySQL version 5.0 or greater (MySQL 5.6 or greater is recommended)
* Some payment gateways require fsockopen support (for IPN access)
* WooCommerce 2.5 requires WordPress 4.1+
* WooCommerce 2.6 requires WordPress 4.4+

Visit the [WooCommerce server requirements documentation](https://docs.woocommerce.com/document/server-requirements/) for a detailed list of server requirements.

= Automatic installation =

Automatic installation is the easiest option as WordPress handles the file transfers itself and you don’t need to leave your web browser. To do an automatic install of WooCommerce, log in to your WordPress dashboard, navigate to the Plugins menu and click Add New.

In the search field type “WooCommerce” and click Search Plugins. Once you’ve found our eCommerce plugin you can view details about it such as the point release, rating and description. Most importantly of course, you can install it by simply clicking “Install Now”.

= Manual installation =

The manual installation method involves downloading our eCommerce plugin and uploading it to your webserver via your favourite FTP application. The WordPress codex contains [instructions on how to do this here](https://codex.wordpress.org/Managing_Plugins#Manual_Plugin_Installation).

= Updating =

Automatic updates should work like a charm; as always though, ensure you backup your site just in case.

If on the off-chance you do encounter issues with the shop/category pages after an update you simply need to flush the permalinks by going to WordPress > Settings > Permalinks and hitting 'save'. That should return things to normal.

= Dummy data =

WooCommerce comes with some dummy data you can use to see how products look; either import dummy_data.xml via the [WordPress importer](https://wordpress.org/plugins/wordpress-importer/) or use our [CSV Import Suite plugin](https://woocommerce.com/products/product-csv-import-suite/) to import dummy_data.csv and dummy_data_variations.csv.

== Frequently Asked Questions ==

= Where can I find WooCommerce documentation and user guides? =

For help setting up and configuring WooCommerce please refer to our [user guide](https://docs.woocommerce.com/documentation/plugins/woocommerce/getting-started/)

For extending or theming WooCommerce, see our [codex](https://docs.woocommerce.com/documentation/plugins/woocommerce/woocommerce-codex/).

= Where can I get support or talk to other users? =

If you get stuck, you can ask for help in the [WooCommerce Plugin Forum](https://wordpress.org/support/plugin/woocommerce).

For help with premium extensions from WooThemes, use [our helpdesk](https://support.woothemes.com/).

= Will WooCommerce work with my theme? =

Yes; WooCommerce will work with any theme, but may require some styling to make it match nicely. Please see our [codex](https://docs.woocommerce.com/documentation/plugins/woocommerce/woocommerce-codex/) for help. If you're looking for a theme with built in WooCommerce integration we recommend [Storefront](https://woocommerce.com/storefront/).

= Where can I request new features, eCommerce themes and extensions? =

You can vote on and request new features and extensions in our [WooIdeas board](http://ideas.woothemes.com/forums/133476-woocommerce)

= Where can I report bugs or contribute to the project? =

Bugs can be reported either in our support forum or preferably on the [WooCommerce GitHub repository](https://github.com/woocommerce/woocommerce/issues).

= Where can I find the REST API documentation? =

You can find the documentation of our REST API on the [WooCommerce REST API Docs](https://woocommerce.github.io/woocommerce-rest-api-docs/).

= WooCommerce is awesome! Can I contribute? =

Yes you can! Join in on our [GitHub repository](http://github.com/woocommerce/woocommerce/) :)

== Screenshots ==

1. The slick WooCommerce settings panel.
2. WooCommerce products admin.
3. Product data panel.
4. WooCommerce sales reports.
5. A single product page.
6. A product archive (grid).

== Changelog ==

<<<<<<< HEAD
= 3.0.1 - 2017-04-xx =
* Stop filter hidden grouped products.

= 3.0.0 - 2017-04-04 =
* New gallery on single product pages with better mobile support, using PhotoSwipe and Zoom. Declare support with add_theme_support() - wc-product-gallery-zoom, wc-product-gallery-lightbox, wc-product-gallery-slider
* Made the store notice dismissible on the frontend.
* Variable products no longer show striked out prices in combination with ranges for clarity when on sale.
* Prices no longer display as 'free' instead of 0, to fix issues with ranges and localization and for consistency.
* Improved structured product data by using JSON-LD instead of inline Microdata.
* Improved downloads list layout (template file).
* Respect stock status and prevent the "out of stock threshold" setting affecting existing in-stock products.
* Improved handling of shop page rewrite rules to allow subpages.
* Redirect to login after password reset.
* When using authorizations in PayPal Standard, automatically capture funds when the order goes processing/completed.
* On multisite, when a user logs into a store with an account on a site, but not the current site, rather than error, add the user to the current site as a customer.
* Show variable weights/dimensions even when parent values are not set.
* Automatically sort tax rates rather than allow clunky manual sorting.
* When deleting a tax rate class, remove it's tax rates.
* Made WC_Logger pluggable via wc_get_logger function.
* Use 'average rating' post meta for 'rating' product sorting option.
* Show better labels in nav menus metabox.
* Sort “Recently Viewed” products by the view order.
* Removed internal scroll from log viewer.
* Add reply-to to admin emails.
* Improved the zone setup flow.
* Made wc_get_wildcard_postcodes return the orignal postcode plus * since wildcards should match empty strings too.
* Use all paid statuses in $customer->get_total_spent().
* Move location of billing email field to work with password managers.
* Option to restrict selling locations by country.
* Added tool to clear orphaned variations in system status.
* Remove checkbox options in system status tools and replace with constants.
* Added security section in system status report.
* Add image_url setting to PayPal Standard.
* Fixed attribute registration. Attributes are non-hierarchical by default (parent is not supported).
* Add sort parameter to checkout fields to aid with sorting per locale.
* Merged percent and percent product coupon types (they provide the same discount).
* Prevent payment details being cleared after update_checkout events.
* Performance - Converted _featured and _visibility meta data to terms for faster catalog queries. Upgrade routine handles migration. Developers may need to update queries to reflect this change.
* Includes product attributes archives links in "Additional Information" tab.
* Select2 has been upgraded to v4.
* Improved logging system for extensions.
* Tax suffix is now hidden on non-taxable products.
* Grouped products are linked from the parent rather than the children. Children can be in more than one group.
* Performance - Converted rating filters to visibility terms.
* Performance - Added visibility term for outofstock products to speed those queries up also.
* Performance - Introduced a new CRUD (create, read, update, delete) system for Products, Orders, Customers and Shipping Zones.
* Performance - Optimised variable product sync. Upper/lower price meta is no longer stored, just the main prices, if a child has weight, and if a child has dimensions.
* Performance - Removed WP_Query from up-sells.php and related.php and replaced with PHP foreach loop (since we already have the product IDs).
* Performance - Removed the feature where old orders get access to new downloads on product edit. Looping potentially thousands of orders to do this is too much of a performance burden for stores and this can sometimes be unexpected behavior too. This does however updates *edited* downloads.
* Performance - Removed 'items' column on orders screen due to loading excessive data.
* Performance - Deferred email sending for faster checkouts. Now uses CRON.
* API - New Rest API v2 with support for meta_data amongst other things.
* API - Removed last order from customers part of the API due to performance concerns - use orders endpoint instead. Other order data on the endpoint is now transient cached.
* API - Allow oAuth1.0a authentication using headers.
* API - New Shipping Zones endpoints.
* API - New variations endpoints.
* API - New settings endpoints.
* API - Payment gateways and shipping methods endpoints.
* API - Prevented the (broken) ability to manipulate variations directly on the products endpoints.
* CLI - New CLI which uses the REST API endpoints rather than it's own functions.
* Localization - Improved RTL support.
* Localization - Added a language independent permalink setting function.
* Localization - Added inline comments for placeholder strings.
* Localization - Added Nigerian and Pakistan Provinces to i18n/state.
* Localization - US and Poland postcode validation.
* To read more about this release, see our dev blog announcement here: http://wp.me/p6wtcw-Uo
=======
= 3.1.0 - 2017-xx-xx =
* Included WooCommerce endpoints as options nav menu settings on Customize.
* Dev - Updated Emogrifier to version 1.2.
* Dev - Sort product data tabs by priority in admin screen.
>>>>>>> d607aea6

[See changelog for all versions](https://raw.githubusercontent.com/woocommerce/woocommerce/master/CHANGELOG.txt).

== Upgrade Notice ==

= 3.0 =
3.0 is a major update. It is important that you make backups and ensure themes and extensions are 3.0 compatible before upgrading.<|MERGE_RESOLUTION|>--- conflicted
+++ resolved
@@ -161,9 +161,9 @@
 
 == Changelog ==
 
-<<<<<<< HEAD
 = 3.0.1 - 2017-04-xx =
 * Stop filter hidden grouped products.
+* Fade gallery in if no images are set.
 
 = 3.0.0 - 2017-04-04 =
 * New gallery on single product pages with better mobile support, using PhotoSwipe and Zoom. Declare support with add_theme_support() - wc-product-gallery-zoom, wc-product-gallery-lightbox, wc-product-gallery-slider
@@ -228,12 +228,6 @@
 * Localization - Added Nigerian and Pakistan Provinces to i18n/state.
 * Localization - US and Poland postcode validation.
 * To read more about this release, see our dev blog announcement here: http://wp.me/p6wtcw-Uo
-=======
-= 3.1.0 - 2017-xx-xx =
-* Included WooCommerce endpoints as options nav menu settings on Customize.
-* Dev - Updated Emogrifier to version 1.2.
-* Dev - Sort product data tabs by priority in admin screen.
->>>>>>> d607aea6
 
 [See changelog for all versions](https://raw.githubusercontent.com/woocommerce/woocommerce/master/CHANGELOG.txt).
 
